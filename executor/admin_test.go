// Copyright 2021 PingCAP, Inc.
//
// Licensed under the Apache License, Version 2.0 (the "License");
// you may not use this file except in compliance with the License.
// You may obtain a copy of the License at
//
//     http://www.apache.org/licenses/LICENSE-2.0
//
// Unless required by applicable law or agreed to in writing, software
// distributed under the License is distributed on an "AS IS" BASIS,
// WITHOUT WARRANTIES OR CONDITIONS OF ANY KIND, either express or implied.
// See the License for the specific language governing permissions and
// limitations under the License.

package executor_test

import (
	"context"
	"fmt"
	"os"
	"strings"
	"testing"
	"time"

	"github.com/pingcap/errors"
	"github.com/pingcap/log"
	"github.com/pingcap/tidb/config"
	"github.com/pingcap/tidb/domain"
	mysql "github.com/pingcap/tidb/errno"
	"github.com/pingcap/tidb/kv"
	"github.com/pingcap/tidb/parser/model"
	"github.com/pingcap/tidb/planner/core"
	"github.com/pingcap/tidb/session"
	"github.com/pingcap/tidb/sessionctx/stmtctx"
	"github.com/pingcap/tidb/sessionctx/variable"
	"github.com/pingcap/tidb/table"
	"github.com/pingcap/tidb/table/tables"
	"github.com/pingcap/tidb/testkit"
	"github.com/pingcap/tidb/types"
	"github.com/pingcap/tidb/util/codec"
	"github.com/pingcap/tidb/util/logutil"
	"github.com/pingcap/tidb/util/logutil/consistency"
	"github.com/pingcap/tidb/util/mock"
	"github.com/stretchr/testify/require"
	"go.uber.org/zap"
	"go.uber.org/zap/zapcore"
)

func TestAdminCheckIndexRange(t *testing.T) {
	store, clean := testkit.CreateMockStore(t)
	defer clean()

	tk := testkit.NewTestKit(t, store)
	tk.MustExec("use test")
	tk.MustExec(`drop table if exists check_index_test;`)
	tk.MustExec(`create table check_index_test (a int, b varchar(10), index a_b (a, b), index b (b))`)
	tk.MustExec(`insert check_index_test values (3, "ab"),(2, "cd"),(1, "ef"),(-1, "hi")`)
	result := tk.MustQuery("admin check index check_index_test a_b (2, 4);")
	result.Check(testkit.Rows("1 ef 3", "2 cd 2"))

	result = tk.MustQuery("admin check index check_index_test a_b (3, 5);")
	result.Check(testkit.Rows("-1 hi 4", "1 ef 3"))

	tk.MustExec("use mysql")
	result = tk.MustQuery("admin check index test.check_index_test a_b (2, 3), (4, 5);")
	result.Check(testkit.Rows("-1 hi 4", "2 cd 2"))
}

func TestAdminCheckIndex(t *testing.T) {
	store, clean := testkit.CreateMockStore(t)
	defer clean()

	tk := testkit.NewTestKit(t, store)
	tk.MustExec("use test")
	check := func() {
		tk.MustExec("insert admin_test (c1, c2) values (1, 1), (2, 2), (5, 5), (10, 10), (11, 11), (NULL, NULL)")
		tk.MustExec("admin check index admin_test c1")
		tk.MustExec("admin check index admin_test c2")
	}
	tk.MustExec("drop table if exists admin_test")
	tk.MustExec("create table admin_test (c1 int, c2 int, c3 int default 1, index (c1), unique key(c2))")
	check()

	// Test for hash partition table.
	tk.MustExec("drop table if exists admin_test")
	tk.MustExec("create table admin_test (c1 int, c2 int, c3 int default 1, index (c1), unique key(c2)) partition by hash(c2) partitions 5;")
	check()

	// Test for range partition table.
	tk.MustExec("drop table if exists admin_test")
	tk.MustExec(`create table admin_test (c1 int, c2 int, c3 int default 1, index (c1), unique key(c2)) PARTITION BY RANGE ( c2 ) (
		PARTITION p0 VALUES LESS THAN (5),
		PARTITION p1 VALUES LESS THAN (10),
		PARTITION p2 VALUES LESS THAN (MAXVALUE))`)
	check()
}

func TestAdminCheckIndexInTemporaryMode(t *testing.T) {
	store, clean := testkit.CreateMockStore(t)
	defer clean()

	tk := testkit.NewTestKit(t, store)
	tk.MustExec("use test")
	tk.MustExec("drop table if exists temporary_admin_test;")
	tk.MustExec("create global temporary table temporary_admin_test (c1 int, c2 int, c3 int default 1, primary key (c1), index (c1), unique key(c2)) ON COMMIT DELETE ROWS;")
	tk.MustExec("insert temporary_admin_test (c1, c2) values (1, 1), (2, 2), (3, 3);")
	_, err := tk.Exec("admin check table temporary_admin_test;")
	require.EqualError(t, err, core.ErrOptOnTemporaryTable.GenWithStackByArgs("admin check table").Error())
	_, err = tk.Exec("admin check index temporary_admin_test c1;")
	require.EqualError(t, err, core.ErrOptOnTemporaryTable.GenWithStackByArgs("admin check index").Error())
	tk.MustExec("drop table if exists temporary_admin_test;")

	tk.MustExec("drop table if exists non_temporary_admin_test;")
	tk.MustExec("create table non_temporary_admin_test (c1 int, c2 int, c3 int default 1, primary key (c1), index (c1), unique key(c2));")
	tk.MustExec("insert non_temporary_admin_test (c1, c2) values (1, 1), (2, 2), (3, 3);")
	tk.MustExec("admin check table non_temporary_admin_test;")
	tk.MustExec("drop table if exists non_temporary_admin_test;")

	tk.MustExec("drop table if exists temporary_admin_checksum_table_with_index_test;")
	tk.MustExec("drop table if exists temporary_admin_checksum_table_without_index_test;")
	tk.MustExec("create global temporary table temporary_admin_checksum_table_with_index_test (id int, count int, PRIMARY KEY(id), KEY(count)) ON COMMIT DELETE ROWS;")
	tk.MustExec("create global temporary table temporary_admin_checksum_table_without_index_test (id int, count int, PRIMARY KEY(id)) ON COMMIT DELETE ROWS;")
	_, err = tk.Exec("admin checksum table temporary_admin_checksum_table_with_index_test;")
	require.EqualError(t, err, core.ErrOptOnTemporaryTable.GenWithStackByArgs("admin checksum table").Error())
	_, err = tk.Exec("admin checksum table temporary_admin_checksum_table_without_index_test;")
	require.EqualError(t, err, core.ErrOptOnTemporaryTable.GenWithStackByArgs("admin checksum table").Error())
	tk.MustExec("drop table if exists temporary_admin_checksum_table_with_index_test,temporary_admin_checksum_table_without_index_test;")
}

func TestAdminCheckIndexInLocalTemporaryMode(t *testing.T) {
	store, clean := testkit.CreateMockStore(t)
	defer clean()

	tk := testkit.NewTestKit(t, store)
	tk.MustExec("use test")
	tk.MustExec("drop table if exists local_temporary_admin_test;")
	tk.MustExec("create temporary table local_temporary_admin_test (c1 int, c2 int, c3 int default 1, primary key (c1), index (c1), unique key(c2))")
	tk.MustExec("insert local_temporary_admin_test (c1, c2) values (1,1), (2,2), (3,3);")
	_, err := tk.Exec("admin check table local_temporary_admin_test;")
	require.EqualError(t, err, core.ErrOptOnTemporaryTable.GenWithStackByArgs("admin check table").Error())
	tk.MustExec("drop table if exists temporary_admin_test;")

	tk.MustExec("drop table if exists local_temporary_admin_checksum_table_with_index_test;")
	tk.MustExec("drop table if exists local_temporary_admin_checksum_table_without_index_test;")
	tk.MustExec("create temporary table local_temporary_admin_checksum_table_with_index_test (id int, count int, PRIMARY KEY(id), KEY(count))")
	tk.MustExec("create temporary table local_temporary_admin_checksum_table_without_index_test (id int, count int, PRIMARY KEY(id))")
	_, err = tk.Exec("admin checksum table local_temporary_admin_checksum_table_with_index_test;")
	require.EqualError(t, err, core.ErrOptOnTemporaryTable.GenWithStackByArgs("admin checksum table").Error())
	_, err = tk.Exec("admin checksum table local_temporary_admin_checksum_table_without_index_test;")
	require.EqualError(t, err, core.ErrOptOnTemporaryTable.GenWithStackByArgs("admin checksum table").Error())
	tk.MustExec("drop table if exists local_temporary_admin_checksum_table_with_index_test,local_temporary_admin_checksum_table_without_index_test;")
}

func TestAdminCheckIndexInCacheTable(t *testing.T) {
	store, clean := testkit.CreateMockStore(t)
	defer clean()

	tk := testkit.NewTestKit(t, store)
	tk.MustExec("use test")
	tk.MustExec("drop table if exists cache_admin_test;")
	tk.MustExec("create table cache_admin_test (c1 int, c2 int, c3 int default 1, index (c1), unique key(c2))")
	tk.MustExec("insert cache_admin_test (c1, c2) values (1, 1), (2, 2), (5, 5), (10, 10), (11, 11)")
	tk.MustExec("alter table cache_admin_test cache")
	tk.MustExec("admin check table cache_admin_test;")
	tk.MustExec("admin check index cache_admin_test c1;")
	tk.MustExec("admin check index cache_admin_test c2;")
	tk.MustExec("drop table if exists cache_admin_test;")

	tk.MustExec(`drop table if exists check_index_test;`)
	tk.MustExec(`create table check_index_test (a int, b varchar(10), index a_b (a, b), index b (b))`)
	tk.MustExec(`insert check_index_test values (3, "ab"),(2, "cd"),(1, "ef"),(-1, "hi")`)
	tk.MustExec("alter table  check_index_test cache")
	result := tk.MustQuery("admin check index check_index_test a_b (2, 4);")
	result.Check(testkit.Rows("1 ef 3", "2 cd 2"))
	result = tk.MustQuery("admin check index check_index_test a_b (3, 5);")
	result.Check(testkit.Rows("-1 hi 4", "1 ef 3"))
	tk.MustExec("drop table if exists check_index_test;")

	tk.MustExec("drop table if exists cache_admin_table_with_index_test;")
	tk.MustExec("drop table if exists cache_admin_table_without_index_test;")
	tk.MustExec("create table cache_admin_table_with_index_test (id int, count int, PRIMARY KEY(id), KEY(count))")
	tk.MustExec("create table cache_admin_table_without_index_test (id int, count int, PRIMARY KEY(id))")
	tk.MustExec("alter table cache_admin_table_with_index_test cache")
	tk.MustExec("alter table cache_admin_table_without_index_test cache")
	tk.MustExec("admin checksum table cache_admin_table_with_index_test;")
	tk.MustExec("admin checksum table cache_admin_table_without_index_test;")
	tk.MustExec("drop table if exists cache_admin_table_with_index_test,cache_admin_table_without_index_test;")
}
func TestAdminRecoverIndex(t *testing.T) {
<<<<<<< HEAD
	t.Parallel()

	store, d, clean := testkit.CreateMockStoreAndDomain(t)
=======
	store, domain, clean := testkit.CreateMockStoreAndDomain(t)
>>>>>>> aa7ad03b
	defer clean()

	tk := testkit.NewTestKit(t, store)
	tk.MustExec("use test")
	tk.MustExec("drop table if exists admin_test")
	tk.MustExec("create table admin_test (c1 int, c2 int, c3 int default 1, index (c1), unique key(c2))")
	tk.MustExec("insert admin_test (c1, c2) values (1, 1), (2, 2), (NULL, NULL)")

	r := tk.MustQuery("admin recover index admin_test c1")
	r.Check(testkit.Rows("0 3"))

	r = tk.MustQuery("admin recover index admin_test c2")
	r.Check(testkit.Rows("0 3"))

	tk.MustExec("admin check index admin_test c1")
	tk.MustExec("admin check index admin_test c2")

	tk.MustExec("drop table if exists admin_test")
	tk.MustExec("create table admin_test (c1 int, c2 int, c3 int default 1, primary key(c1), unique key(c2))")
	tk.MustExec("insert admin_test (c1, c2) values (1, 1), (2, 2), (3, 3), (10, 10), (20, 20)")
	// pk is handle, no additional unique index, no way to recover
	_, err := tk.Exec("admin recover index admin_test c1")
	// err:index is not found
	require.Error(t, err)

	r = tk.MustQuery("admin recover index admin_test c2")
	r.Check(testkit.Rows("0 5"))
	tk.MustExec("admin check index admin_test c2")

	// Make some corrupted index.
	ctx := mock.NewContext()
	ctx.Store = store
	is := d.InfoSchema()
	dbName := model.NewCIStr("test")
	tblName := model.NewCIStr("admin_test")
	tbl, err := is.TableByName(dbName, tblName)
	require.NoError(t, err)

	tblInfo := tbl.Meta()
	idxInfo := tblInfo.FindIndexByName("c2")
	indexOpr := tables.NewIndex(tblInfo.ID, tblInfo, idxInfo)
	sc := ctx.GetSessionVars().StmtCtx
	txn, err := store.Begin()
	require.NoError(t, err)
	err = indexOpr.Delete(sc, txn, types.MakeDatums(1), kv.IntHandle(1))
	require.NoError(t, err)
	err = txn.Commit(context.Background())
	require.NoError(t, err)
	err = tk.ExecToErr("admin check table admin_test")
	require.Error(t, err)
	require.True(t, consistency.ErrAdminCheckInconsistent.Equal(err))
	err = tk.ExecToErr("admin check index admin_test c2")
	require.Error(t, err)

	r = tk.MustQuery("SELECT COUNT(*) FROM admin_test USE INDEX(c2)")
	r.Check(testkit.Rows("4"))

	r = tk.MustQuery("admin recover index admin_test c2")
	r.Check(testkit.Rows("1 5"))

	r = tk.MustQuery("SELECT COUNT(*) FROM admin_test USE INDEX(c2)")
	r.Check(testkit.Rows("5"))
	tk.MustExec("admin check index admin_test c2")
	tk.MustExec("admin check table admin_test")

	txn, err = store.Begin()
	require.NoError(t, err)
	err = indexOpr.Delete(sc, txn, types.MakeDatums(10), kv.IntHandle(10))
	require.NoError(t, err)
	err = txn.Commit(context.Background())
	require.NoError(t, err)

	err = tk.ExecToErr("admin check index admin_test c2")
	require.Error(t, err)
	r = tk.MustQuery("admin recover index admin_test c2")
	r.Check(testkit.Rows("1 5"))
	tk.MustExec("admin check index admin_test c2")
	tk.MustExec("admin check table admin_test")

	txn, err = store.Begin()
	require.NoError(t, err)
	err = indexOpr.Delete(sc, txn, types.MakeDatums(1), kv.IntHandle(1))
	require.NoError(t, err)
	err = indexOpr.Delete(sc, txn, types.MakeDatums(2), kv.IntHandle(2))
	require.NoError(t, err)
	err = indexOpr.Delete(sc, txn, types.MakeDatums(3), kv.IntHandle(3))
	require.NoError(t, err)
	err = indexOpr.Delete(sc, txn, types.MakeDatums(10), kv.IntHandle(10))
	require.NoError(t, err)
	err = indexOpr.Delete(sc, txn, types.MakeDatums(20), kv.IntHandle(20))
	require.NoError(t, err)
	err = txn.Commit(context.Background())
	require.NoError(t, err)

	err = tk.ExecToErr("admin check table admin_test")
	require.Error(t, err)
	err = tk.ExecToErr("admin check index admin_test c2")
	require.Error(t, err)

	r = tk.MustQuery("SELECT COUNT(*) FROM admin_test USE INDEX(c2)")
	r.Check(testkit.Rows("0"))

	r = tk.MustQuery("SELECT COUNT(*) FROM admin_test USE INDEX()")
	r.Check(testkit.Rows("5"))

	r = tk.MustQuery("admin recover index admin_test c2")
	r.Check(testkit.Rows("5 5"))

	r = tk.MustQuery("SELECT COUNT(*) FROM admin_test USE INDEX(c2)")
	r.Check(testkit.Rows("5"))

	tk.MustExec("admin check index admin_test c2")
	tk.MustExec("admin check table admin_test")
}

func TestClusteredIndexAdminRecoverIndex(t *testing.T) {
	store, domain, clean := testkit.CreateMockStoreAndDomain(t)
	defer clean()

	tk := testkit.NewTestKit(t, store)
	tk.MustExec("drop database if exists test_cluster_index_admin_recover;")
	tk.MustExec("create database test_cluster_index_admin_recover;")
	tk.MustExec("use test_cluster_index_admin_recover;")
	tk.Session().GetSessionVars().EnableClusteredIndex = variable.ClusteredIndexDefModeOn
	dbName := model.NewCIStr("test_cluster_index_admin_recover")
	tblName := model.NewCIStr("t")

	// Test no corruption case.
	tk.MustExec("create table t (a varchar(255), b int, c char(10), primary key(a, c), index idx(b));")
	tk.MustExec("insert into t values ('1', 2, '3'), ('1', 2, '4'), ('1', 2, '5');")
	tk.MustQuery("admin recover index t `primary`;").Check(testkit.Rows("0 0"))
	tk.MustQuery("admin recover index t `idx`;").Check(testkit.Rows("0 3"))
	tk.MustExec("admin check table t;")

	ctx := mock.NewContext()
	ctx.Store = store
	is := domain.InfoSchema()
	tbl, err := is.TableByName(dbName, tblName)
	require.NoError(t, err)
	tblInfo := tbl.Meta()
	idxInfo := tblInfo.FindIndexByName("idx")
	indexOpr := tables.NewIndex(tblInfo.ID, tblInfo, idxInfo)
	sc := ctx.GetSessionVars().StmtCtx

	// Some index entries are missed.
	txn, err := store.Begin()
	require.NoError(t, err)
	cHandle := testkit.MustNewCommonHandle(t, "1", "3")
	err = indexOpr.Delete(sc, txn, types.MakeDatums(2), cHandle)
	require.NoError(t, err)
	err = txn.Commit(context.Background())
	require.NoError(t, err)
	tk.MustGetErrCode("admin check table t", mysql.ErrDataInconsistent)
	tk.MustGetErrCode("admin check index t idx", mysql.ErrAdminCheckTable)

	tk.MustQuery("SELECT COUNT(*) FROM t USE INDEX(idx)").Check(testkit.Rows("2"))
	tk.MustQuery("admin recover index t idx").Check(testkit.Rows("1 3"))
	tk.MustQuery("SELECT COUNT(*) FROM t USE INDEX(idx)").Check(testkit.Rows("3"))
	tk.MustExec("admin check table t;")
}

func TestAdminRecoverPartitionTableIndex(t *testing.T) {
	store, domain, clean := testkit.CreateMockStoreAndDomain(t)
	defer clean()

	tk := testkit.NewTestKit(t, store)
	tk.MustExec("use test")
	getTable := func() table.Table {
		ctx := mock.NewContext()
		ctx.Store = store
		is := domain.InfoSchema()
		dbName := model.NewCIStr("test")
		tblName := model.NewCIStr("admin_test")
		tbl, err := is.TableByName(dbName, tblName)
		require.NoError(t, err)
		return tbl
	}

	checkFunc := func(tbl table.Table, pid int64, idxValue int) {
		idxInfo := tbl.Meta().FindIndexByName("c2")
		indexOpr := tables.NewIndex(pid, tbl.Meta(), idxInfo)
		ctx := mock.NewContext()
		sc := ctx.GetSessionVars().StmtCtx
		txn, err := store.Begin()
		require.NoError(t, err)
		err = indexOpr.Delete(sc, txn, types.MakeDatums(idxValue), kv.IntHandle(idxValue))
		require.NoError(t, err)
		err = txn.Commit(context.Background())
		require.NoError(t, err)
		err = tk.ExecToErr("admin check table admin_test")
		require.Error(t, err)
		require.True(t, consistency.ErrAdminCheckInconsistent.Equal(err))

		r := tk.MustQuery("SELECT COUNT(*) FROM admin_test USE INDEX(c2)")
		r.Check(testkit.Rows("2"))

		r = tk.MustQuery("admin recover index admin_test c2")
		r.Check(testkit.Rows("1 3"))

		r = tk.MustQuery("SELECT COUNT(*) FROM admin_test USE INDEX(c2)")
		r.Check(testkit.Rows("3"))
		tk.MustExec("admin check table admin_test")
	}

	// Test for hash partition table.
	tk.MustExec("drop table if exists admin_test")
	tk.MustExec("create table admin_test (c1 int, c2 int, c3 int default 1, primary key (c1), index (c2)) partition by hash(c1) partitions 3;")
	tk.MustExec("insert admin_test (c1, c2) values (0, 0), (1, 1), (2, 2)")
	r := tk.MustQuery("admin recover index admin_test c2")
	r.Check(testkit.Rows("0 3"))
	tbl := getTable()
	pi := tbl.Meta().GetPartitionInfo()
	require.NotNil(t, pi)
	for i, p := range pi.Definitions {
		checkFunc(tbl, p.ID, i)
	}

	// Test for range partition table.
	tk.MustExec("drop table if exists admin_test")
	tk.MustExec(`create table admin_test (c1 int, c2 int, c3 int default 1, primary key (c1), index (c2)) PARTITION BY RANGE ( c1 ) (
		PARTITION p0 VALUES LESS THAN (5),
		PARTITION p1 VALUES LESS THAN (10),
		PARTITION p2 VALUES LESS THAN (MAXVALUE))`)
	tk.MustExec("insert admin_test (c1, c2) values (0, 0), (6, 6), (12, 12)")
	r = tk.MustQuery("admin recover index admin_test c2")
	r.Check(testkit.Rows("0 3"))
	tbl = getTable()
	pi = tbl.Meta().GetPartitionInfo()
	require.NotNil(t, pi)
	for i, p := range pi.Definitions {
		checkFunc(tbl, p.ID, i*6)
	}
}

func TestAdminRecoverIndex1(t *testing.T) {
	store, domain, clean := testkit.CreateMockStoreAndDomain(t)
	defer clean()

	tk := testkit.NewTestKit(t, store)
	ctx := mock.NewContext()
	ctx.Store = store
	dbName := model.NewCIStr("test")
	tblName := model.NewCIStr("admin_test")
	sc := ctx.GetSessionVars().StmtCtx
	tk.MustExec("use test")
	tk.MustExec("drop table if exists admin_test")
	tk.Session().GetSessionVars().EnableClusteredIndex = variable.ClusteredIndexDefModeIntOnly
	tk.MustExec("create table admin_test (c1 varchar(255), c2 int, c3 int default 1, primary key(c1), unique key(c2))")
	tk.MustExec("insert admin_test (c1, c2) values ('1', 1), ('2', 2), ('3', 3), ('10', 10), ('20', 20)")

	r := tk.MustQuery("SELECT COUNT(*) FROM admin_test USE INDEX(`primary`)")
	r.Check(testkit.Rows("5"))

	is := domain.InfoSchema()
	tbl, err := is.TableByName(dbName, tblName)
	require.NoError(t, err)

	tblInfo := tbl.Meta()
	idxInfo := tblInfo.FindIndexByName("primary")
	require.NotNil(t, idxInfo)
	indexOpr := tables.NewIndex(tblInfo.ID, tblInfo, idxInfo)

	txn, err := store.Begin()
	require.NoError(t, err)
	err = indexOpr.Delete(sc, txn, types.MakeDatums("1"), kv.IntHandle(1))
	require.NoError(t, err)
	err = indexOpr.Delete(sc, txn, types.MakeDatums("2"), kv.IntHandle(2))
	require.NoError(t, err)
	err = indexOpr.Delete(sc, txn, types.MakeDatums("3"), kv.IntHandle(3))
	require.NoError(t, err)
	err = indexOpr.Delete(sc, txn, types.MakeDatums("10"), kv.IntHandle(4))
	require.NoError(t, err)
	err = txn.Commit(context.Background())
	require.NoError(t, err)

	r = tk.MustQuery("SELECT COUNT(*) FROM admin_test USE INDEX(`primary`)")
	r.Check(testkit.Rows("1"))

	r = tk.MustQuery("admin recover index admin_test `primary`")
	r.Check(testkit.Rows("4 5"))

	r = tk.MustQuery("SELECT COUNT(*) FROM admin_test USE INDEX(`primary`)")
	r.Check(testkit.Rows("5"))

	tk.MustExec("admin check table admin_test")
	tk.MustExec("admin check index admin_test c2")
	tk.MustExec("admin check index admin_test `primary`")
}

func TestAdminCleanupIndex(t *testing.T) {
	store, domain, clean := testkit.CreateMockStoreAndDomain(t)
	defer clean()

	tk := testkit.NewTestKit(t, store)
	tk.MustExec("use test")
	tk.MustExec("drop table if exists admin_test")
	tk.MustExec("create table admin_test (c1 int, c2 int, c3 int default 1, primary key (c1), unique key(c2), key (c3))")
	tk.MustExec("insert admin_test (c1, c2) values (1, 2), (3, 4), (-5, NULL)")
	tk.MustExec("insert admin_test (c1, c3) values (7, 100), (9, 100), (11, NULL)")

	// pk is handle, no need to cleanup
	_, err := tk.Exec("admin cleanup index admin_test `primary`")
	require.Error(t, err)
	r := tk.MustQuery("admin cleanup index admin_test c2")
	r.Check(testkit.Rows("0"))
	r = tk.MustQuery("admin cleanup index admin_test c3")
	r.Check(testkit.Rows("0"))

	// Make some dangling index.
	ctx := mock.NewContext()
	ctx.Store = store
	is := domain.InfoSchema()
	dbName := model.NewCIStr("test")
	tblName := model.NewCIStr("admin_test")
	tbl, err := is.TableByName(dbName, tblName)
	require.NoError(t, err)

	tblInfo := tbl.Meta()
	idxInfo2 := tblInfo.FindIndexByName("c2")
	indexOpr2 := tables.NewIndex(tblInfo.ID, tblInfo, idxInfo2)
	idxInfo3 := tblInfo.FindIndexByName("c3")
	indexOpr3 := tables.NewIndex(tblInfo.ID, tblInfo, idxInfo3)

	txn, err := store.Begin()
	require.NoError(t, err)
	_, err = indexOpr2.Create(ctx, txn, types.MakeDatums(1), kv.IntHandle(-100), nil)
	require.NoError(t, err)
	_, err = indexOpr2.Create(ctx, txn, types.MakeDatums(6), kv.IntHandle(100), nil)
	require.NoError(t, err)
	_, err = indexOpr2.Create(ctx, txn, types.MakeDatums(8), kv.IntHandle(100), nil)
	require.NoError(t, err)
	_, err = indexOpr2.Create(ctx, txn, types.MakeDatums(nil), kv.IntHandle(101), nil)
	require.NoError(t, err)
	_, err = indexOpr2.Create(ctx, txn, types.MakeDatums(nil), kv.IntHandle(102), nil)
	require.NoError(t, err)
	_, err = indexOpr3.Create(ctx, txn, types.MakeDatums(6), kv.IntHandle(200), nil)
	require.NoError(t, err)
	_, err = indexOpr3.Create(ctx, txn, types.MakeDatums(6), kv.IntHandle(-200), nil)
	require.NoError(t, err)
	_, err = indexOpr3.Create(ctx, txn, types.MakeDatums(8), kv.IntHandle(-200), nil)
	require.NoError(t, err)
	err = txn.Commit(context.Background())
	require.NoError(t, err)

	err = tk.ExecToErr("admin check table admin_test")
	require.Error(t, err)
	err = tk.ExecToErr("admin check index admin_test c2")
	require.Error(t, err)
	r = tk.MustQuery("SELECT COUNT(*) FROM admin_test USE INDEX(c2)")
	r.Check(testkit.Rows("11"))
	r = tk.MustQuery("admin cleanup index admin_test c2")
	r.Check(testkit.Rows("5"))
	r = tk.MustQuery("SELECT COUNT(*) FROM admin_test USE INDEX(c2)")
	r.Check(testkit.Rows("6"))
	tk.MustExec("admin check index admin_test c2")

	err = tk.ExecToErr("admin check table admin_test")
	require.Error(t, err)
	err = tk.ExecToErr("admin check index admin_test c3")
	require.Error(t, err)
	r = tk.MustQuery("SELECT COUNT(*) FROM admin_test USE INDEX(c3)")
	r.Check(testkit.Rows("9"))
	r = tk.MustQuery("admin cleanup index admin_test c3")
	r.Check(testkit.Rows("3"))
	r = tk.MustQuery("SELECT COUNT(*) FROM admin_test USE INDEX(c3)")
	r.Check(testkit.Rows("6"))
	tk.MustExec("admin check index admin_test c3")

	tk.MustExec("admin check table admin_test")
}

func TestAdminCleanupIndexForPartitionTable(t *testing.T) {
	store, domain, clean := testkit.CreateMockStoreAndDomain(t)
	defer clean()

	tk := testkit.NewTestKit(t, store)
	tk.MustExec("use test")

	getTable := func() table.Table {
		ctx := mock.NewContext()
		ctx.Store = store
		is := domain.InfoSchema()
		dbName := model.NewCIStr("test")
		tblName := model.NewCIStr("admin_test")
		tbl, err := is.TableByName(dbName, tblName)
		require.NoError(t, err)
		return tbl
	}

	checkFunc := func(tbl table.Table, pid int64, idxValue, handle int) {
		idxInfo2 := tbl.Meta().FindIndexByName("c2")
		indexOpr2 := tables.NewIndex(pid, tbl.Meta(), idxInfo2)
		idxInfo3 := tbl.Meta().FindIndexByName("c3")
		indexOpr3 := tables.NewIndex(pid, tbl.Meta(), idxInfo3)

		txn, err := store.Begin()
		ctx := mock.NewContext()
		require.NoError(t, err)
		_, err = indexOpr2.Create(ctx, txn, types.MakeDatums(idxValue), kv.IntHandle(handle), nil)
		require.NoError(t, err)
		_, err = indexOpr3.Create(ctx, txn, types.MakeDatums(idxValue), kv.IntHandle(handle), nil)
		require.NoError(t, err)
		err = txn.Commit(context.Background())
		require.NoError(t, err)

		err = tk.ExecToErr("admin check table admin_test")
		require.Error(t, err)

		r := tk.MustQuery("SELECT COUNT(*) FROM admin_test USE INDEX(c2)")
		r.Check(testkit.Rows("4"))
		r = tk.MustQuery("admin cleanup index admin_test c2")
		r.Check(testkit.Rows("1"))
		r = tk.MustQuery("SELECT COUNT(*) FROM admin_test USE INDEX(c2)")
		r.Check(testkit.Rows("3"))

		r = tk.MustQuery("SELECT COUNT(*) FROM admin_test USE INDEX(c3)")
		r.Check(testkit.Rows("4"))
		r = tk.MustQuery("admin cleanup index admin_test c3")
		r.Check(testkit.Rows("1"))
		r = tk.MustQuery("SELECT COUNT(*) FROM admin_test USE INDEX(c3)")
		r.Check(testkit.Rows("3"))
		tk.MustExec("admin check table admin_test")
	}

	// Test for hash partition table.
	tk.MustExec("drop table if exists admin_test")
	tk.MustExec("create table admin_test (c1 int, c2 int, c3 int default 1, primary key (c2), unique index c2(c2), index c3(c3)) partition by hash(c2) partitions 3;")
	tk.MustExec("insert admin_test (c2, c3) values (0, 0), (1, 1), (2, 2)")
	r := tk.MustQuery("admin cleanup index admin_test c2")
	r.Check(testkit.Rows("0"))
	tbl := getTable()
	pi := tbl.Meta().GetPartitionInfo()
	require.NotNil(t, pi)
	for i, p := range pi.Definitions {
		checkFunc(tbl, p.ID, i+6, i+6)
	}

	// Test for range partition table.
	tk.MustExec("drop table if exists admin_test")
	tk.MustExec(`create table admin_test (c1 int, c2 int, c3 int default 1, primary key (c2), unique index c2 (c2), index c3(c3)) PARTITION BY RANGE ( c2 ) (
		PARTITION p0 VALUES LESS THAN (5),
		PARTITION p1 VALUES LESS THAN (10),
		PARTITION p2 VALUES LESS THAN (MAXVALUE))`)
	tk.MustExec("insert admin_test (c1, c2) values (0, 0), (6, 6), (12, 12)")
	r = tk.MustQuery("admin cleanup index admin_test c2")
	r.Check(testkit.Rows("0"))
	tbl = getTable()
	pi = tbl.Meta().GetPartitionInfo()
	require.NotNil(t, pi)
	for i, p := range pi.Definitions {
		checkFunc(tbl, p.ID, i*6+1, i*6+1)
	}
}

func TestAdminCleanupIndexPKNotHandle(t *testing.T) {
	store, domain, clean := testkit.CreateMockStoreAndDomain(t)
	defer clean()

	tk := testkit.NewTestKit(t, store)
	tk.MustExec("use test")
	tk.MustExec("drop table if exists admin_test")
	tk.Session().GetSessionVars().EnableClusteredIndex = variable.ClusteredIndexDefModeIntOnly
	tk.MustExec("create table admin_test (c1 int, c2 int, c3 int, primary key (c1, c2))")
	tk.MustExec("insert admin_test (c1, c2) values (1, 2), (3, 4), (-5, 5)")

	r := tk.MustQuery("admin cleanup index admin_test `primary`")
	r.Check(testkit.Rows("0"))

	// Make some dangling index.
	ctx := mock.NewContext()
	ctx.Store = store
	is := domain.InfoSchema()
	dbName := model.NewCIStr("test")
	tblName := model.NewCIStr("admin_test")
	tbl, err := is.TableByName(dbName, tblName)
	require.NoError(t, err)

	tblInfo := tbl.Meta()
	idxInfo := tblInfo.FindIndexByName("primary")
	indexOpr := tables.NewIndex(tblInfo.ID, tblInfo, idxInfo)

	txn, err := store.Begin()
	require.NoError(t, err)
	_, err = indexOpr.Create(ctx, txn, types.MakeDatums(7, 10), kv.IntHandle(-100), nil)
	require.NoError(t, err)
	_, err = indexOpr.Create(ctx, txn, types.MakeDatums(4, 6), kv.IntHandle(100), nil)
	require.NoError(t, err)
	_, err = indexOpr.Create(ctx, txn, types.MakeDatums(-7, 4), kv.IntHandle(101), nil)
	require.NoError(t, err)
	err = txn.Commit(context.Background())
	require.NoError(t, err)

	err = tk.ExecToErr("admin check table admin_test")
	require.Error(t, err)
	err = tk.ExecToErr("admin check index admin_test `primary`")
	require.Error(t, err)
	r = tk.MustQuery("SELECT COUNT(*) FROM admin_test USE INDEX(`primary`)")
	r.Check(testkit.Rows("6"))
	r = tk.MustQuery("admin cleanup index admin_test `primary`")
	r.Check(testkit.Rows("3"))
	r = tk.MustQuery("SELECT COUNT(*) FROM admin_test USE INDEX(`primary`)")
	r.Check(testkit.Rows("3"))
	tk.MustExec("admin check index admin_test `primary`")
	tk.MustExec("admin check table admin_test")
}

func TestAdminCleanupIndexMore(t *testing.T) {
	store, domain, clean := testkit.CreateMockStoreAndDomain(t)
	defer clean()

	tk := testkit.NewTestKit(t, store)
	tk.MustExec("use test")
	tk.MustExec("drop table if exists admin_test")
	tk.MustExec("create table admin_test (c1 int, c2 int, unique key (c1, c2), key (c2))")
	tk.MustExec("insert admin_test values (1, 2), (3, 4), (5, 6)")

	tk.MustExec("admin cleanup index admin_test c1")
	tk.MustExec("admin cleanup index admin_test c2")

	// Make some dangling index.
	ctx := mock.NewContext()
	ctx.Store = store
	is := domain.InfoSchema()
	dbName := model.NewCIStr("test")
	tblName := model.NewCIStr("admin_test")
	tbl, err := is.TableByName(dbName, tblName)
	require.NoError(t, err)

	tblInfo := tbl.Meta()
	idxInfo1 := tblInfo.FindIndexByName("c1")
	indexOpr1 := tables.NewIndex(tblInfo.ID, tblInfo, idxInfo1)
	idxInfo2 := tblInfo.FindIndexByName("c2")
	indexOpr2 := tables.NewIndex(tblInfo.ID, tblInfo, idxInfo2)

	txn, err := store.Begin()
	require.NoError(t, err)
	for i := 0; i < 2000; i++ {
		c1 := int64(2*i + 7)
		c2 := int64(2*i + 8)
		_, err = indexOpr1.Create(ctx, txn, types.MakeDatums(c1, c2), kv.IntHandle(c1), nil)
		require.NoErrorf(t, err, errors.ErrorStack(err))
		_, err = indexOpr2.Create(ctx, txn, types.MakeDatums(c2), kv.IntHandle(c1), nil)
		require.NoError(t, err)
	}
	err = txn.Commit(context.Background())
	require.NoError(t, err)

	err = tk.ExecToErr("admin check table admin_test")
	require.Error(t, err)
	err = tk.ExecToErr("admin check index admin_test c1")
	require.Error(t, err)
	err = tk.ExecToErr("admin check index admin_test c2")
	require.Error(t, err)
	r := tk.MustQuery("SELECT COUNT(*) FROM admin_test USE INDEX()")
	r.Check(testkit.Rows("3"))
	r = tk.MustQuery("SELECT COUNT(*) FROM admin_test USE INDEX(c1)")
	r.Check(testkit.Rows("2003"))
	r = tk.MustQuery("SELECT COUNT(*) FROM admin_test USE INDEX(c2)")
	r.Check(testkit.Rows("2003"))
	r = tk.MustQuery("admin cleanup index admin_test c1")
	r.Check(testkit.Rows("2000"))
	r = tk.MustQuery("admin cleanup index admin_test c2")
	r.Check(testkit.Rows("2000"))
	r = tk.MustQuery("SELECT COUNT(*) FROM admin_test USE INDEX(c1)")
	r.Check(testkit.Rows("3"))
	r = tk.MustQuery("SELECT COUNT(*) FROM admin_test USE INDEX(c2)")
	r.Check(testkit.Rows("3"))
	tk.MustExec("admin check index admin_test c1")
	tk.MustExec("admin check index admin_test c2")
	tk.MustExec("admin check table admin_test")
}

func TestClusteredAdminCleanupIndex(t *testing.T) {
	store, domain, clean := testkit.CreateMockStoreAndDomain(t)
	defer clean()

	tk := testkit.NewTestKit(t, store)
	tk.MustExec("use test")
	tk.MustExec("drop table if exists admin_test")
	tk.Session().GetSessionVars().EnableClusteredIndex = variable.ClusteredIndexDefModeOn
	tk.MustExec("create table admin_test (c1 varchar(255), c2 int, c3 char(10) default 'c3', primary key (c1, c3), unique key(c2), key (c3))")
	tk.MustExec("insert admin_test (c1, c2) values ('c1_1', 2), ('c1_2', 4), ('c1_3', NULL)")
	tk.MustExec("insert admin_test (c1, c3) values ('c1_4', 'c3_4'), ('c1_5', 'c3_5'), ('c1_6', default)")

	// Normally, there is no dangling index.
	tk.MustQuery("admin cleanup index admin_test `primary`").Check(testkit.Rows("0"))
	tk.MustQuery("admin cleanup index admin_test `c2`").Check(testkit.Rows("0"))
	tk.MustQuery("admin cleanup index admin_test `c3`").Check(testkit.Rows("0"))

	// Make some dangling index.
	ctx := mock.NewContext()
	ctx.Store = store
	tbl, err := domain.InfoSchema().TableByName(model.NewCIStr("test"), model.NewCIStr("admin_test"))
	require.NoError(t, err)
	// cleanup clustered primary key takes no effect.

	tblInfo := tbl.Meta()
	idxInfo2 := tblInfo.FindIndexByName("c2")
	indexOpr2 := tables.NewIndex(tblInfo.ID, tblInfo, idxInfo2)
	idxInfo3 := tblInfo.FindIndexByName("c3")
	indexOpr3 := tables.NewIndex(tblInfo.ID, tblInfo, idxInfo3)

	c2DanglingIdx := []struct {
		handle kv.Handle
		idxVal []types.Datum
	}{
		{testkit.MustNewCommonHandle(t, "c1_10", "c3_10"), types.MakeDatums(10)},
		{testkit.MustNewCommonHandle(t, "c1_10", "c3_11"), types.MakeDatums(11)},
		{testkit.MustNewCommonHandle(t, "c1_12", "c3_12"), types.MakeDatums(12)},
	}
	c3DanglingIdx := []struct {
		handle kv.Handle
		idxVal []types.Datum
	}{
		{testkit.MustNewCommonHandle(t, "c1_13", "c3_13"), types.MakeDatums("c3_13")},
		{testkit.MustNewCommonHandle(t, "c1_14", "c3_14"), types.MakeDatums("c3_14")},
		{testkit.MustNewCommonHandle(t, "c1_15", "c3_15"), types.MakeDatums("c3_15")},
	}
	txn, err := store.Begin()
	require.NoError(t, err)
	for _, di := range c2DanglingIdx {
		_, err := indexOpr2.Create(ctx, txn, di.idxVal, di.handle, nil)
		require.NoError(t, err)
	}
	for _, di := range c3DanglingIdx {
		_, err := indexOpr3.Create(ctx, txn, di.idxVal, di.handle, nil)
		require.NoError(t, err)
	}
	err = txn.Commit(context.Background())
	require.NoError(t, err)

	err = tk.ExecToErr("admin check table admin_test")
	require.Error(t, err)
	err = tk.ExecToErr("admin check index admin_test c2")
	require.Error(t, err)
	tk.MustQuery("SELECT COUNT(*) FROM admin_test USE INDEX(c2)").Check(testkit.Rows("9"))
	tk.MustQuery("admin cleanup index admin_test c2").Check(testkit.Rows("3"))
	tk.MustQuery("SELECT COUNT(*) FROM admin_test USE INDEX(c2)").Check(testkit.Rows("6"))
	tk.MustExec("admin check index admin_test c2")

	err = tk.ExecToErr("admin check table admin_test")
	require.Error(t, err)
	err = tk.ExecToErr("admin check index admin_test c3")
	require.Error(t, err)
	tk.MustQuery("SELECT COUNT(*) FROM admin_test USE INDEX(c3)").Check(testkit.Rows("9"))
	tk.MustQuery("admin cleanup index admin_test c3").Check(testkit.Rows("3"))
	tk.MustQuery("SELECT COUNT(*) FROM admin_test USE INDEX(c3)").Check(testkit.Rows("6"))
	tk.MustExec("admin check index admin_test c3")
	tk.MustExec("admin check table admin_test")
}

func TestAdminCheckPartitionTableFailed(t *testing.T) {
	store, domain, clean := testkit.CreateMockStoreAndDomain(t)
	defer clean()

	tk := testkit.NewTestKit(t, store)
	tk.MustExec("use test")
	tk.MustExec("drop table if exists admin_test_p")
	tk.MustExec("create table admin_test_p (c1 int key,c2 int,c3 int,index idx(c2)) partition by hash(c1) partitions 4")
	tk.MustExec("insert admin_test_p (c1, c2, c3) values (0,0,0), (1,1,1),(2,2,2),(3,3,3),(4,4,4),(5,5,5)")
	tk.MustExec("admin check table admin_test_p")

	// Make some corrupted index. Build the index information.
	ctx := mock.NewContext()
	ctx.Store = store
	is := domain.InfoSchema()
	dbName := model.NewCIStr("test")
	tblName := model.NewCIStr("admin_test_p")
	tbl, err := is.TableByName(dbName, tblName)
	require.NoError(t, err)
	tblInfo := tbl.Meta()
	idxInfo := tblInfo.Indices[0]
	sc := ctx.GetSessionVars().StmtCtx
	tk.Session().GetSessionVars().IndexLookupSize = 3
	tk.Session().GetSessionVars().MaxChunkSize = 3

	// Reduce one row of index on partitions.
	// Table count > index count.
	for i := 0; i <= 5; i++ {
		partitionIdx := i % len(tblInfo.GetPartitionInfo().Definitions)
		indexOpr := tables.NewIndex(tblInfo.GetPartitionInfo().Definitions[partitionIdx].ID, tblInfo, idxInfo)
		txn, err := store.Begin()
		require.NoError(t, err)
		err = indexOpr.Delete(sc, txn, types.MakeDatums(i), kv.IntHandle(i))
		require.NoError(t, err)
		err = txn.Commit(context.Background())
		require.NoError(t, err)
		err = tk.ExecToErr("admin check table admin_test_p")
		require.Error(t, err)
		require.EqualError(t, err, fmt.Sprintf("[admin:8223]data inconsistency in table: admin_test_p, index: idx, handle: %d, index-values:\"\" != record-values:\"handle: %d, values: [KindInt64 %d]\"", i, i, i))
		require.True(t, consistency.ErrAdminCheckInconsistent.Equal(err))
		// TODO: fix admin recover for partition table.
		// r := tk.MustQuery("admin recover index admin_test_p idx")
		// r.Check(testkit.Rows("0 0"))
		// tk.MustExec("admin check table admin_test_p")
		// Manual recover index.
		txn, err = store.Begin()
		require.NoError(t, err)
		_, err = indexOpr.Create(ctx, txn, types.MakeDatums(i), kv.IntHandle(i), nil)
		require.NoError(t, err)
		err = txn.Commit(context.Background())
		require.NoError(t, err)
		tk.MustExec("admin check table admin_test_p")
	}

	// Add one row of index on partitions.
	// Table count < index count.
	for i := 0; i <= 5; i++ {
		partitionIdx := i % len(tblInfo.GetPartitionInfo().Definitions)
		indexOpr := tables.NewIndex(tblInfo.GetPartitionInfo().Definitions[partitionIdx].ID, tblInfo, idxInfo)
		txn, err := store.Begin()
		require.NoError(t, err)
		_, err = indexOpr.Create(ctx, txn, types.MakeDatums(i+8), kv.IntHandle(i+8), nil)
		require.NoError(t, err)
		err = txn.Commit(context.Background())
		require.NoError(t, err)
		err = tk.ExecToErr("admin check table admin_test_p")
		require.Error(t, err)
		require.EqualError(t, err, fmt.Sprintf("[admin:8223]data inconsistency in table: admin_test_p, index: idx, handle: %d, index-values:\"handle: %d, values: [KindInt64 %d KindInt64 %d]\" != record-values:\"\"", i+8, i+8, i+8, i+8))
		// TODO: fix admin recover for partition table.
		txn, err = store.Begin()
		require.NoError(t, err)
		err = indexOpr.Delete(sc, txn, types.MakeDatums(i+8), kv.IntHandle(i+8))
		require.NoError(t, err)
		err = txn.Commit(context.Background())
		require.NoError(t, err)
		tk.MustExec("admin check table admin_test_p")
	}

	// Table count = index count, but the index value was wrong.
	for i := 0; i <= 5; i++ {
		partitionIdx := i % len(tblInfo.GetPartitionInfo().Definitions)
		indexOpr := tables.NewIndex(tblInfo.GetPartitionInfo().Definitions[partitionIdx].ID, tblInfo, idxInfo)
		txn, err := store.Begin()
		require.NoError(t, err)
		_, err = indexOpr.Create(ctx, txn, types.MakeDatums(i+8), kv.IntHandle(i), nil)
		require.NoError(t, err)
		err = txn.Commit(context.Background())
		require.NoError(t, err)
		err = tk.ExecToErr("admin check table admin_test_p")
		require.Error(t, err)
		require.EqualError(t, err, fmt.Sprintf("[executor:8134]data inconsistency in table: admin_test_p, index: idx, col: c2, handle: \"%d\", index-values:\"KindInt64 %d\" != record-values:\"KindInt64 %d\", compare err:<nil>", i, i+8, i))
		// TODO: fix admin recover for partition table.
		txn, err = store.Begin()
		require.NoError(t, err)
		err = indexOpr.Delete(sc, txn, types.MakeDatums(i+8), kv.IntHandle(i))
		require.NoError(t, err)
		err = txn.Commit(context.Background())
		require.NoError(t, err)
		tk.MustExec("admin check table admin_test_p")
	}
}

<<<<<<< HEAD
const dbName, tblName = "test", "admin_test"

type inconsistencyTestKit struct {
	*testkit.AsyncTestKit
	uniqueIndex table.Index
	plainIndex  table.Index
	ctx         context.Context
	sctx        *stmtctx.StatementContext
	t           *testing.T
}

type kitOpt struct {
	pkColType  string
	idxColType string
	ukColType  string
	clustered  string
}

func newDefaultOpt() *kitOpt {
	return &kitOpt{
		pkColType:  "int",
		idxColType: "int",
		ukColType:  "varchar(255)",
	}
}

func newInconsistencyKit(t *testing.T, tk *testkit.AsyncTestKit, opt *kitOpt) *inconsistencyTestKit {
	ctx := tk.OpenSession(context.Background(), dbName)
	se := testkit.TryRetrieveSession(ctx)
	i := &inconsistencyTestKit{
		AsyncTestKit: tk,
		ctx:          ctx,
		sctx:         se.GetSessionVars().StmtCtx,
		t:            t,
	}
	tk.MustExec(i.ctx, "drop table if exists "+tblName)
	tk.MustExec(i.ctx,
		fmt.Sprintf("create table %s (c1 %s, c2 %s, c3 %s, primary key(c1) %s, index uk1(c2), index k2(c3))",
			tblName, opt.pkColType, opt.idxColType, opt.ukColType, opt.clustered),
	)
	i.rebuild()
	return i
}

func (tk *inconsistencyTestKit) rebuild() {
	tk.MustExec(tk.ctx, "truncate table "+tblName)
	is := domain.GetDomain(testkit.TryRetrieveSession(tk.ctx)).InfoSchema()
	tbl, err := is.TableByName(model.NewCIStr(dbName), model.NewCIStr(tblName))
	require.NoError(tk.t, err)
	tk.uniqueIndex = tables.NewIndex(tbl.Meta().ID, tbl.Meta(), tbl.Meta().Indices[0])
	tk.plainIndex = tables.NewIndex(tbl.Meta().ID, tbl.Meta(), tbl.Meta().Indices[1])
}

type logEntry struct {
	entry  zapcore.Entry
	fields []zapcore.Field
}

func (l *logEntry) checkMsg(t *testing.T, msg string) {
	require.Equal(t, msg, l.entry.Message)
}

func (l *logEntry) checkField(t *testing.T, requireFields ...zapcore.Field) {
	for _, rf := range requireFields {
		var f *zapcore.Field
		for i, field := range l.fields {
			if field.Equals(rf) {
				f = &l.fields[i]
				break
			}
		}
		require.NotNilf(t, f, "matched log fields %s:%s not found in log", rf.Key, rf)
	}

}

func (l *logEntry) checkFieldNotEmpty(t *testing.T, fieldName string) {
	var f *zapcore.Field
	for i, field := range l.fields {
		if field.Key == fieldName {
			f = &l.fields[i]
			break
		}
	}
	require.NotNilf(t, f, "log field %s not found in log", fieldName)
	require.NotEmpty(t, f.String)
}

type logHook struct {
	zapcore.Core
	logs          []logEntry
	enc           zapcore.Encoder
	messageFilter string
}

func (h *logHook) Write(entry zapcore.Entry, fields []zapcore.Field) error {
	h.logs = append(h.logs, logEntry{entry: entry, fields: fields})
	return nil
}

func (h *logHook) Check(entry zapcore.Entry, ce *zapcore.CheckedEntry) *zapcore.CheckedEntry {
	if len(h.messageFilter) > 0 && !strings.Contains(entry.Message, h.messageFilter) {
		return nil
	}
	return ce.AddCore(entry, h)
}

func (h *logHook) encode(entry *logEntry) (string, error) {
	buffer, err := h.enc.EncodeEntry(entry.entry, entry.fields)
	if err != nil {
		return "", err
	}
	return buffer.String(), nil
}

func (h *logHook) checkLogCount(t *testing.T, expected int) {
	logsStr := make([]string, len(h.logs))
	for i, item := range h.logs {
		var err error
		logsStr[i], err = h.encode(&item)
		require.NoError(t, err)
	}
	// Check the length of strings, so that in case the test fails, the error message
	require.Len(t, logsStr, expected)
}

func withLogHook(ctx context.Context, msgFilter string) (newCtx context.Context, hook *logHook) {
	conf := &log.Config{Level: os.Getenv("log_level"), File: log.FileLogConfig{}}
	_, r, _ := log.InitLogger(conf)
	enc := log.NewTextEncoder(&config.GetGlobalConfig().Log.ToLogConfig().Config)
	hook = &logHook{r.Core, nil, enc, msgFilter}
	logger := zap.New(hook)
	newCtx = context.WithValue(ctx, logutil.CtxLogKey, logger)
	return
}

func TestCheckFailReport(t *testing.T) {
	t.Parallel()

=======
func TestAdminCheckTable(t *testing.T) {
	// test NULL value.
>>>>>>> aa7ad03b
	store, clean := testkit.CreateMockStore(t)
	defer clean()
	tk := newInconsistencyKit(t, testkit.NewAsyncTestKit(t, store), newDefaultOpt())

	// row more than unique index
	func() {
		defer tk.rebuild()

		tk.MustExec(tk.ctx, fmt.Sprintf("insert into %s values(1, 1, '10')", tblName))
		txn, err := store.Begin()
		require.NoError(t, err)
		require.NoError(t, tk.uniqueIndex.Delete(tk.sctx, txn, types.MakeDatums(1), kv.IntHandle(1)))
		require.NoError(t, txn.Commit(tk.ctx))

		ctx, hook := withLogHook(tk.ctx, "inconsistency")
		_, err = tk.Exec(ctx, "admin check table admin_test")
		require.Error(t, err)
		require.Equal(t, "[admin:8223]data inconsistency in table: admin_test, index: uk1, handle: 1, index-values:\"\" != record-values:\"handle: 1, values: [KindInt64 1]\"", err.Error())
		hook.checkLogCount(t, 1)
		hook.logs[0].checkMsg(t, "admin check found data inconsistency")
		hook.logs[0].checkField(t,
			zap.String("table_name", "admin_test"),
			zap.String("index_name", "uk1"),
			zap.Stringer("row_id", kv.IntHandle(1)),
		)
		hook.logs[0].checkFieldNotEmpty(t, "row_mvcc")
	}()

	// row more than plain index
	func() {
		defer tk.rebuild()

		tk.MustExec(tk.ctx, fmt.Sprintf("insert into %s values(1, 1, '10')", tblName))
		txn, err := store.Begin()
		require.NoError(t, err)
		require.NoError(t, tk.plainIndex.Delete(tk.sctx, txn, []types.Datum{types.NewStringDatum("10")}, kv.IntHandle(1)))
		require.NoError(t, txn.Commit(tk.ctx))

		ctx, hook := withLogHook(tk.ctx, "inconsistency")
		_, err = tk.Exec(ctx, "admin check table admin_test")
		require.Error(t, err)
		require.Equal(t, "[admin:8223]data inconsistency in table: admin_test, index: k2, handle: 1, index-values:\"\" != record-values:\"handle: 1, values: [KindString 10]\"", err.Error())
		hook.checkLogCount(t, 1)
		hook.logs[0].checkMsg(t, "admin check found data inconsistency")
		hook.logs[0].checkField(t,
			zap.String("table_name", "admin_test"),
			zap.String("index_name", "k2"),
			zap.Stringer("row_id", kv.IntHandle(1)),
		)
		hook.logs[0].checkFieldNotEmpty(t, "row_mvcc")
	}()

	// row is missed for plain key
	func() {
		defer tk.rebuild()

		txn, err := store.Begin()
		require.NoError(t, err)
		_, err = tk.plainIndex.Create(mock.NewContext(), txn, []types.Datum{types.NewStringDatum("100")}, kv.IntHandle(1), nil)
		require.NoError(t, err)
		require.NoError(t, txn.Commit(tk.ctx))

		ctx, hook := withLogHook(tk.ctx, "inconsistency")
		_, err = tk.Exec(ctx, "admin check table admin_test")
		require.Error(t, err)
		require.Equal(t, "[admin:8223]data inconsistency in table: admin_test, index: k2, handle: 1, index-values:\"handle: 1, values: [KindString 100 KindInt64 1]\" != record-values:\"\"", err.Error())
		hook.checkLogCount(t, 1)
		logEntry := hook.logs[0]
		logEntry.checkMsg(t, "admin check found data inconsistency")
		logEntry.checkField(t,
			zap.String("table_name", "admin_test"),
			zap.String("index_name", "k2"),
			zap.Stringer("row_id", kv.IntHandle(1)),
		)
		logEntry.checkFieldNotEmpty(t, "row_mvcc")
		logEntry.checkFieldNotEmpty(t, "index_mvcc")

		// test inconsistency check in index lookup
		ctx, hook = withLogHook(tk.ctx, "")
		rs, err := tk.Exec(ctx, "select * from admin_test use index(k2) where c3 = '100'")
		require.NoError(t, err)
		_, err = session.GetRows4Test(ctx, testkit.TryRetrieveSession(ctx), rs)
		require.Error(t, err)
		require.Equal(t, "[executor:8133]data inconsistency in table: admin_test, index: k2, index-count:1 != record-count:0", err.Error())
		hook.checkLogCount(t, 1)
		logEntry = hook.logs[0]
		logEntry.checkMsg(t, "indexLookup found data inconsistency")
		logEntry.checkField(t,
			zap.String("table_name", "admin_test"),
			zap.String("index_name", "k2"),
			zap.Int64("table_cnt", 0),
			zap.Int64("index_cnt", 1),
			zap.String("missing_handles", `[1]`),
		)
		logEntry.checkFieldNotEmpty(t, "row_mvcc_0")
	}()

	// row is missed for unique key
	func() {
		defer tk.rebuild()

		txn, err := store.Begin()
		require.NoError(t, err)
		_, err = tk.uniqueIndex.Create(mock.NewContext(), txn, []types.Datum{types.NewIntDatum(10)}, kv.IntHandle(1), nil)
		require.NoError(t, err)
		require.NoError(t, txn.Commit(tk.ctx))

		ctx, hook := withLogHook(tk.ctx, "inconsistency")
		_, err = tk.Exec(ctx, "admin check table admin_test")
		require.Error(t, err)
		require.Equal(t, "[admin:8223]data inconsistency in table: admin_test, index: uk1, handle: 1, index-values:\"handle: 1, values: [KindInt64 10 KindInt64 1]\" != record-values:\"\"", err.Error())
		hook.checkLogCount(t, 1)
		logEntry := hook.logs[0]
		logEntry.checkMsg(t, "admin check found data inconsistency")
		logEntry.checkField(t,
			zap.String("table_name", "admin_test"),
			zap.String("index_name", "uk1"),
			zap.Stringer("row_id", kv.IntHandle(1)),
		)
		logEntry.checkFieldNotEmpty(t, "row_mvcc")
		logEntry.checkFieldNotEmpty(t, "index_mvcc")

		// test inconsistency check in point-get
		ctx, hook = withLogHook(tk.ctx, "")
		rs, err := tk.Exec(ctx, "select * from admin_test use index(uk1) where c2 = 10")
		require.NoError(t, err)
		_, err = session.GetRows4Test(ctx, testkit.TryRetrieveSession(ctx), rs)
		require.Error(t, err)
		hook.checkLogCount(t, 1)
		logEntry = hook.logs[0]
		logEntry.checkMsg(t, "indexLookup found data inconsistency")
		logEntry.checkField(t,
			zap.String("table_name", "admin_test"),
			zap.String("index_name", "uk1"),
			zap.Int64("table_cnt", 0),
			zap.Int64("index_cnt", 1),
			zap.String("missing_handles", `[1]`),
		)
		logEntry.checkFieldNotEmpty(t, "row_mvcc_0")
	}()

	// handle match but value is different for uk
	func() {
		defer tk.rebuild()

		tk.MustExec(tk.ctx, fmt.Sprintf("insert into %s values(1, 10, '100')", tblName))
		txn, err := store.Begin()
		require.NoError(t, err)
		require.NoError(t, tk.uniqueIndex.Delete(tk.sctx, txn, []types.Datum{types.NewIntDatum(10)}, kv.IntHandle(1)))
		_, err = tk.uniqueIndex.Create(mock.NewContext(), txn, []types.Datum{types.NewIntDatum(20)}, kv.IntHandle(1), nil)
		require.NoError(t, err)
		require.NoError(t, txn.Commit(tk.ctx))
		ctx, hook := withLogHook(tk.ctx, "inconsistency")
		_, err = tk.Exec(ctx, "admin check table admin_test")
		require.Error(t, err)
		require.Equal(t, "[executor:8134]data inconsistency in table: admin_test, index: uk1, col: c2, handle: \"1\", index-values:\"KindInt64 20\" != record-values:\"KindInt64 10\", compare err:<nil>", err.Error())
		hook.checkLogCount(t, 1)
		logEntry := hook.logs[0]
		logEntry.checkMsg(t, "admin check found data inconsistency")
		logEntry.checkField(t,
			zap.String("table_name", "admin_test"),
			zap.String("index_name", "uk1"),
			zap.Stringer("row_id", kv.IntHandle(1)),
			zap.String("col", "c2"),
		)
		logEntry.checkFieldNotEmpty(t, "row_mvcc")
		logEntry.checkFieldNotEmpty(t, "index_mvcc")
	}()

	// handle match but value is different for plain key
	func() {
		defer tk.rebuild()

		tk.MustExec(tk.ctx, fmt.Sprintf("insert into %s values(1, 10, '100')", tblName))
		txn, err := store.Begin()
		require.NoError(t, err)
		require.NoError(t, tk.plainIndex.Delete(tk.sctx, txn, []types.Datum{types.NewStringDatum("100")}, kv.IntHandle(1)))
		_, err = tk.plainIndex.Create(mock.NewContext(), txn, []types.Datum{types.NewStringDatum("200")}, kv.IntHandle(1), nil)
		require.NoError(t, err)
		require.NoError(t, txn.Commit(tk.ctx))
		ctx, hook := withLogHook(tk.ctx, "inconsistency")
		_, err = tk.Exec(ctx, "admin check table admin_test")
		require.Error(t, err)
		require.Equal(t, "[executor:8134]data inconsistency in table: admin_test, index: k2, col: c3, handle: \"1\", index-values:\"KindString 200\" != record-values:\"KindString 100\", compare err:<nil>", err.Error())
		hook.checkLogCount(t, 1)
		logEntry := hook.logs[0]
		logEntry.checkMsg(t, "admin check found data inconsistency")
		logEntry.checkField(t,
			zap.String("table_name", "admin_test"),
			zap.String("index_name", "k2"),
			zap.Stringer("row_id", kv.IntHandle(1)),
			zap.String("col", "c3"),
		)
		logEntry.checkFieldNotEmpty(t, "row_mvcc")
		logEntry.checkFieldNotEmpty(t, "index_mvcc")
	}()

	// test binary column.
	opt := newDefaultOpt()
	opt.clustered = "clustered"
	opt.pkColType = "varbinary(300)"
	opt.idxColType = "varbinary(300)"
	opt.ukColType = "varbinary(300)"
	tk = newInconsistencyKit(t, testkit.NewAsyncTestKit(t, store), newDefaultOpt())
	func() {
		defer tk.rebuild()

		txn, err := store.Begin()
		require.NoError(t, err)
		encoded, err := codec.EncodeKey(new(stmtctx.StatementContext), nil, types.NewBytesDatum([]byte{1, 0, 1, 0, 0, 1, 1}))
		require.Nil(t, err)
		hd, err := kv.NewCommonHandle(encoded)
		require.NoError(t, err)
		_, err = tk.uniqueIndex.Create(mock.NewContext(), txn, []types.Datum{types.NewBytesDatum([]byte{1, 1, 0, 1, 1, 1, 1, 0})}, hd, nil)
		require.NoError(t, err)
		require.NoError(t, txn.Commit(tk.ctx))

		ctx, hook := withLogHook(tk.ctx, "inconsistency")
		_, err = tk.Exec(ctx, "admin check table admin_test")
		require.Error(t, err)
		require.Equal(t, `[admin:8223]data inconsistency in table: admin_test, index: uk1, handle: 282574488403969, index-values:"handle: 282574488403969, values: [KindInt64 282578800083201 KindInt64 282574488403969]" != record-values:""`, err.Error())
		hook.checkLogCount(t, 1)
		logEntry := hook.logs[0]
		logEntry.checkMsg(t, "admin check found data inconsistency")
		logEntry.checkField(t,
			zap.String("table_name", "admin_test"),
			zap.String("index_name", "uk1"),
			zap.Stringer("row_id", kv.IntHandle(282574488403969)),
		)
		logEntry.checkFieldNotEmpty(t, "row_mvcc")
		logEntry.checkFieldNotEmpty(t, "index_mvcc")
	}()
}

func TestAdminCheckTable(t *testing.T) {
	// test NULL value.
	t.Parallel()
	store, clean := testkit.CreateMockStore(t)
	defer clean()
	tk := testkit.NewTestKit(t, store)
	tk.MustExec("use test")
	tk.MustExec(`CREATE TABLE test_null (
		a int(11) NOT NULL,
		c int(11) NOT NULL,
		PRIMARY KEY (a, c),
		KEY idx_a (a)
		) ENGINE=InnoDB DEFAULT CHARSET=utf8 COLLATE=utf8_bin`)

	tk.MustExec(`insert into test_null(a, c) values(2, 2);`)
	tk.MustExec(`ALTER TABLE test_null ADD COLUMN b int NULL DEFAULT '1795454803' AFTER a;`)
	tk.MustExec(`ALTER TABLE test_null add index b(b);`)
	tk.MustExec("ADMIN CHECK TABLE test_null")

	// Fix unflatten issue in CheckExec.
	tk.MustExec(`drop table if exists test`)
	tk.MustExec(`create table test (
		a time,
		PRIMARY KEY (a)
		);`)

	tk.MustExec(`insert into test set a='12:10:36';`)
	tk.MustExec(`admin check table test`)

	// Test decimal
	tk.MustExec(`drop table if exists test`)
	tk.MustExec("CREATE TABLE test (  a decimal, PRIMARY KEY (a));")
	tk.MustExec("insert into test set a=10;")
	tk.MustExec("admin check table test;")

	// Test timestamp type check table.
	tk.MustExec(`drop table if exists test`)
	tk.MustExec(`create table test ( a  TIMESTAMP, primary key(a) );`)
	tk.MustExec(`insert into test set a='2015-08-10 04:18:49';`)
	tk.MustExec(`admin check table test;`)

	// Test partitioned table.
	tk.MustExec(`drop table if exists test`)
	tk.MustExec(`create table test (
		      a int not null,
		      c int not null,
		      primary key (a, c),
		      key idx_a (a)) partition by range (c) (
		      partition p1 values less than (1),
		      partition p2 values less than (4),
		      partition p3 values less than (7),
		      partition p4 values less than (11))`)
	for i := 1; i <= 10; i++ {
		tk.MustExec(fmt.Sprintf("insert into test values (%d, %d);", i, i))
	}
	tk.MustExec(`admin check table test;`)

	// Test index in virtual generated column.
	tk.MustExec(`drop table if exists test`)
	tk.MustExec(`create table test ( b json , c int as (JSON_EXTRACT(b,'$.d')), index idxc(c));`)
	tk.MustExec(`INSERT INTO test set b='{"d": 100}';`)
	tk.MustExec(`admin check table test;`)
	// Test prefix index.
	tk.MustExec(`drop table if exists t`)
	tk.MustExec(`CREATE TABLE t (
	  			ID CHAR(32) NOT NULL,
	  			name CHAR(32) NOT NULL,
	  			value CHAR(255),
	  			INDEX indexIDname (ID(8),name(8)));`)
	tk.MustExec(`INSERT INTO t VALUES ('keyword','urlprefix','text/ /text');`)
	tk.MustExec(`admin check table t;`)

	tk.MustExec("use mysql")
	tk.MustExec(`admin check table test.t;`)
	err := tk.ExecToErr("admin check table t")
	require.Error(t, err)

	// test add index on time type column which have default value
	tk.MustExec("use test")
	tk.MustExec(`drop table if exists t1`)
	tk.MustExec(`CREATE TABLE t1 (c2 YEAR, PRIMARY KEY (c2))`)
	tk.MustExec(`INSERT INTO t1 SET c2 = '1912'`)
	tk.MustExec(`ALTER TABLE t1 ADD COLUMN c3 TIMESTAMP NULL DEFAULT '1976-08-29 16:28:11'`)
	tk.MustExec(`ALTER TABLE t1 ADD COLUMN c4 DATE      NULL DEFAULT '1976-08-29'`)
	tk.MustExec(`ALTER TABLE t1 ADD COLUMN c5 TIME      NULL DEFAULT '16:28:11'`)
	tk.MustExec(`ALTER TABLE t1 ADD COLUMN c6 YEAR      NULL DEFAULT '1976'`)
	tk.MustExec(`ALTER TABLE t1 ADD INDEX idx1 (c2, c3,c4,c5,c6)`)
	tk.MustExec(`ALTER TABLE t1 ADD INDEX idx2 (c2)`)
	tk.MustExec(`ALTER TABLE t1 ADD INDEX idx3 (c3)`)
	tk.MustExec(`ALTER TABLE t1 ADD INDEX idx4 (c4)`)
	tk.MustExec(`ALTER TABLE t1 ADD INDEX idx5 (c5)`)
	tk.MustExec(`ALTER TABLE t1 ADD INDEX idx6 (c6)`)
	tk.MustExec(`admin check table t1`)

	// Test add index on decimal column.
	tk.MustExec(`drop table if exists td1;`)
	tk.MustExec(`CREATE TABLE td1 (c2 INT NULL DEFAULT '70');`)
	tk.MustExec(`INSERT INTO td1 SET c2 = '5';`)
	tk.MustExec(`ALTER TABLE td1 ADD COLUMN c4 DECIMAL(12,8) NULL DEFAULT '213.41598062';`)
	tk.MustExec(`ALTER TABLE td1 ADD INDEX id2 (c4) ;`)
	tk.MustExec(`ADMIN CHECK TABLE td1;`)

	// Test add not null column, then add index.
	tk.MustExec(`drop table if exists t1`)
	tk.MustExec(`create table t1 (a int);`)
	tk.MustExec(`insert into t1 set a=2;`)
	tk.MustExec(`alter table t1 add column b timestamp not null;`)
	tk.MustExec(`alter table t1 add index(b);`)
	tk.MustExec(`admin check table t1;`)

	// Test for index with change decimal precision.
	tk.MustExec(`drop table if exists t1`)
	tk.MustExec(`create table t1 (a decimal(2,1), index(a))`)
	tk.MustExec(`insert into t1 set a='1.9'`)
	err = tk.ExecToErr(`alter table t1 modify column a decimal(3,2);`)
	require.NoError(t, err)
	tk.MustExec(`delete from t1;`)
	tk.MustExec(`admin check table t1;`)
}

func TestAdminCheckPrimaryIndex(t *testing.T) {
	store, clean := testkit.CreateMockStore(t)
	defer clean()

	tk := testkit.NewTestKit(t, store)
	tk.MustExec("use test")
	tk.MustExec("create table t(a bigint unsigned primary key, b int, c int, index idx(a, b));")
	tk.MustExec("insert into t values(1, 1, 1), (9223372036854775807, 2, 2);")
	tk.MustExec("admin check index t idx;")
}

func TestAdminCheckWithSnapshot(t *testing.T) {
	store, domain, clean := testkit.CreateMockStoreAndDomain(t)
	defer clean()

	tk := testkit.NewTestKit(t, store)
	tk.MustExec("use test")
	tk.MustExec("drop table if exists admin_t_s")
	tk.MustExec("create table admin_t_s (a int, b int, key(a));")
	tk.MustExec("insert into admin_t_s values (0,0),(1,1);")
	tk.MustExec("admin check table admin_t_s;")
	tk.MustExec("admin check index admin_t_s a;")

	snapshotTime := time.Now()

	ctx := mock.NewContext()
	ctx.Store = store
	is := domain.InfoSchema()
	dbName := model.NewCIStr("test")
	tblName := model.NewCIStr("admin_t_s")
	tbl, err := is.TableByName(dbName, tblName)
	require.NoError(t, err)

	tblInfo := tbl.Meta()
	idxInfo := tblInfo.FindIndexByName("a")
	idxOpr := tables.NewIndex(tblInfo.ID, tblInfo, idxInfo)
	txn, err := store.Begin()
	require.NoError(t, err)
	_, err = idxOpr.Create(ctx, txn, types.MakeDatums(2), kv.IntHandle(100), nil)
	require.NoError(t, err)
	err = txn.Commit(context.Background())
	require.NoError(t, err)
	err = tk.ExecToErr("admin check table admin_t_s")
	require.Error(t, err)
	err = tk.ExecToErr("admin check index admin_t_s a")
	require.Error(t, err)

	// For mocktikv, safe point is not initialized, we manually insert it for snapshot to use.
	safePointName := "tikv_gc_safe_point"
	safePointValue := "20060102-15:04:05 -0700"
	safePointComment := "All versions after safe point can be accessed. (DO NOT EDIT)"
	updateSafePoint := fmt.Sprintf(`INSERT INTO mysql.tidb VALUES ('%[1]s', '%[2]s', '%[3]s')
	ON DUPLICATE KEY
	UPDATE variable_value = '%[2]s', comment = '%[3]s'`, safePointName, safePointValue, safePointComment)
	tk.MustExec(updateSafePoint)
	// For admin check table when use snapshot.
	tk.MustExec("set @@tidb_snapshot = '" + snapshotTime.Format("2006-01-02 15:04:05.999999") + "'")
	tk.MustExec("admin check table admin_t_s;")
	tk.MustExec("admin check index admin_t_s a;")

	tk.MustExec("set @@tidb_snapshot = ''")
	err = tk.ExecToErr("admin check table admin_t_s")
	require.Error(t, err)
	err = tk.ExecToErr("admin check index admin_t_s a")
	require.Error(t, err)

	r := tk.MustQuery("admin cleanup index admin_t_s a")
	r.Check(testkit.Rows("1"))
	tk.MustExec("admin check table admin_t_s;")
	tk.MustExec("admin check index admin_t_s a;")
	tk.MustExec("drop table if exists admin_t_s")
}

func TestAdminCheckTableFailed(t *testing.T) {
	store, domain, clean := testkit.CreateMockStoreAndDomain(t)
	defer clean()

	tk := testkit.NewTestKit(t, store)
	tk.MustExec("use test")
	tk.MustExec("drop table if exists admin_test")
	tk.MustExec("create table admin_test (c1 int, c2 int, c3 varchar(255) default '1', primary key(c1), key(c3), unique key(c2), key(c2, c3))")
	tk.MustExec("insert admin_test (c1, c2, c3) values (-10, -20, 'y'), (-1, -10, 'z'), (1, 11, 'a'), (2, 12, 'b'), (5, 15, 'c'), (10, 20, 'd'), (20, 30, 'e')")

	// Make some corrupted index. Build the index information.
	ctx := mock.NewContext()
	ctx.Store = store
	is := domain.InfoSchema()
	dbName := model.NewCIStr("test")
	tblName := model.NewCIStr("admin_test")
	tbl, err := is.TableByName(dbName, tblName)
	require.NoError(t, err)
	tblInfo := tbl.Meta()
	idxInfo := tblInfo.Indices[1]
	indexOpr := tables.NewIndex(tblInfo.ID, tblInfo, idxInfo)
	sc := ctx.GetSessionVars().StmtCtx
	tk.Session().GetSessionVars().IndexLookupSize = 3
	tk.Session().GetSessionVars().MaxChunkSize = 3

	// Reduce one row of index.
	// Table count > index count.
	// Index c2 is missing 11.
	txn, err := store.Begin()
	require.NoError(t, err)
	err = indexOpr.Delete(sc, txn, types.MakeDatums(-10), kv.IntHandle(-1))
	require.NoError(t, err)
	err = txn.Commit(context.Background())
	require.NoError(t, err)
	err = tk.ExecToErr("admin check table admin_test")
	require.Error(t, err)
	require.EqualError(t, err, "[executor:8003]admin_test err:[admin:8223]index:<nil> != record:&admin.RecordData{Handle:-1, Values:[]types.Datum{types.Datum{k:0x1, decimal:0x0, length:0x0, i:-10, collation:\"\", b:[]uint8(nil), x:interface {}(nil)}}}")
	require.True(t, executor.ErrAdminCheckTable.Equal(err))
	tk.MustExec("set @@tidb_redact_log=1;")
	err = tk.ExecToErr("admin check table admin_test")
	require.Error(t, err)
	require.EqualError(t, err, "[executor:8003]admin_test err:[admin:8223]index:\"?\" != record:\"?\"")
	tk.MustExec("set @@tidb_redact_log=0;")
	r := tk.MustQuery("admin recover index admin_test c2")
	r.Check(testkit.Rows("1 7"))
	tk.MustExec("admin check table admin_test")

	// Add one row of index.
	// Table count < index count.
	// Index c2 has one more values than table data: 0, and the handle 0 hasn't correlative record.
	txn, err = store.Begin()
	require.NoError(t, err)
	_, err = indexOpr.Create(ctx, txn, types.MakeDatums(0), kv.IntHandle(0), nil)
	require.NoError(t, err)
	err = txn.Commit(context.Background())
	require.NoError(t, err)
	err = tk.ExecToErr("admin check table admin_test")
	require.Error(t, err)
	require.EqualError(t, err, "[executor:8133]handle 0, index:types.Datum{k:0x1, decimal:0x0, length:0x0, i:0, collation:\"\", b:[]uint8(nil), x:interface {}(nil)} != record:<nil>")
	tk.MustExec("set @@tidb_redact_log=1;")
	err = tk.ExecToErr("admin check table admin_test")
	require.Error(t, err)
	require.EqualError(t, err, "[executor:8133]handle \"?\", index:\"?\" != record:\"?\"")
	tk.MustExec("set @@tidb_redact_log=0;")

	// Add one row of index.
	// Table count < index count.
	// Index c2 has two more values than table data: 10, 13, and these handles have correlative record.
	txn, err = store.Begin()
	require.NoError(t, err)
	err = indexOpr.Delete(sc, txn, types.MakeDatums(0), kv.IntHandle(0))
	require.NoError(t, err)
	// Make sure the index value "19" is smaller "21". Then we scan to "19" before "21".
	_, err = indexOpr.Create(ctx, txn, types.MakeDatums(19), kv.IntHandle(10), nil)
	require.NoError(t, err)
	_, err = indexOpr.Create(ctx, txn, types.MakeDatums(13), kv.IntHandle(2), nil)
	require.NoError(t, err)
	err = txn.Commit(context.Background())
	require.NoError(t, err)
	err = tk.ExecToErr("admin check table admin_test")
	require.Error(t, err)
	require.EqualError(t, err, "[executor:8134]col c2, handle 2, index:types.Datum{k:0x1, decimal:0x0, length:0x0, i:13, collation:\"\", b:[]uint8(nil), x:interface {}(nil)} != record:types.Datum{k:0x1, decimal:0x0, length:0x0, i:12, collation:\"\", b:[]uint8(nil), x:interface {}(nil)}, compare err:<nil>")
	tk.MustExec("set @@tidb_redact_log=1;")
	err = tk.ExecToErr("admin check table admin_test")
	require.Error(t, err)
	require.EqualError(t, err, "[executor:8134]col c2, handle \"?\", index:\"?\" != record:\"?\", compare err:\"?\"")
	tk.MustExec("set @@tidb_redact_log=0;")

	// Table count = index count.
	// Two indices have the same handle.
	txn, err = store.Begin()
	require.NoError(t, err)
	err = indexOpr.Delete(sc, txn, types.MakeDatums(13), kv.IntHandle(2))
	require.NoError(t, err)
	err = indexOpr.Delete(sc, txn, types.MakeDatums(12), kv.IntHandle(2))
	require.NoError(t, err)
	err = txn.Commit(context.Background())
	require.NoError(t, err)
	err = tk.ExecToErr("admin check table admin_test")
	require.Error(t, err)
	require.EqualError(t, err, "[executor:8134]col c2, handle 10, index:types.Datum{k:0x1, decimal:0x0, length:0x0, i:19, collation:\"\", b:[]uint8(nil), x:interface {}(nil)} != record:types.Datum{k:0x1, decimal:0x0, length:0x0, i:20, collation:\"\", b:[]uint8(nil), x:interface {}(nil)}, compare err:<nil>")
	tk.MustExec("set @@tidb_redact_log=1;")
	err = tk.ExecToErr("admin check table admin_test")
	require.Error(t, err)
	require.EqualError(t, err, "[executor:8134]col c2, handle \"?\", index:\"?\" != record:\"?\", compare err:\"?\"")
	tk.MustExec("set @@tidb_redact_log=0;")

	// Table count = index count.
	// Index c2 has one line of data is 19, the corresponding table data is 20.
	txn, err = store.Begin()
	require.NoError(t, err)
	_, err = indexOpr.Create(ctx, txn, types.MakeDatums(12), kv.IntHandle(2), nil)
	require.NoError(t, err)
	err = indexOpr.Delete(sc, txn, types.MakeDatums(20), kv.IntHandle(10))
	require.NoError(t, err)
	err = txn.Commit(context.Background())
	require.NoError(t, err)
	err = tk.ExecToErr("admin check table admin_test")
	require.Error(t, err)
	require.EqualError(t, err, "[executor:8134]col c2, handle 10, index:types.Datum{k:0x1, decimal:0x0, length:0x0, i:19, collation:\"\", b:[]uint8(nil), x:interface {}(nil)} != record:types.Datum{k:0x1, decimal:0x0, length:0x0, i:20, collation:\"\", b:[]uint8(nil), x:interface {}(nil)}, compare err:<nil>")
	tk.MustExec("set @@tidb_redact_log=1;")
	err = tk.ExecToErr("admin check table admin_test")
	require.Error(t, err)
	require.EqualError(t, err, "[executor:8134]col c2, handle \"?\", index:\"?\" != record:\"?\", compare err:\"?\"")
	tk.MustExec("set @@tidb_redact_log=0;")

	// Recover records.
	txn, err = store.Begin()
	require.NoError(t, err)
	err = indexOpr.Delete(sc, txn, types.MakeDatums(19), kv.IntHandle(10))
	require.NoError(t, err)
	_, err = indexOpr.Create(ctx, txn, types.MakeDatums(20), kv.IntHandle(10), nil)
	require.NoError(t, err)
	err = txn.Commit(context.Background())
	require.NoError(t, err)
	tk.MustExec("admin check table admin_test")
}<|MERGE_RESOLUTION|>--- conflicted
+++ resolved
@@ -187,13 +187,7 @@
 	tk.MustExec("drop table if exists cache_admin_table_with_index_test,cache_admin_table_without_index_test;")
 }
 func TestAdminRecoverIndex(t *testing.T) {
-<<<<<<< HEAD
-	t.Parallel()
-
-	store, d, clean := testkit.CreateMockStoreAndDomain(t)
-=======
 	store, domain, clean := testkit.CreateMockStoreAndDomain(t)
->>>>>>> aa7ad03b
 	defer clean()
 
 	tk := testkit.NewTestKit(t, store)
@@ -947,7 +941,6 @@
 	}
 }
 
-<<<<<<< HEAD
 const dbName, tblName = "test", "admin_test"
 
 type inconsistencyTestKit struct {
@@ -1087,10 +1080,6 @@
 func TestCheckFailReport(t *testing.T) {
 	t.Parallel()
 
-=======
-func TestAdminCheckTable(t *testing.T) {
-	// test NULL value.
->>>>>>> aa7ad03b
 	store, clean := testkit.CreateMockStore(t)
 	defer clean()
 	tk := newInconsistencyKit(t, testkit.NewAsyncTestKit(t, store), newDefaultOpt())
@@ -1327,7 +1316,6 @@
 
 func TestAdminCheckTable(t *testing.T) {
 	// test NULL value.
-	t.Parallel()
 	store, clean := testkit.CreateMockStore(t)
 	defer clean()
 	tk := testkit.NewTestKit(t, store)
