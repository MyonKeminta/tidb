// Copyright 2017 PingCAP, Inc.
//
// Licensed under the Apache License, Version 2.0 (the "License");
// you may not use this file except in compliance with the License.
// You may obtain a copy of the License at
//
//     http://www.apache.org/licenses/LICENSE-2.0
//
// Unless required by applicable law or agreed to in writing, software
// distributed under the License is distributed on an "AS IS" BASIS,
// See the License for the specific language governing permissions and
// limitations under the License.

package executor

import (
	"bytes"
	"sort"

	"github.com/juju/errors"
	"github.com/pingcap/tidb/expression"
	"github.com/pingcap/tidb/terror"
	"github.com/pingcap/tidb/types"
	"github.com/pingcap/tidb/util/codec"
)

type keyRowBlock struct {
	keys        [][]byte
	rows        []Row
	requestRows [][]types.Datum
}

func newKeyRowBlock(batchSize int, hasRequestRow bool) *keyRowBlock {
	result := &keyRowBlock{
		keys: make([][]byte, 0, batchSize),
		rows: make([]Row, 0, batchSize),
	}
	if hasRequestRow {
		result.requestRows = make([][]types.Datum, 0, batchSize)
	}
	return result
}

// Len returns the number of rows.
func (e *keyRowBlock) Len() int {
	return len(e.rows)
}

// Swap implements sort.Interface Swap interface.
func (e *keyRowBlock) Swap(i, j int) {
	e.keys[i], e.keys[j] = e.keys[j], e.keys[i]
	e.rows[i], e.rows[j] = e.rows[j], e.rows[i]
	if e.requestRows != nil {
		e.requestRows[i], e.requestRows[j] = e.requestRows[j], e.requestRows[i]
	}
}

// Less implements sort.Interface Less interface.
func (e *keyRowBlock) Less(i, j int) bool {
	return e.compare(e, i, j) < 0
}

func (e *keyRowBlock) compare(other *keyRowBlock, i, j int) int {
	return bytes.Compare(e.keys[i], other.keys[j])
}

func (e *keyRowBlock) nextBatch(i int) int {
	for i++; i < len(e.rows); i++ {
		if e.Less(i-1, i) {
			return i
		}
	}
	return len(e.rows)
}

func (e *keyRowBlock) reset() {
	e.keys = e.keys[:0:cap(e.keys)]
	e.rows = e.rows[:0:cap(e.rows)]
	if e.requestRows != nil {
		e.requestRows = e.requestRows[:0:cap(e.requestRows)]
	}
}

// IndexLookUpJoin fetches batches of data from outer executor and constructs ranges for inner executor.
type IndexLookUpJoin struct {
	baseExecutor

	outerExec        Executor
	innerExecBuilder *dataReaderBuilder
	outerKeys        []*expression.Column
	innerKeys        []*expression.Column
	outerFilter      expression.CNFExprs
	innerFilter      expression.CNFExprs
	outerOrderedRows *keyRowBlock
	innerOrderedRows *keyRowBlock

	resultGenerator joinResultGenerator
	resultBuffer    []Row
	resultCursor    int

	buffer4JoinKeys [][]types.Datum
	buffer4JoinKey  []types.Datum

	maxBatchSize int
	curBatchSize int
	exhausted    bool // exhausted means whether all data has been extracted.
}

// Open implements the Executor Open interface.
func (e *IndexLookUpJoin) Open() error {
	if err := e.baseExecutor.Open(); err != nil {
		return errors.Trace(err)
	}

	e.resultCursor = 0
	e.curBatchSize = 32
	e.resultBuffer = make([]Row, 0, e.maxBatchSize)
	e.buffer4JoinKeys = make([][]types.Datum, 0, e.maxBatchSize)
	e.buffer4JoinKey = make([]types.Datum, 0, e.maxBatchSize*len(e.outerKeys))
	e.exhausted = false
	return nil
}

// Close implements the Executor Close interface.
func (e *IndexLookUpJoin) Close() error {
	if err := e.baseExecutor.Close(); err != nil {
		return errors.Trace(err)
	}

	// release all resource references.
	e.outerExec = nil
	e.innerExecBuilder = nil
	e.outerKeys = nil
	e.innerKeys = nil
	e.outerFilter = nil
	e.innerFilter = nil
	e.outerOrderedRows = nil
	e.innerOrderedRows = nil
	e.resultGenerator = nil
	e.resultBuffer = nil
	e.buffer4JoinKeys = nil
	e.buffer4JoinKey = nil

	return nil
}

// Next implements the Executor Next interface.
// Step1: fetch a batch of "outer rows".
// Step2: construct a batch of "request rows" based on the outer rows.
// Step3: construct "join keys" based on the request rows.
// Step4: sort "outer rows", "request rows" based on "join keys".
// Step5: deduplicate "request rows" based on the join keys.
// Step6: fetch a batch of sorted "inner rows" based on the request rows.
// Step7: do merge join on the **sorted** outer and inner rows.
func (e *IndexLookUpJoin) Next() (Row, error) {
	for ; e.resultCursor == len(e.resultBuffer); e.resultCursor = 0 {
		if e.curBatchSize < e.maxBatchSize {
			e.curBatchSize *= 2
		}
		if e.exhausted {
			return nil, nil
		}

		e.outerOrderedRows.reset()
		e.innerOrderedRows.reset()
		e.resultBuffer = e.resultBuffer[:0:cap(e.resultBuffer)]

		for i := 0; i < e.curBatchSize; i++ {
			outerRow, err := e.outerExec.Next()
			if err != nil {
				return nil, errors.Trace(err)
			} else if outerRow == nil {
				e.exhausted = true
				break
			}

			matched, err := expression.EvalBool(e.outerFilter, outerRow, e.ctx)
			if err != nil {
				return nil, errors.Trace(err)
			} else if !matched {
				e.resultBuffer = e.resultGenerator.emitUnMatchedOuter(outerRow, e.resultBuffer)
			} else {
				e.outerOrderedRows.rows = append(e.outerOrderedRows.rows, outerRow)
			}
		}

		if len(e.outerOrderedRows.rows) == 0 {
			continue
		}

		var err error
		e.outerOrderedRows.requestRows, err = e.constructRequestRows(e.outerOrderedRows.rows)
		if err != nil {
			return nil, errors.Trace(err)
		}

		e.outerOrderedRows.keys, err = e.constructJoinKeys(e.outerOrderedRows.requestRows)
		if err != nil {
			return nil, errors.Trace(err)
		}

		sort.Sort(e.outerOrderedRows)
		requestRows := e.deDuplicateRequestRows(e.outerOrderedRows.requestRows, e.outerOrderedRows.keys)

		if err = e.fetchSortedInners(requestRows); err != nil {
			return nil, errors.Trace(err)
		}
		if err = e.doMergeJoin(); err != nil {
			return nil, errors.Trace(err)
		}
	}
	result := e.resultBuffer[e.resultCursor]
	e.resultCursor++
	return result, nil
}

func (e *IndexLookUpJoin) constructRequestRows(outerRows []Row) ([][]types.Datum, error) {
	requestRows := e.buffer4JoinKeys[:0]
	requestRow := e.buffer4JoinKey[:0]
	for _, outerRow := range outerRows {
		for i, outerKey := range e.outerKeys {
			outerDatum, err := outerKey.Eval(outerRow)
			if err != nil {
				return nil, errors.Trace(err)
			}
			innerDatum, err := outerDatum.ConvertTo(e.ctx.GetSessionVars().StmtCtx, e.innerKeys[i].GetType())
			if err != nil {
				return nil, errors.Trace(err)
			}
			requestRow = append(requestRow, innerDatum)
		}
		requestRows = append(requestRows, requestRow)
		requestRow = requestRow[len(requestRow):]
	}
	return requestRows, nil
}

func (e *IndexLookUpJoin) constructJoinKeys(joinKeys [][]types.Datum) ([][]byte, error) {
	keys := make([][]byte, 0, len(joinKeys))
	for _, joinKey := range joinKeys {
		key, err := codec.EncodeKey(nil, joinKey...)
		if err != nil {
			return nil, errors.Trace(err)
		}
		keys = append(keys, key)
	}
	return keys, nil
}

// deDuplicateRequestRows removes the duplicated rows in requestRows.
// NOTE: Every request row have a corresponding request key, "requestRows" must be ordered by "requestKeys".
// NOTE: The caller should guarantee that "len(requestRows) > 0".
func (e *IndexLookUpJoin) deDuplicateRequestRows(requestRows [][]types.Datum, requestKeys [][]byte) [][]types.Datum {
	noDuplicateRequestRows := requestRows[:1:len(requestRows)]
	for i, length := 1, len(requestRows); i < length; i++ {
		if !bytes.Equal(requestKeys[i], requestKeys[i-1]) {
			noDuplicateRequestRows = append(noDuplicateRequestRows, requestRows[i])
		}
	}
	return noDuplicateRequestRows
}

// fetchSortedInners will join the outer rows and inner rows and store them to resultBuffer.
func (e *IndexLookUpJoin) fetchSortedInners(requestRows [][]types.Datum) error {
	innerExec, err := e.innerExecBuilder.buildExecutorForDatums(e.ctx.GoCtx(), requestRows)
	if err != nil {
		return errors.Trace(err)
	}
	defer terror.Call(innerExec.Close)

	for {
		innerRow, err1 := innerExec.Next()
		if err1 != nil {
			return errors.Trace(err1)
		} else if innerRow == nil {
			break
		}

<<<<<<< HEAD
		matched, err1 := expression.EvalBool(e.innerFilter, innerRow, e.ctx)
		if err1 != nil {
			return errors.Trace(err1)
=======
		matched, err2 := expression.EvalBool(e.innerFilter, innerRow, e.ctx)
		if err2 != nil {
			return errors.Trace(err2)
>>>>>>> c459da68
		} else if matched {
			e.innerOrderedRows.rows = append(e.innerOrderedRows.rows, innerRow)
		}
	}

	innerJoinKeys := e.buffer4JoinKeys[:0]
	innerJoinKey := e.buffer4JoinKey[:0]
	for _, innerRow := range e.innerOrderedRows.rows {
		for _, innerKey := range e.innerKeys {
			innerDatum, err1 := innerKey.Eval(innerRow)
			if err1 != nil {
				return errors.Trace(err1)
			}
			innerJoinKey = append(innerJoinKey, innerDatum)
		}
		innerJoinKeys = append(innerJoinKeys, innerJoinKey)
		innerJoinKey = innerJoinKey[len(innerJoinKey):]
	}

	e.innerOrderedRows.keys, err = e.constructJoinKeys(innerJoinKeys)
	if err != nil {
		return errors.Trace(err)
	}

	sort.Sort(e.innerOrderedRows)
	return nil
}

// doMergeJoin joins the innerOrderedRows and outerOrderedRows which have been sorted before.
func (e *IndexLookUpJoin) doMergeJoin() (err error) {
	outerCursor, innerCursor := 0, 0
	for outerCursor < len(e.outerOrderedRows.rows) && innerCursor < len(e.innerOrderedRows.rows) {
		compareResult := e.outerOrderedRows.compare(e.innerOrderedRows, outerCursor, innerCursor)
		switch {
		case compareResult > 0:
			innerCursor = e.innerOrderedRows.nextBatch(innerCursor)
		case compareResult < 0:
			outerNextCursor := e.outerOrderedRows.nextBatch(outerCursor)
			e.resultBuffer = e.resultGenerator.emitUnMatchedOuters(e.outerOrderedRows.rows[outerCursor:outerNextCursor], e.resultBuffer)
			outerCursor = outerNextCursor
		case compareResult == 0:
			outerNextCursor := e.outerOrderedRows.nextBatch(outerCursor)
			innerNextCursor := e.innerOrderedRows.nextBatch(innerCursor)
			for _, outerRow := range e.outerOrderedRows.rows[outerCursor:outerNextCursor] {
				matched := true
				e.resultBuffer, matched, err = e.resultGenerator.emitMatchedInners(outerRow, e.innerOrderedRows.rows[innerCursor:innerNextCursor], e.resultBuffer)
				if err != nil {
					return errors.Trace(err)
				}
				if !matched {
					e.resultBuffer = e.resultGenerator.emitUnMatchedOuter(outerRow, e.resultBuffer)
				}
			}
			outerCursor, innerCursor = outerNextCursor, innerNextCursor
		}
	}
	e.resultBuffer = e.resultGenerator.emitUnMatchedOuters(e.outerOrderedRows.rows[outerCursor:], e.resultBuffer)
	return nil
}<|MERGE_RESOLUTION|>--- conflicted
+++ resolved
@@ -276,15 +276,9 @@
 			break
 		}
 
-<<<<<<< HEAD
-		matched, err1 := expression.EvalBool(e.innerFilter, innerRow, e.ctx)
-		if err1 != nil {
-			return errors.Trace(err1)
-=======
 		matched, err2 := expression.EvalBool(e.innerFilter, innerRow, e.ctx)
 		if err2 != nil {
 			return errors.Trace(err2)
->>>>>>> c459da68
 		} else if matched {
 			e.innerOrderedRows.rows = append(e.innerOrderedRows.rows, innerRow)
 		}
