--- conflicted
+++ resolved
@@ -1652,7 +1652,58 @@
 	}
 }
 
-<<<<<<< HEAD
+func TestTiKVRCRead(t *testing.T) {
+	store, close := NewTestStore("basic_optimistic_db", "basic_optimistic_log", t)
+	defer close()
+
+	k1 := []byte("t1")
+	k2, v2 := []byte("t2"), []byte("v2")
+	k3, v3 := []byte("t3"), []byte("v3")
+	k4, v4 := []byte("t4"), []byte("v4")
+	MustLoad(10, 20, store, "t1:v1", "t2:v2", "t3:v3")
+	// write to be read
+	MustPrewritePut(k1, k1, []byte("v11"), 30, store)
+	MustCommit(k1, 30, 40, store)
+	// lock to be ignored
+	MustPrewritePut(k2, k2, v2, 50, store)
+	MustPrewriteDelete(k3, k3, 60, store)
+	MustPrewritePut(k4, k4, v4, 70, store)
+
+	expected := map[string][]byte{string(k1): []byte("v11"), string(k2): v2, string(k3): v3, string(k4): nil}
+
+	reqCtx := store.newReqCtx()
+	reqCtx.rpcCtx.IsolationLevel = kvrpcpb.IsolationLevel_RC
+	// get
+	for k, v := range expected {
+		res, err := store.MvccStore.Get(reqCtx, []byte(k), 80)
+		require.NoError(t, err)
+		require.Equal(t, res, v)
+	}
+	// batch get
+	pairs := store.MvccStore.BatchGet(reqCtx, [][]byte{k1, k2, k3, k4}, 80)
+	require.Equal(t, len(pairs), 3)
+	for _, pair := range pairs {
+		v, ok := expected[string(pair.Key)]
+		require.True(t, ok)
+		require.Nil(t, pair.Error)
+		require.Equal(t, pair.Value, v)
+	}
+	// scan
+	pairs = store.MvccStore.Scan(reqCtx, &kvrpcpb.ScanRequest{
+		StartKey: []byte("t1"),
+		EndKey:   []byte("t4"),
+		Limit:    100,
+		Version:  80,
+	})
+	require.Equal(t, len(pairs), 3)
+	for _, pair := range pairs {
+		v, ok := expected[string(pair.Key)]
+		require.True(t, ok)
+		require.Nil(t, pair.Error)
+		require.Equal(t, pair.Value, v)
+	}
+}
+
 func TestAssertion(t *testing.T) {
 	t.Parallel()
 
@@ -1752,56 +1803,4 @@
 	err = PrewritePessimisticWithAssertion([]byte("pk"), []byte("k33"), []byte("v33"), 20, 100, []bool{false}, 10,
 		kvrpcpb.Assertion_NotExist, kvrpcpb.AssertionLevel_Strict, store)
 	require.Nil(t, err)
-=======
-func TestTiKVRCRead(t *testing.T) {
-	store, close := NewTestStore("basic_optimistic_db", "basic_optimistic_log", t)
-	defer close()
-
-	k1 := []byte("t1")
-	k2, v2 := []byte("t2"), []byte("v2")
-	k3, v3 := []byte("t3"), []byte("v3")
-	k4, v4 := []byte("t4"), []byte("v4")
-	MustLoad(10, 20, store, "t1:v1", "t2:v2", "t3:v3")
-	// write to be read
-	MustPrewritePut(k1, k1, []byte("v11"), 30, store)
-	MustCommit(k1, 30, 40, store)
-	// lock to be ignored
-	MustPrewritePut(k2, k2, v2, 50, store)
-	MustPrewriteDelete(k3, k3, 60, store)
-	MustPrewritePut(k4, k4, v4, 70, store)
-
-	expected := map[string][]byte{string(k1): []byte("v11"), string(k2): v2, string(k3): v3, string(k4): nil}
-
-	reqCtx := store.newReqCtx()
-	reqCtx.rpcCtx.IsolationLevel = kvrpcpb.IsolationLevel_RC
-	// get
-	for k, v := range expected {
-		res, err := store.MvccStore.Get(reqCtx, []byte(k), 80)
-		require.NoError(t, err)
-		require.Equal(t, res, v)
-	}
-	// batch get
-	pairs := store.MvccStore.BatchGet(reqCtx, [][]byte{k1, k2, k3, k4}, 80)
-	require.Equal(t, len(pairs), 3)
-	for _, pair := range pairs {
-		v, ok := expected[string(pair.Key)]
-		require.True(t, ok)
-		require.Nil(t, pair.Error)
-		require.Equal(t, pair.Value, v)
-	}
-	// scan
-	pairs = store.MvccStore.Scan(reqCtx, &kvrpcpb.ScanRequest{
-		StartKey: []byte("t1"),
-		EndKey:   []byte("t4"),
-		Limit:    100,
-		Version:  80,
-	})
-	require.Equal(t, len(pairs), 3)
-	for _, pair := range pairs {
-		v, ok := expected[string(pair.Key)]
-		require.True(t, ok)
-		require.Nil(t, pair.Error)
-		require.Equal(t, pair.Value, v)
-	}
->>>>>>> aa7ad03b
 }