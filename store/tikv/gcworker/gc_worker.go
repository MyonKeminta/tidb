// Copyright 2017 PingCAP, Inc.
//
// Licensed under the Apache License, Version 2.0 (the "License");
// you may not use this file except in compliance with the License.
// You may obtain a copy of the License at
//
//     http://www.apache.org/licenses/LICENSE-2.0
//
// Unless required by applicable law or agreed to in writing, software
// distributed under the License is distributed on an "AS IS" BASIS,
// See the License for the specific language governing permissions and
// limitations under the License.

package gcworker

import (
	"bytes"
	"fmt"
	"os"
	"strconv"
	"sync"
	"sync/atomic"
	"time"

	"github.com/juju/errors"
	"github.com/pingcap/kvproto/pkg/errorpb"
	"github.com/pingcap/kvproto/pkg/kvrpcpb"
	"github.com/pingcap/tidb/ddl/util"
	"github.com/pingcap/tidb/kv"
	"github.com/pingcap/tidb/meta"
	"github.com/pingcap/tidb/metrics"
	"github.com/pingcap/tidb/privilege"
	"github.com/pingcap/tidb/session"
	"github.com/pingcap/tidb/store/tikv"
	"github.com/pingcap/tidb/store/tikv/oracle"
	"github.com/pingcap/tidb/store/tikv/tikvrpc"
	"github.com/pingcap/tidb/terror"
	tidbutil "github.com/pingcap/tidb/util"
	log "github.com/sirupsen/logrus"
	"golang.org/x/net/context"
)

// GCWorker periodically triggers GC process on tikv server.
type GCWorker struct {
	uuid        string
	desc        string
	store       tikv.Storage
	gcIsRunning bool
	lastFinish  time.Time
	cancel      context.CancelFunc
	done        chan error

	session session.Session
}

// NewGCWorker creates a GCWorker instance.
func NewGCWorker(store tikv.Storage) (tikv.GCHandler, error) {
	ver, err := store.CurrentVersion()
	if err != nil {
		return nil, errors.Trace(err)
	}
	hostName, err := os.Hostname()
	if err != nil {
		hostName = "unknown"
	}
	worker := &GCWorker{
		uuid:        strconv.FormatUint(ver.Ver, 16),
		desc:        fmt.Sprintf("host:%s, pid:%d, start at %s", hostName, os.Getpid(), time.Now()),
		store:       store,
		gcIsRunning: false,
		lastFinish:  time.Now(),
		done:        make(chan error),
	}
	return worker, nil
}

// Start starts the worker.
func (w *GCWorker) Start() {
	var ctx context.Context
	ctx, w.cancel = context.WithCancel(context.Background())
	var wg sync.WaitGroup
	wg.Add(1)
	go w.start(ctx, &wg)
	wg.Wait() // Wait create session finish in worker, some test code depend on this to avoid race.
}

// Close stops background goroutines.
func (w *GCWorker) Close() {
	w.cancel()
}

const (
	gcTimeFormat         = "20060102-15:04:05 -0700 MST"
	gcWorkerTickInterval = time.Minute
	gcJobLogTickInterval = time.Minute * 10
	gcWorkerLease        = time.Minute * 2
	gcLeaderUUIDKey      = "tikv_gc_leader_uuid"
	gcLeaderDescKey      = "tikv_gc_leader_desc"
	gcLeaderLeaseKey     = "tikv_gc_leader_lease"

	gcLastRunTimeKey     = "tikv_gc_last_run_time"
	gcRunIntervalKey     = "tikv_gc_run_interval"
	gcDefaultRunInterval = time.Minute * 10
	gcWaitTime           = time.Minute * 1

	gcLifeTimeKey        = "tikv_gc_life_time"
	gcDefaultLifeTime    = time.Minute * 10
	gcSafePointKey       = "tikv_gc_safe_point"
	gcConcurrencyKey     = "tikv_gc_concurrency"
	gcDefaultConcurrency = 1
	gcMinConcurrency     = 1
	gcMaxConcurrency     = 128
	// We don't want gc to sweep out the cached info belong to other processes, like coprocessor.
	gcScanLockLimit = tikv.ResolvedCacheSize / 2
)

var gcSafePointCacheInterval = tikv.GcSafePointCacheInterval

var gcVariableComments = map[string]string{
	gcLeaderUUIDKey:  "Current GC worker leader UUID. (DO NOT EDIT)",
	gcLeaderDescKey:  "Host name and pid of current GC leader. (DO NOT EDIT)",
	gcLeaderLeaseKey: "Current GC worker leader lease. (DO NOT EDIT)",
	gcLastRunTimeKey: "The time when last GC starts. (DO NOT EDIT)",
	gcRunIntervalKey: "GC run interval, at least 10m, in Go format.",
	gcLifeTimeKey:    "All versions within life time will not be collected by GC, at least 10m, in Go format.",
	gcSafePointKey:   "All versions after safe point can be accessed. (DO NOT EDIT)",
	gcConcurrencyKey: "How many go routines used to do GC parallel, [1, 128], default 1",
}

func (w *GCWorker) start(ctx context.Context, wg *sync.WaitGroup) {
	log.Infof("[gc worker] %s start.", w.uuid)

	w.session = createSession(w.store)

	w.tick(ctx) // Immediately tick once to initialize configs.
	wg.Done()

	ticker := time.NewTicker(gcWorkerTickInterval)
	defer ticker.Stop()
	defer func() {
		r := recover()
		if r != nil {
			buf := tidbutil.GetStack()
			log.Errorf("gcWorker %v %s", r, buf)
			metrics.PanicCounter.WithLabelValues(metrics.LabelGCWorker).Inc()
		}
	}()
	for {
		select {
		case <-ticker.C:
			w.tick(ctx)
		case err := <-w.done:
			w.gcIsRunning = false
			w.lastFinish = time.Now()
			if err != nil {
				log.Errorf("[gc worker] runGCJob error: %v", err)
				break
			}
		case <-ctx.Done():
			log.Infof("[gc worker] %s quit.", w.uuid)
			return
		}
	}
}

func createSession(store kv.Storage) session.Session {
	for {
		se, err := session.CreateSession(store)
		if err != nil {
			log.Warnf("[gc worker] create session err: %v", err)
			continue
		}
		// Disable privilege check for gc worker session.
		privilege.BindPrivilegeManager(se, nil)
		se.GetSessionVars().InRestrictedSQL = true
		return se
	}
}

func (w *GCWorker) tick(ctx context.Context) {
	isLeader, err := w.checkLeader()
	if err != nil {
		log.Warnf("[gc worker] check leader err: %v", err)
		return
	}
	if isLeader {
		err = w.leaderTick(ctx)
		if err != nil {
			log.Warnf("[gc worker] leader tick err: %v", err)
		}
	} else {
		// Config metrics should always be updated by leader, set them to 0 when current instance is not leader.
		gcConfigGauge.WithLabelValues(gcRunIntervalKey).Set(0)
		gcConfigGauge.WithLabelValues(gcLifeTimeKey).Set(0)
	}
}

const notBootstrappedVer = 0

func (w *GCWorker) storeIsBootstrapped() bool {
	var ver int64
	err := kv.RunInNewTxn(w.store, false, func(txn kv.Transaction) error {
		var err error
		t := meta.NewMeta(txn)
		ver, err = t.GetBootstrapVersion()
		return errors.Trace(err)
	})
	if err != nil {
		log.Errorf("[gc worker] check bootstrapped error %v", err)
		return false
	}
	return ver > notBootstrappedVer
}

// Leader of GC worker checks if it should start a GC job every tick.
func (w *GCWorker) leaderTick(ctx context.Context) error {
	if w.gcIsRunning {
		return nil
	}

	ok, safePoint, err := w.prepare()
	if err != nil || !ok {
		w.gcIsRunning = false
		return errors.Trace(err)
	}
	// When the worker is just started, or an old GC job has just finished,
	// wait a while before starting a new job.
	if time.Since(w.lastFinish) < gcWaitTime {
		w.gcIsRunning = false
		return nil
	}

	w.gcIsRunning = true
	log.Infof("[gc worker] %s starts the whole job, safePoint: %v", w.uuid, safePoint)
	go w.runGCJob(ctx, safePoint)
	return nil
}

// prepare checks required conditions for starting a GC job. It returns a bool
// that indicates whether the GC job should start and the new safePoint.
func (w *GCWorker) prepare() (bool, uint64, error) {
	now, err := w.getOracleTime()
	if err != nil {
		return false, 0, errors.Trace(err)
	}
	ok, err := w.checkGCInterval(now)
	if err != nil || !ok {
		return false, 0, errors.Trace(err)
	}
	newSafePoint, err := w.calculateNewSafePoint(now)
	if err != nil || newSafePoint == nil {
		return false, 0, errors.Trace(err)
	}
	err = w.saveTime(gcLastRunTimeKey, now, w.session)
	if err != nil {
		return false, 0, errors.Trace(err)
	}
	err = w.saveTime(gcSafePointKey, *newSafePoint, w.session)
	if err != nil {
		return false, 0, errors.Trace(err)
	}
	return true, oracle.ComposeTS(oracle.GetPhysical(*newSafePoint), 0), nil
}

func (w *GCWorker) getOracleTime() (time.Time, error) {
	currentVer, err := w.store.CurrentVersion()
	if err != nil {
		return time.Time{}, errors.Trace(err)
	}
	physical := oracle.ExtractPhysical(currentVer.Ver)
	sec, nsec := physical/1e3, (physical%1e3)*1e6
	return time.Unix(sec, nsec), nil
}

func (w *GCWorker) checkGCInterval(now time.Time) (bool, error) {
	runInterval, err := w.loadDurationWithDefault(gcRunIntervalKey, gcDefaultRunInterval)
	if err != nil {
		return false, errors.Trace(err)
	}
	gcConfigGauge.WithLabelValues(gcRunIntervalKey).Set(runInterval.Seconds())
	lastRun, err := w.loadTime(gcLastRunTimeKey, w.session)
	if err != nil {
		return false, errors.Trace(err)
	}

	if lastRun != nil && lastRun.Add(*runInterval).After(now) {
		return false, nil
	}

	return true, nil
}

func (w *GCWorker) calculateNewSafePoint(now time.Time) (*time.Time, error) {
	lifeTime, err := w.loadDurationWithDefault(gcLifeTimeKey, gcDefaultLifeTime)
	if err != nil {
		return nil, errors.Trace(err)
	}
	gcConfigGauge.WithLabelValues(gcLifeTimeKey).Set(lifeTime.Seconds())
	lastSafePoint, err := w.loadTime(gcSafePointKey, w.session)
	if err != nil {
		return nil, errors.Trace(err)
	}
	safePoint := now.Add(-*lifeTime)
	// We should never decrease safePoint.
	if lastSafePoint != nil && safePoint.Before(*lastSafePoint) {
		return nil, nil
	}
	return &safePoint, nil
}

func (w *GCWorker) runGCJob(ctx context.Context, safePoint uint64) {
	gcWorkerCounter.WithLabelValues("run_job").Inc()
	err := w.resolveLocks(ctx, safePoint)
	if err != nil {
		log.Errorf("[gc worker] %s resolve locks returns an error %v", w.uuid, errors.ErrorStack(err))
		gcJobFailureCounter.WithLabelValues("resolve_lock").Inc()
		w.done <- errors.Trace(err)
		return
	}
	err = w.deleteRanges(ctx, safePoint)
	if err != nil {
		log.Errorf("[gc worker] %s delete range returns an error %v", w.uuid, errors.ErrorStack(err))
		gcJobFailureCounter.WithLabelValues("delete_range").Inc()
		w.done <- errors.Trace(err)
		return
	}
	err = w.doGC(ctx, safePoint)
	if err != nil {
		log.Errorf("[gc worker] %s do GC returns an error %v", w.uuid, errors.ErrorStack(err))
		w.gcIsRunning = false
		gcJobFailureCounter.WithLabelValues("gc").Inc()
		w.done <- errors.Trace(err)
		return
	}
	w.done <- nil
}

func (w *GCWorker) deleteRanges(ctx context.Context, safePoint uint64) error {
	gcWorkerCounter.WithLabelValues("delete_range").Inc()

	se := createSession(w.store)
	ranges, err := util.LoadDeleteRanges(se, safePoint)
	se.Close()
	if err != nil {
		return errors.Trace(err)
	}

	bo := tikv.NewBackoffer(ctx, tikv.GcDeleteRangeMaxBackoff)
	log.Infof("[gc worker] %s start delete %v ranges", w.uuid, len(ranges))
	startTime := time.Now()
	regions := 0
	for _, r := range ranges {
		startKey, rangeEndKey := r.Range()

		deleteRangeTask := tikv.NewDeleteRangeTask(ctx, w.store, bo, startKey, rangeEndKey)
		err := deleteRangeTask.Execute()

		if err != nil {
			return errors.Trace(err)
		}
		if deleteRangeTask.IsCanceled() {
			return errors.New("[gc worker] gc job canceled")
		}

<<<<<<< HEAD
		regions += deleteRangeTask.Regions()
=======
		regions += deleteRangeTask.CompletedRegions()
>>>>>>> 8dc31e04
		se := createSession(w.store)
		err = util.CompleteDeleteRange(se, r)
		se.Close()
		if err != nil {
			return errors.Trace(err)
		}
	}
	log.Infof("[gc worker] %s finish delete %v ranges, regions: %v, cost time: %s", w.uuid, len(ranges), regions, time.Since(startTime))
	gcHistogram.WithLabelValues("delete_ranges").Observe(time.Since(startTime).Seconds())
	return nil
}

func (w *GCWorker) loadGCConcurrencyWithDefault() (int, error) {
	str, err := w.loadValueFromSysTable(gcConcurrencyKey, w.session)
	if err != nil {
		return gcDefaultConcurrency, errors.Trace(err)
	}
	if str == "" {
		err = w.saveValueToSysTable(gcConcurrencyKey, strconv.Itoa(gcDefaultConcurrency), w.session)
		if err != nil {
			return gcDefaultConcurrency, errors.Trace(err)
		}
		return gcDefaultConcurrency, nil
	}

	jobConcurrency, err := strconv.Atoi(str)
	if err != nil {
		return gcDefaultConcurrency, err
	}

	if jobConcurrency < gcMinConcurrency {
		jobConcurrency = gcMinConcurrency
	}

	if jobConcurrency > gcMaxConcurrency {
		jobConcurrency = gcMaxConcurrency
	}

	return jobConcurrency, nil
}

func (w *GCWorker) resolveLocks(ctx context.Context, safePoint uint64) error {
	gcWorkerCounter.WithLabelValues("resolve_locks").Inc()

	// for scan lock request, we must return all locks even if they are generated
	// by the same transaction. because gc worker need to make sure all locks have been
	// cleaned.
	req := &tikvrpc.Request{
		Type: tikvrpc.CmdScanLock,
		ScanLock: &kvrpcpb.ScanLockRequest{
			MaxVersion: safePoint,
			Limit:      gcScanLockLimit,
		},
	}
	bo := tikv.NewBackoffer(ctx, tikv.GcResolveLockMaxBackoff)

	log.Infof("[gc worker] %s start resolve locks, safePoint: %v.", w.uuid, safePoint)
	startTime := time.Now()
	regions, totalResolvedLocks := 0, 0

	var key []byte
	for {
		select {
		case <-ctx.Done():
			return errors.New("[gc worker] gc job canceled")
		default:
		}

		req.ScanLock.StartKey = key
		loc, err := w.store.GetRegionCache().LocateKey(bo, key)
		if err != nil {
			return errors.Trace(err)
		}
		resp, err := w.store.SendReq(bo, req, loc.Region, tikv.ReadTimeoutMedium)
		if err != nil {
			return errors.Trace(err)
		}
		regionErr, err := resp.GetRegionError()
		if err != nil {
			return errors.Trace(err)
		}
		if regionErr != nil {
			err = bo.Backoff(tikv.BoRegionMiss, errors.New(regionErr.String()))
			if err != nil {
				return errors.Trace(err)
			}
			continue
		}
		locksResp := resp.ScanLock
		if locksResp == nil {
			return errors.Trace(tikv.ErrBodyMissing)
		}
		if locksResp.GetError() != nil {
			return errors.Errorf("unexpected scanlock error: %s", locksResp)
		}
		locksInfo := locksResp.GetLocks()
		locks := make([]*tikv.Lock, len(locksInfo))
		for i := range locksInfo {
			locks[i] = tikv.NewLock(locksInfo[i])
		}

		ok, err1 := w.store.GetLockResolver().BatchResolveLocks(bo, locks, loc.Region)
		if err1 != nil {
			return errors.Trace(err1)
		}
		if !ok {
			err = bo.Backoff(tikv.BoTxnLock, errors.Errorf("remain locks: %d", len(locks)))
			if err != nil {
				return errors.Trace(err)
			}
			continue
		}

		totalResolvedLocks += len(locks)
		if len(locks) < gcScanLockLimit {
			regions++
			key = loc.EndKey
			if len(key) == 0 {
				break
			}
		} else {
			log.Infof("[gc worker] %s, region %d has more than %d locks", w.uuid, loc.Region.GetID(), gcScanLockLimit)
			gcRegionTooManyLocksCounter.Inc()
			key = locks[len(locks)-1].Key
		}
	}
	log.Infof("[gc worker] %s finish resolve locks, safePoint: %v, regions: %v, total resolved: %v, cost time: %s",
		w.uuid, safePoint, regions, totalResolvedLocks, time.Since(startTime))
	gcHistogram.WithLabelValues("resolve_locks").Observe(time.Since(startTime).Seconds())
	return nil
}

type gcTask struct {
	startKey  []byte
	endKey    []byte
	safePoint uint64
}

type gcTaskWorker struct {
	identifier string
	store      tikv.Storage
	taskCh     chan *gcTask
	wg         *sync.WaitGroup
	// use atomic to read and set
	successRegions *int32
	failedRegions  *int32
}

func newGCTaskWorker(store tikv.Storage, taskCh chan *gcTask, wg *sync.WaitGroup, identifer string, successRegions *int32, failedRegions *int32) *gcTaskWorker {
	return &gcTaskWorker{
		identifer,
		store,
		taskCh,
		wg,
		successRegions,
		failedRegions,
	}
}

func (w *gcTaskWorker) run() {
	defer w.wg.Done()
	for task := range w.taskCh {
		err := w.doGCForRange(task.startKey, task.endKey, task.safePoint)
		if err != nil {
			log.Errorf("[gc worker] %s, gc interupted because get region(%v, %v) error, err %v",
				w.identifier, task.startKey, task.endKey, errors.Trace(err))
		}
	}
}

func (w *gcTaskWorker) doGCForRange(startKey []byte, endKey []byte, safePoint uint64) error {
	var successRegions int32
	var failedRegions int32
	defer func() {
		atomic.AddInt32(w.successRegions, successRegions)
		atomic.AddInt32(w.failedRegions, failedRegions)
		gcActionRegionResultCounter.WithLabelValues("success").Add(float64(successRegions))
		gcActionRegionResultCounter.WithLabelValues("fail").Add(float64(failedRegions))
	}()
	key := startKey
	for {
		bo := tikv.NewBackoffer(context.Background(), tikv.GcOneRegionMaxBackoff)
		loc, err := w.store.GetRegionCache().LocateKey(bo, key)
		if err != nil {
			return errors.Trace(err)
		}

		var regionErr *errorpb.Error
		regionErr, err = w.doGCForRegion(bo, safePoint, loc.Region)

		// we check regionErr here first, because we know 'regionErr' and 'err' should not return together, to keep it to
		// make the process correct.
		if regionErr != nil {
			err = bo.Backoff(tikv.BoRegionMiss, errors.New(regionErr.String()))
			if err == nil {
				continue
			}
		}

		if err != nil {
			log.Warnf("[gc worker] %s gc for range [%v, %v) safepoint: %v, failed, err: %v", w.identifier, startKey, endKey, safePoint, err)
			failedRegions++
		} else {
			successRegions++
		}

		key = loc.EndKey
		if len(key) == 0 || bytes.Compare(key, endKey) >= 0 {
			break
		}
	}

	return nil
}

// these two errors should not return together, for more, see the func 'doGC'
func (w *gcTaskWorker) doGCForRegion(bo *tikv.Backoffer, safePoint uint64, region tikv.RegionVerID) (*errorpb.Error, error) {
	req := &tikvrpc.Request{
		Type: tikvrpc.CmdGC,
		GC: &kvrpcpb.GCRequest{
			SafePoint: safePoint,
		},
	}

	resp, err := w.store.SendReq(bo, req, region, tikv.GCTimeout)
	if err != nil {
		return nil, errors.Trace(err)
	}
	regionErr, err := resp.GetRegionError()
	if err != nil {
		return nil, errors.Trace(err)
	}
	if regionErr != nil {
		return regionErr, nil
	}

	gcResp := resp.GC
	if gcResp == nil {
		return nil, errors.Trace(tikv.ErrBodyMissing)
	}
	if gcResp.GetError() != nil {
		return nil, errors.Errorf("unexpected gc error: %s", gcResp.GetError())
	}

	return nil, nil
}

func (w *GCWorker) genNextGCTask(bo *tikv.Backoffer, safePoint uint64, key kv.Key) (*gcTask, error) {
	loc, err := w.store.GetRegionCache().LocateKey(bo, key)
	if err != nil {
		return nil, errors.Trace(err)
	}

	task := &gcTask{
		startKey:  key,
		endKey:    loc.EndKey,
		safePoint: safePoint,
	}
	return task, nil
}

func (w *GCWorker) doGC(ctx context.Context, safePoint uint64) error {
	concurrency, err := w.loadGCConcurrencyWithDefault()
	if err != nil {
		log.Errorf("[gc worker] %s failed to load gcConcurrency, err %s", w.uuid, err)
		concurrency = gcDefaultConcurrency
	}

	return w.doGCInternal(ctx, safePoint, concurrency)
}

func (w *GCWorker) doGCInternal(ctx context.Context, safePoint uint64, concurrency int) error {
	gcWorkerCounter.WithLabelValues("do_gc").Inc()

	err := w.saveSafePoint(w.store.GetSafePointKV(), tikv.GcSavedSafePoint, safePoint)
	if err != nil {
		return errors.Trace(err)
	}

	// Sleep to wait for all other tidb instances update their safepoint cache.
	time.Sleep(gcSafePointCacheInterval)

	log.Infof("[gc worker] %s start gc, concurrency %v, safePoint: %v.", w.uuid, concurrency, safePoint)
	startTime := time.Now()
	var successRegions int32
	var failedRegions int32

	ticker := time.NewTicker(gcJobLogTickInterval)
	defer ticker.Stop()

	// Create task queue and start task workers.
	gcTaskCh := make(chan *gcTask, concurrency)
	var wg sync.WaitGroup
	for i := 0; i < concurrency; i++ {
		w := newGCTaskWorker(w.store, gcTaskCh, &wg, w.uuid, &successRegions, &failedRegions)
		wg.Add(1)
		go w.run()
	}

	var key []byte
	defer func() {
		close(gcTaskCh)
		wg.Wait()
		log.Infof("[gc worker] %s finish gc, safePoint: %v, successful regions: %v, failed regions: %v, total cost time: %s",
			w.uuid, safePoint, atomic.LoadInt32(&successRegions), atomic.LoadInt32(&failedRegions), time.Since(startTime))
		gcHistogram.WithLabelValues("do_gc").Observe(time.Since(startTime).Seconds())
	}()

	for {
		select {
		case <-ctx.Done():
			return errors.New("[gc worker] gc job canceled")
		case <-ticker.C:
			log.Infof("[gc worker] %s gc in process, safePoint: %v, successful regions: %v, failed regions: %v, total cost time: %s",
				w.uuid, safePoint, atomic.LoadInt32(&successRegions), atomic.LoadInt32(&failedRegions), time.Since(startTime))
		default:
		}

		bo := tikv.NewBackoffer(ctx, tikv.GcOneRegionMaxBackoff)
		task, err := w.genNextGCTask(bo, safePoint, key)
		if err != nil {
			return errors.Trace(err)
		}
		if task != nil {
			gcTaskCh <- task
			key = task.endKey
		}

		if len(key) == 0 {
			return nil
		}
	}
}

func (w *GCWorker) checkLeader() (bool, error) {
	gcWorkerCounter.WithLabelValues("check_leader").Inc()
	se := createSession(w.store)
	defer se.Close()

	ctx := context.Background()
	_, err := se.Execute(ctx, "BEGIN")
	if err != nil {
		return false, errors.Trace(err)
	}
	leader, err := w.loadValueFromSysTable(gcLeaderUUIDKey, se)
	if err != nil {
		_, err1 := se.Execute(ctx, "ROLLBACK")
		terror.Log(errors.Trace(err1))
		return false, errors.Trace(err)
	}
	log.Debugf("[gc worker] got leader: %s", leader)
	if leader == w.uuid {
		err = w.saveTime(gcLeaderLeaseKey, time.Now().Add(gcWorkerLease), se)
		if err != nil {
			_, err1 := se.Execute(ctx, "ROLLBACK")
			terror.Log(errors.Trace(err1))
			return false, errors.Trace(err)
		}
		_, err = se.Execute(ctx, "COMMIT")
		if err != nil {
			return false, errors.Trace(err)
		}
		return true, nil
	}

	_, err = se.Execute(ctx, "ROLLBACK")
	terror.Log(errors.Trace(err))

	_, err = se.Execute(ctx, "BEGIN")
	if err != nil {
		return false, errors.Trace(err)
	}
	lease, err := w.loadTime(gcLeaderLeaseKey, se)
	if err != nil {
		return false, errors.Trace(err)
	}
	if lease == nil || lease.Before(time.Now()) {
		log.Debugf("[gc worker] register %s as leader", w.uuid)
		gcWorkerCounter.WithLabelValues("register_leader").Inc()

		err = w.saveValueToSysTable(gcLeaderUUIDKey, w.uuid, se)
		if err != nil {
			_, err1 := se.Execute(ctx, "ROLLBACK")
			terror.Log(errors.Trace(err1))
			return false, errors.Trace(err)
		}
		err = w.saveValueToSysTable(gcLeaderDescKey, w.desc, se)
		if err != nil {
			_, err1 := se.Execute(ctx, "ROLLBACK")
			terror.Log(errors.Trace(err1))
			return false, errors.Trace(err)
		}
		err = w.saveTime(gcLeaderLeaseKey, time.Now().Add(gcWorkerLease), se)
		if err != nil {
			_, err1 := se.Execute(ctx, "ROLLBACK")
			terror.Log(errors.Trace(err1))
			return false, errors.Trace(err)
		}
		_, err = se.Execute(ctx, "COMMIT")
		if err != nil {
			return false, errors.Trace(err)
		}
		return true, nil
	}
	_, err1 := se.Execute(ctx, "ROLLBACK")
	terror.Log(errors.Trace(err1))
	return false, nil
}

func (w *GCWorker) saveSafePoint(kv tikv.SafePointKV, key string, t uint64) error {
	s := strconv.FormatUint(t, 10)
	err := kv.Put(tikv.GcSavedSafePoint, s)
	if err != nil {
		log.Error("save safepoint failed:", err)
		return errors.Trace(err)
	}
	return nil
}

func (w *GCWorker) saveTime(key string, t time.Time, s session.Session) error {
	err := w.saveValueToSysTable(key, t.Format(gcTimeFormat), s)
	return errors.Trace(err)
}

func (w *GCWorker) loadTime(key string, s session.Session) (*time.Time, error) {
	str, err := w.loadValueFromSysTable(key, s)
	if err != nil {
		return nil, errors.Trace(err)
	}
	if str == "" {
		return nil, nil
	}
	t, err := time.Parse(gcTimeFormat, str)
	if err != nil {
		return nil, errors.Trace(err)
	}
	return &t, nil
}

func (w *GCWorker) saveDuration(key string, d time.Duration) error {
	err := w.saveValueToSysTable(key, d.String(), w.session)
	return errors.Trace(err)
}

func (w *GCWorker) loadDuration(key string) (*time.Duration, error) {
	str, err := w.loadValueFromSysTable(key, w.session)
	if err != nil {
		return nil, errors.Trace(err)
	}
	if str == "" {
		return nil, nil
	}
	d, err := time.ParseDuration(str)
	if err != nil {
		return nil, errors.Trace(err)
	}
	return &d, nil
}

func (w *GCWorker) loadDurationWithDefault(key string, def time.Duration) (*time.Duration, error) {
	d, err := w.loadDuration(key)
	if err != nil {
		return nil, errors.Trace(err)
	}
	if d == nil {
		err = w.saveDuration(key, def)
		if err != nil {
			return nil, errors.Trace(err)
		}
		return &def, nil
	}
	return d, nil
}

func (w *GCWorker) loadValueFromSysTable(key string, s session.Session) (string, error) {
	ctx := context.Background()
	stmt := fmt.Sprintf(`SELECT (variable_value) FROM mysql.tidb WHERE variable_name='%s' FOR UPDATE`, key)
	rs, err := s.Execute(ctx, stmt)
	if len(rs) > 0 {
		defer terror.Call(rs[0].Close)
	}
	if err != nil {
		return "", errors.Trace(err)
	}
	chk := rs[0].NewChunk()
	err = rs[0].Next(ctx, chk)
	if err != nil {
		return "", errors.Trace(err)
	}
	if chk.NumRows() == 0 {
		log.Debugf("[gc worker] load kv, %s:nil", key)
		return "", nil
	}
	value := chk.GetRow(0).GetString(0)
	log.Debugf("[gc worker] load kv, %s:%s", key, value)
	return value, nil
}

func (w *GCWorker) saveValueToSysTable(key, value string, s session.Session) error {
	stmt := fmt.Sprintf(`INSERT INTO mysql.tidb VALUES ('%[1]s', '%[2]s', '%[3]s')
			       ON DUPLICATE KEY
			       UPDATE variable_value = '%[2]s', comment = '%[3]s'`,
		key, value, gcVariableComments[key])
	if s == nil {
		return errors.New("[saveValueToSysTable session is nil]")
	}
	_, err := s.Execute(context.Background(), stmt)
	log.Debugf("[gc worker] save kv, %s:%s %v", key, value, err)
	return errors.Trace(err)
}

// RunGCJob sends GC command to KV. it is exported for kv api, do not use it with GCWorker at the same time.
func RunGCJob(ctx context.Context, s tikv.Storage, safePoint uint64, identifier string) error {
	gcWorker := &GCWorker{
		store: s,
		uuid:  identifier,
	}

	err := gcWorker.resolveLocks(ctx, safePoint)
	if err != nil {
		return errors.Trace(err)
	}
	err = gcWorker.doGCInternal(ctx, safePoint, gcDefaultConcurrency)
	if err != nil {
		return errors.Trace(err)
	}
	return nil
}

// MockGCWorker is for test.
type MockGCWorker struct {
	worker *GCWorker
}

// NewMockGCWorker creates a MockGCWorker instance ONLY for test.
func NewMockGCWorker(store tikv.Storage) (*MockGCWorker, error) {
	ver, err := store.CurrentVersion()
	if err != nil {
		return nil, errors.Trace(err)
	}
	hostName, err := os.Hostname()
	if err != nil {
		hostName = "unknown"
	}
	worker := &GCWorker{
		uuid:        strconv.FormatUint(ver.Ver, 16),
		desc:        fmt.Sprintf("host:%s, pid:%d, start at %s", hostName, os.Getpid(), time.Now()),
		store:       store,
		gcIsRunning: false,
		lastFinish:  time.Now(),
		done:        make(chan error),
	}
	worker.session, err = session.CreateSession(worker.store)
	if err != nil {
		log.Errorf("initialize MockGCWorker session fail: %s", err)
		return nil, errors.Trace(err)
	}
	privilege.BindPrivilegeManager(worker.session, nil)
	worker.session.GetSessionVars().InRestrictedSQL = true
	return &MockGCWorker{worker: worker}, nil
}

// DeleteRanges call deleteRanges internally, just for test.
func (w *MockGCWorker) DeleteRanges(ctx context.Context, safePoint uint64) error {
	log.Errorf("deleteRanges is called")
	return w.worker.deleteRanges(ctx, safePoint)
}<|MERGE_RESOLUTION|>--- conflicted
+++ resolved
@@ -362,11 +362,7 @@
 			return errors.New("[gc worker] gc job canceled")
 		}
 
-<<<<<<< HEAD
-		regions += deleteRangeTask.Regions()
-=======
 		regions += deleteRangeTask.CompletedRegions()
->>>>>>> 8dc31e04
 		se := createSession(w.store)
 		err = util.CompleteDeleteRange(se, r)
 		se.Close()
