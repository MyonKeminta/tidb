// Copyright 2016 PingCAP, Inc.
//
// Licensed under the Apache License, Version 2.0 (the "License");
// you may not use this file except in compliance with the License.
// You may obtain a copy of the License at
//
//     http://www.apache.org/licenses/LICENSE-2.0
//
// Unless required by applicable law or agreed to in writing, software
// distributed under the License is distributed on an "AS IS" BASIS,
// See the License for the specific language governing permissions and
// limitations under the License.

package tikv

import (
	"bytes"
	"context"
	"encoding/hex"
	"math"
	"math/rand"
	"sort"
	"sync"
	"sync/atomic"
	"time"
	"unsafe"

	"github.com/opentracing/opentracing-go"
	"github.com/pingcap/errors"
	"github.com/pingcap/failpoint"
	pb "github.com/pingcap/kvproto/pkg/kvrpcpb"
	"github.com/pingcap/parser/terror"
	"github.com/pingcap/tidb/config"
	"github.com/pingcap/tidb/kv"
	"github.com/pingcap/tidb/metrics"
	"github.com/pingcap/tidb/sessionctx/binloginfo"
	"github.com/pingcap/tidb/store/tikv/oracle"
	"github.com/pingcap/tidb/store/tikv/tikvrpc"
	"github.com/pingcap/tidb/tablecodec"
	"github.com/pingcap/tidb/util/execdetails"
	"github.com/pingcap/tidb/util/logutil"
	"github.com/pingcap/tipb/go-binlog"
	"github.com/prometheus/client_golang/prometheus"
	"go.uber.org/zap"
)

type twoPhaseCommitAction interface {
	handleSingleBatch(*twoPhaseCommitter, *Backoffer, batchMutations) error
	tiKVTxnRegionsNumHistogram() prometheus.Observer
	String() string
}

type actionPrewrite struct{}
type actionCommit struct{ retry bool }
type actionCleanup struct{}
type actionPessimisticLock struct {
	*kv.LockCtx
}
type actionPessimisticRollback struct{}

var (
	_ twoPhaseCommitAction = actionPrewrite{}
	_ twoPhaseCommitAction = actionCommit{}
	_ twoPhaseCommitAction = actionCleanup{}
	_ twoPhaseCommitAction = actionPessimisticLock{}
	_ twoPhaseCommitAction = actionPessimisticRollback{}
)

var (
	tikvSecondaryLockCleanupFailureCounterCommit   = metrics.TiKVSecondaryLockCleanupFailureCounter.WithLabelValues("commit")
	tikvSecondaryLockCleanupFailureCounterRollback = metrics.TiKVSecondaryLockCleanupFailureCounter.WithLabelValues("rollback")
	tiKVTxnHeartBeatHistogramOK                    = metrics.TiKVTxnHeartBeatHistogram.WithLabelValues("ok")
	tiKVTxnHeartBeatHistogramError                 = metrics.TiKVTxnHeartBeatHistogram.WithLabelValues("err")

	tiKVTxnRegionsNumHistogramPrewrite            = metrics.TiKVTxnRegionsNumHistogram.WithLabelValues(metricsTag("prewrite"))
	tiKVTxnRegionsNumHistogramCommit              = metrics.TiKVTxnRegionsNumHistogram.WithLabelValues(metricsTag("commit"))
	tiKVTxnRegionsNumHistogramCleanup             = metrics.TiKVTxnRegionsNumHistogram.WithLabelValues(metricsTag("cleanup"))
	tiKVTxnRegionsNumHistogramPessimisticLock     = metrics.TiKVTxnRegionsNumHistogram.WithLabelValues(metricsTag("pessimistic_lock"))
	tiKVTxnRegionsNumHistogramPessimisticRollback = metrics.TiKVTxnRegionsNumHistogram.WithLabelValues(metricsTag("pessimistic_rollback"))
)

// Global variable set by config file.
var (
	ManagedLockTTL uint64 = 20000 // 20s
)

func (actionPrewrite) String() string {
	return "prewrite"
}

func (actionPrewrite) tiKVTxnRegionsNumHistogram() prometheus.Observer {
	return tiKVTxnRegionsNumHistogramPrewrite
}

func (actionCommit) String() string {
	return "commit"
}

func (actionCommit) tiKVTxnRegionsNumHistogram() prometheus.Observer {
	return tiKVTxnRegionsNumHistogramCommit
}

func (actionCleanup) String() string {
	return "cleanup"
}

func (actionCleanup) tiKVTxnRegionsNumHistogram() prometheus.Observer {
	return tiKVTxnRegionsNumHistogramCleanup
}

func (actionPessimisticLock) String() string {
	return "pessimistic_lock"
}

func (actionPessimisticLock) tiKVTxnRegionsNumHistogram() prometheus.Observer {
	return tiKVTxnRegionsNumHistogramPessimisticLock
}

func (actionPessimisticRollback) String() string {
	return "pessimistic_rollback"
}

func (actionPessimisticRollback) tiKVTxnRegionsNumHistogram() prometheus.Observer {
	return tiKVTxnRegionsNumHistogramPessimisticRollback
}

// metricsTag returns detail tag for metrics.
func metricsTag(action string) string {
	return "2pc_" + action
}

// twoPhaseCommitter executes a two-phase commit protocol.
type twoPhaseCommitter struct {
	store            *tikvStore
	txn              *tikvTxn
	startTS          uint64
	mutations        CommitterMutations
	lockTTL          uint64
	commitTS         uint64
	priority         pb.CommandPri
	connID           uint64 // connID is used for log.
	cleanWg          sync.WaitGroup
	detail           unsafe.Pointer
	txnSize          int
	noNeedCommitKeys map[string]struct{}

	primaryKey  []byte
	forUpdateTS uint64

	mu struct {
		sync.RWMutex
		undeterminedErr error // undeterminedErr saves the rpc error we encounter when commit primary key.
		committed       bool
	}
	syncLog bool
	// For pessimistic transaction
	isPessimistic bool
	isFirstLock   bool
	// regionTxnSize stores the number of keys involved in each region
	regionTxnSize map[uint64]int
	// Used by pessimistic transaction and large transaction.
	ttlManager

	testingKnobs struct {
		acAfterCommitPrimary chan struct{}
		bkAfterCommitPrimary chan struct{}
	}

	// doingAmend means the amend prewrite is ongoing.
	doingAmend bool
}

// CommitterMutations contains transaction operations.
type CommitterMutations struct {
	ops               []pb.Op
	keys              [][]byte
	values            [][]byte
	isPessimisticLock []bool
}

// Mutation represents a single transaction operation.
type Mutation struct {
	KeyOp             pb.Op
	Key               []byte
	Value             []byte
	IsPessimisticLock bool
}

// NewCommiterMutations creates a CommitterMutations object with sizeHint reserved.
func NewCommiterMutations(sizeHint int) CommitterMutations {
	return CommitterMutations{
		ops:               make([]pb.Op, 0, sizeHint),
		keys:              make([][]byte, 0, sizeHint),
		values:            make([][]byte, 0, sizeHint),
		isPessimisticLock: make([]bool, 0, sizeHint),
	}
}

func (c *CommitterMutations) subRange(from, to int) CommitterMutations {
	var res CommitterMutations
	res.keys = c.keys[from:to]
	if c.ops != nil {
		res.ops = c.ops[from:to]
	}
	if c.values != nil {
		res.values = c.values[from:to]
	}
	if c.isPessimisticLock != nil {
		res.isPessimisticLock = c.isPessimisticLock[from:to]
	}
	return res
}

// Push another mutation into mutations.
func (c *CommitterMutations) Push(op pb.Op, key []byte, value []byte, isPessimisticLock bool) {
	c.ops = append(c.ops, op)
	c.keys = append(c.keys, key)
	c.values = append(c.values, value)
	c.isPessimisticLock = append(c.isPessimisticLock, isPessimisticLock)
}

func (c *CommitterMutations) len() int {
	return len(c.keys)
}

// batchExecutor is txn controller providing rate control like utils
type batchExecutor struct {
	rateLim           int                  // concurrent worker numbers
	rateLimiter       *rateLimit           // rate limiter for concurrency control, maybe more strategies
	committer         *twoPhaseCommitter   // here maybe more different type committer in the future
	action            twoPhaseCommitAction // the work action type
	backoffer         *Backoffer           // Backoffer
	tokenWaitDuration time.Duration        // get token wait time
}

// GetKeys returns the keys.
func (c *CommitterMutations) GetKeys() [][]byte {
	return c.keys
}

// GetOps returns the key ops.
func (c *CommitterMutations) GetOps() []pb.Op {
	return c.ops
}

// GetValues returns the key values.
func (c *CommitterMutations) GetValues() [][]byte {
	return c.values
}

// GetPessimisticFlags returns the key pessimistic flags.
func (c *CommitterMutations) GetPessimisticFlags() []bool {
	return c.isPessimisticLock
}

// MergeMutations append input mutations into current mutations.
func (c *CommitterMutations) MergeMutations(mutations CommitterMutations) {
	c.ops = append(c.ops, mutations.ops...)
	c.keys = append(c.keys, mutations.keys...)
	c.values = append(c.values, mutations.values...)
	c.isPessimisticLock = append(c.isPessimisticLock, mutations.isPessimisticLock...)
}

// AppendMutation merges a single Mutation into the current mutations.
func (c *CommitterMutations) AppendMutation(mutation Mutation) {
	c.ops = append(c.ops, mutation.KeyOp)
	c.keys = append(c.keys, mutation.Key)
	c.values = append(c.values, mutation.Value)
	c.isPessimisticLock = append(c.isPessimisticLock, mutation.IsPessimisticLock)
}

// newTwoPhaseCommitter creates a twoPhaseCommitter.
func newTwoPhaseCommitter(txn *tikvTxn, connID uint64) (*twoPhaseCommitter, error) {
	return &twoPhaseCommitter{
		store:         txn.store,
		txn:           txn,
		startTS:       txn.StartTS(),
		connID:        connID,
		regionTxnSize: map[uint64]int{},
		ttlManager: ttlManager{
			ch: make(chan struct{}),
		},
		isPessimistic: txn.IsPessimistic(),
	}, nil
}

func sendTxnHeartBeat(bo *Backoffer, store *tikvStore, primary []byte, startTS, ttl uint64) (uint64, error) {
	req := tikvrpc.NewRequest(tikvrpc.CmdTxnHeartBeat, &pb.TxnHeartBeatRequest{
		PrimaryLock:   primary,
		StartVersion:  startTS,
		AdviseLockTtl: ttl,
	})
	for {
		loc, err := store.GetRegionCache().LocateKey(bo, primary)
		if err != nil {
			return 0, errors.Trace(err)
		}
		resp, err := store.SendReq(bo, req, loc.Region, readTimeoutShort)
		if err != nil {
			return 0, errors.Trace(err)
		}
		regionErr, err := resp.GetRegionError()
		if err != nil {
			return 0, errors.Trace(err)
		}
		if regionErr != nil {
			err = bo.Backoff(BoRegionMiss, errors.New(regionErr.String()))
			if err != nil {
				return 0, errors.Trace(err)
			}
			continue
		}
		if resp.Resp == nil {
			return 0, errors.Trace(ErrBodyMissing)
		}
		cmdResp := resp.Resp.(*pb.TxnHeartBeatResponse)
		if keyErr := cmdResp.GetError(); keyErr != nil {
			return 0, errors.Errorf("txn %d heartbeat fail, primary key = %v, err = %s", startTS, primary, keyErr.Abort)
		}
		return cmdResp.GetLockTtl(), nil
	}
}

func (c *twoPhaseCommitter) initKeysAndMutations() error {
	var (
		size            int
		putCnt          int
		delCnt          int
		lockCnt         int
		noNeedCommitKey = make(map[string]struct{})
	)
	txn := c.txn
	sizeHint := len(txn.lockKeys) + txn.us.Len()
	mutations := NewCommiterMutations(sizeHint)
	c.isPessimistic = txn.IsPessimistic()

	// Merge ordered lockKeys and pairs in the memBuffer into the mutations array
	sort.Slice(txn.lockKeys, func(i, j int) bool {
		return bytes.Compare(txn.lockKeys[i], txn.lockKeys[j]) < 0
	})
	lockIdx := 0
	err := txn.us.WalkBuffer(func(k kv.Key, v []byte) error {
		var (
			op                pb.Op
			value             []byte
			isPessimisticLock bool
		)
		if len(v) > 0 {
			if tablecodec.IsUntouchedIndexKValue(k, v) {
				return nil
			}
			op = pb.Op_Put
			if c := txn.us.GetKeyExistErrInfo(k); c != nil {
				op = pb.Op_Insert
			}
			value = v
			putCnt++
		} else {
			if !txn.IsPessimistic() && txn.us.GetKeyExistErrInfo(k) != nil {
				// delete-your-writes keys in optimistic txn need check not exists in prewrite-phase
				// due to `Op_CheckNotExists` doesn't prewrite lock, so mark those keys should not be used in commit-phase.
				op = pb.Op_CheckNotExists
				noNeedCommitKey[string(k)] = struct{}{}
			} else {
				// normal delete keys in optimistic txn can be delete without not exists checking
				// delete-your-writes keys in pessimistic txn can ensure must be no exists so can directly delete them
				op = pb.Op_Del
				delCnt++
			}
		}
		for lockIdx < len(txn.lockKeys) {
			lockKey := txn.lockKeys[lockIdx]
			ord := bytes.Compare(lockKey, k)
			if ord == 0 {
				isPessimisticLock = c.isPessimistic
				lockIdx++
				break
			} else if ord > 0 {
				break
			} else {
				mutations.Push(pb.Op_Lock, lockKey, nil, c.isPessimistic)
				lockCnt++
				size += len(lockKey)
				lockIdx++
			}
		}
		mutations.Push(op, k, value, isPessimisticLock)
		entrySize := len(k) + len(v)
		if uint64(entrySize) > kv.TxnEntrySizeLimit {
			return kv.ErrEntryTooLarge.GenWithStackByArgs(kv.TxnEntrySizeLimit, entrySize)
		}
		size += entrySize
		return nil
	})
	if err != nil {
		return errors.Trace(err)
	}
	// add the remaining locks to mutations and keys
	for _, lockKey := range txn.lockKeys[lockIdx:] {
		mutations.Push(pb.Op_Lock, lockKey, nil, c.isPessimistic)
		lockCnt++
		size += len(lockKey)
	}
	if mutations.len() == 0 {
		return nil
	}
	c.txnSize = size

	if len(c.primaryKey) == 0 {
		for i, op := range mutations.ops {
			if op != pb.Op_CheckNotExists {
				c.primaryKey = mutations.keys[i]
				break
			}
		}
	}

	if size > int(kv.TxnTotalSizeLimit) {
		return kv.ErrTxnTooLarge.GenWithStackByArgs(size)
	}
	const logEntryCount = 10000
	const logSize = 4 * 1024 * 1024 // 4MB
	if mutations.len() > logEntryCount || size > logSize {
		tableID := tablecodec.DecodeTableID(mutations.keys[0])
		logutil.BgLogger().Info("[BIG_TXN]",
			zap.Uint64("con", c.connID),
			zap.Int64("table ID", tableID),
			zap.Int("size", size),
			zap.Int("keys", mutations.len()),
			zap.Int("puts", putCnt),
			zap.Int("dels", delCnt),
			zap.Int("locks", lockCnt),
			zap.Int("checks", len(noNeedCommitKey)),
			zap.Uint64("txnStartTS", txn.startTS))
	}

	// Sanity check for startTS.
	if txn.StartTS() == math.MaxUint64 {
		err = errors.Errorf("try to commit with invalid txnStartTS: %d", txn.StartTS())
		logutil.BgLogger().Error("commit failed",
			zap.Uint64("conn", c.connID),
			zap.Error(err))
		return errors.Trace(err)
	}

	commitDetail := &execdetails.CommitDetails{WriteSize: size, WriteKeys: mutations.len()}
	metrics.TiKVTxnWriteKVCountHistogram.Observe(float64(commitDetail.WriteKeys))
	metrics.TiKVTxnWriteSizeHistogram.Observe(float64(commitDetail.WriteSize))
	c.noNeedCommitKeys = noNeedCommitKey
	c.mutations = mutations
	c.lockTTL = txnLockTTL(txn.startTime, size)
	c.priority = getTxnPriority(txn)
	c.syncLog = getTxnSyncLog(txn)
	c.setDetail(commitDetail)
	return nil
}

func (c *twoPhaseCommitter) primary() []byte {
	if len(c.primaryKey) == 0 {
		return c.mutations.keys[0]
	}
	return c.primaryKey
}

const bytesPerMiB = 1024 * 1024

func txnLockTTL(startTime time.Time, txnSize int) uint64 {
	// Increase lockTTL for large transactions.
	// The formula is `ttl = ttlFactor * sqrt(sizeInMiB)`.
	// When writeSize is less than 256KB, the base ttl is defaultTTL (3s);
	// When writeSize is 1MiB, 4MiB, or 10MiB, ttl is 6s, 12s, 20s correspondingly;
	lockTTL := defaultLockTTL
	if txnSize >= txnCommitBatchSize {
		sizeMiB := float64(txnSize) / bytesPerMiB
		lockTTL = uint64(float64(ttlFactor) * math.Sqrt(sizeMiB))
		if lockTTL < defaultLockTTL {
			lockTTL = defaultLockTTL
		}
		if lockTTL > ManagedLockTTL {
			lockTTL = ManagedLockTTL
		}
	}

	// Increase lockTTL by the transaction's read time.
	// When resolving a lock, we compare current ts and startTS+lockTTL to decide whether to clean up. If a txn
	// takes a long time to read, increasing its TTL will help to prevent it from been aborted soon after prewrite.
	elapsed := time.Since(startTime) / time.Millisecond
	return lockTTL + uint64(elapsed)
}

var preSplitDetectThreshold uint32 = 100000
var preSplitSizeThreshold uint32 = 32 << 20

// doActionOnMutations groups keys into primary batch and secondary batches, if primary batch exists in the key,
// it does action on primary batch first, then on secondary batches. If action is commit, secondary batches
// is done in background goroutine.
func (c *twoPhaseCommitter) doActionOnMutations(bo *Backoffer, action twoPhaseCommitAction, mutations CommitterMutations) error {
	if mutations.len() == 0 {
		return nil
	}
	groups, err := c.store.regionCache.GroupSortedMutationsByRegion(bo, mutations)
	if err != nil {
		return errors.Trace(err)
	}

	// Pre-split regions to avoid too much write workload into a single region.
	// In the large transaction case, this operation is important to avoid TiKV 'server is busy' error.
	var preSplited bool
	preSplitDetectThresholdVal := atomic.LoadUint32(&preSplitDetectThreshold)
	for _, group := range groups {
		if uint32(group.mutations.len()) >= preSplitDetectThresholdVal {
			logutil.BgLogger().Info("2PC detect large amount of mutations on a single region",
				zap.Uint64("region", group.region.GetID()),
				zap.Int("mutations count", group.mutations.len()))
			// Use context.Background, this time should not add up to Backoffer.
			if preSplitAndScatterIn2PC(context.Background(), c.store, group) {
				preSplited = true
			}
		}
	}
	// Reload region cache again.
	if preSplited {
		groups, err = c.store.regionCache.GroupSortedMutationsByRegion(bo, mutations)
		if err != nil {
			return errors.Trace(err)
		}
	}

	return c.doActionOnGroupMutations(bo, action, groups)
}

func preSplitAndScatterIn2PC(ctx context.Context, store *tikvStore, group groupedMutations) bool {
	splitKeys := make([][]byte, 0, 4)

	preSplitSizeThresholdVal := atomic.LoadUint32(&preSplitSizeThreshold)
	regionSize := 0
	keysLength := group.mutations.len()
	valsLength := len(group.mutations.values)
	// The value length maybe zero for pessimistic lock keys
	for i := 0; i < keysLength; i++ {
		regionSize = regionSize + len(group.mutations.keys[i])
		if i < valsLength {
			regionSize = regionSize + len(group.mutations.values[i])
		}
		// The second condition is used for testing.
		if regionSize >= int(preSplitSizeThresholdVal) {
			regionSize = 0
			splitKeys = append(splitKeys, group.mutations.keys[i])
		}
	}
	if len(splitKeys) == 0 {
		return false
	}

	regionIDs, err := store.SplitRegions(ctx, splitKeys, true, nil)
	if err != nil {
		logutil.BgLogger().Warn("2PC split regions failed", zap.Uint64("regionID", group.region.id),
			zap.Int("keys count", keysLength), zap.Int("values count", valsLength), zap.Error(err))
		return false
	}

	for _, regionID := range regionIDs {
		err := store.WaitScatterRegionFinish(ctx, regionID, 0)
		if err != nil {
			logutil.BgLogger().Warn("2PC wait scatter region failed", zap.Uint64("regionID", regionID), zap.Error(err))
		}
	}
	// Invalidate the old region cache information.
	store.regionCache.InvalidateCachedRegion(group.region)
	return true
}

func (c *twoPhaseCommitter) doActionOnGroupMutations(bo *Backoffer, action twoPhaseCommitAction, groups []groupedMutations) error {
	action.tiKVTxnRegionsNumHistogram().Observe(float64(len(groups)))

	var batches []batchMutations
	var sizeFunc = c.keySize

	switch act := action.(type) {
	case actionPrewrite:
		// Do not update regionTxnSize on retries. They are not used when building a PrewriteRequest.
		if len(bo.errors) == 0 {
			for _, group := range groups {
				c.regionTxnSize[group.region.id] = group.mutations.len()
			}
		}
		sizeFunc = c.keyValueSize
		atomic.AddInt32(&c.getDetail().PrewriteRegionNum, int32(len(groups)))
	case actionPessimisticLock:
		if act.LockCtx.Stats != nil {
			act.LockCtx.Stats.RegionNum = int32(len(groups))
		}
	}

	primaryIdx := -1
	for _, group := range groups {
		batches = c.appendBatchMutationsBySize(batches, group.region, group.mutations, sizeFunc, txnCommitBatchSize, &primaryIdx)
	}

	firstIsPrimary := false
	// If the batches include the primary key, put it to the first
	if primaryIdx >= 0 {
		batches[primaryIdx].isPrimary = true
		batches[0], batches[primaryIdx] = batches[primaryIdx], batches[0]
		firstIsPrimary = true
	}

	actionCommit, actionIsCommit := action.(actionCommit)
	_, actionIsCleanup := action.(actionCleanup)
	_, actionIsPessimiticLock := action.(actionPessimisticLock)

	var err error
	failpoint.Inject("skipKeyReturnOK", func(val failpoint.Value) {
		valStr, ok := val.(string)
		if ok && c.connID > 0 {
			if firstIsPrimary && actionIsPessimiticLock {
				logutil.Logger(bo.ctx).Warn("pessimisticLock failpoint", zap.String("valStr", valStr))
				switch valStr {
				case "pessimisticLockSkipPrimary":
					err = c.doActionOnBatches(bo, action, batches)
					failpoint.Return(err)
				case "pessimisticLockSkipSecondary":
					err = c.doActionOnBatches(bo, action, batches[:1])
					failpoint.Return(err)
				}
			}
		}
	})
	failpoint.Inject("pessimisticRollbackDoNth", func() {
		_, actionIsPessimisticRollback := action.(actionPessimisticRollback)
		if actionIsPessimisticRollback && c.connID > 0 {
			logutil.Logger(bo.ctx).Warn("pessimisticRollbackDoNth failpoint")
			failpoint.Return(nil)
		}
	})

	if firstIsPrimary && (actionIsCommit || actionIsCleanup || actionIsPessimiticLock) {
		// primary should be committed/cleanup/pessimistically locked first
		err = c.doActionOnBatches(bo, action, batches[:1])
		if err != nil {
			return errors.Trace(err)
		}
		if actionIsCommit && c.testingKnobs.bkAfterCommitPrimary != nil && c.testingKnobs.acAfterCommitPrimary != nil {
			c.testingKnobs.acAfterCommitPrimary <- struct{}{}
			<-c.testingKnobs.bkAfterCommitPrimary
		}
		batches = batches[1:]
	}
	if actionIsCommit && !actionCommit.retry {
		// Commit secondary batches in background goroutine to reduce latency.
		// The backoffer instance is created outside of the goroutine to avoid
		// potential data race in unit test since `CommitMaxBackoff` will be updated
		// by test suites.
		secondaryBo := NewBackofferWithVars(context.Background(), CommitMaxBackoff, c.txn.vars)
<<<<<<< HEAD

		// ***** 20% Skip committing secondary keys
		if c.connID > 0 && rand.Float64() < 0.2 {
			logutil.Logger(bo.ctx).Info("injected skip committing secondaries", zap.Uint64("txnStartTS", c.startTS), zap.Uint64("txnCommitTS", c.commitTS))
		} else {
			go func() {
				e := c.doActionOnBatches(secondaryBo, action, batches)
				if e != nil {
					logutil.BgLogger().Debug("2PC async doActionOnBatches",
						zap.Uint64("conn", c.connID),
						zap.Stringer("action type", action),
						zap.Error(e))
					tikvSecondaryLockCleanupFailureCounterCommit.Inc()
				}
			}()
		}
=======
		go func() {
			failpoint.Inject("beforeCommitSecondaries", func(v failpoint.Value) {
				if s, ok := v.(string); !ok {
					logutil.Logger(bo.ctx).Info("[failpoint] sleep 2s before commit secondary keys",
						zap.Uint64("connID", c.connID), zap.Uint64("startTS", c.startTS))
					time.Sleep(2 * time.Second)
				} else if s == "skip" {
					failpoint.Return()
				}
			})

			e := c.doActionOnBatches(secondaryBo, action, batches)
			if e != nil {
				logutil.BgLogger().Debug("2PC async doActionOnBatches",
					zap.Uint64("conn", c.connID),
					zap.Stringer("action type", action),
					zap.Error(e))
				tikvSecondaryLockCleanupFailureCounterCommit.Inc()
			}
		}()
>>>>>>> 310ee58f
	} else {
		err = c.doActionOnBatches(bo, action, batches)
	}
	return errors.Trace(err)
}

// doActionOnBatches does action to batches in parallel.
func (c *twoPhaseCommitter) doActionOnBatches(bo *Backoffer, action twoPhaseCommitAction, batches []batchMutations) error {
	if len(batches) == 0 {
		return nil
	}

	noNeedFork := len(batches) == 1
	if !noNeedFork {
		if ac, ok := action.(actionCommit); ok && ac.retry {
			noNeedFork = true
		}
	}
	if noNeedFork {
		for _, b := range batches {
			e := action.handleSingleBatch(c, bo, b)
			if e != nil {
				logutil.BgLogger().Debug("2PC doActionOnBatches failed",
					zap.Uint64("conn", c.connID),
					zap.Stringer("action type", action),
					zap.Error(e),
					zap.Uint64("txnStartTS", c.startTS))
				return errors.Trace(e)
			}
		}
		return nil
	}
	rateLim := len(batches)
	// Set rateLim here for the large transaction.
	// If the rate limit is too high, tikv will report service is busy.
	// If the rate limit is too low, we can't full utilize the tikv's throughput.
	// TODO: Find a self-adaptive way to control the rate limit here.
	if rateLim > config.GetGlobalConfig().Performance.CommitterConcurrency {
		rateLim = config.GetGlobalConfig().Performance.CommitterConcurrency
	}
	batchExecutor := newBatchExecutor(rateLim, c, action, bo)
	err := batchExecutor.process(batches)
	return errors.Trace(err)
}

func (c *twoPhaseCommitter) keyValueSize(key, value []byte) int {
	return len(key) + len(value)
}

func (c *twoPhaseCommitter) keySize(key, value []byte) int {
	return len(key)
}

func (c *twoPhaseCommitter) buildPrewriteRequest(batch batchMutations, txnSize uint64) *tikvrpc.Request {
	m := &batch.mutations
	mutations := make([]*pb.Mutation, m.len())
	for i := range m.keys {
		mutations[i] = &pb.Mutation{
			Op:    m.ops[i],
			Key:   m.keys[i],
			Value: m.values[i],
		}
	}
	var minCommitTS uint64
	if c.forUpdateTS > 0 {
		minCommitTS = c.forUpdateTS + 1
	} else {
		minCommitTS = c.startTS + 1
	}

	failpoint.Inject("mockZeroCommitTS", func(val failpoint.Value) {
		// Should be val.(uint64) but failpoint doesn't support that.
		if tmp, ok := val.(int); ok && uint64(tmp) == c.startTS {
			minCommitTS = 0
		}
	})

	// ***** 5% lockTTL = 0
	ttl := c.lockTTL
	if c.connID > 0 && rand.Float64() < 0.05 {
		ttl = 0
		keys := make([]string, 0, len(mutations))
		for _, m := range mutations {
			keys = append(keys, hex.EncodeToString(m.Key))
		}
		logutil.BgLogger().Info("injected zero lock ttl on prewrite", zap.Uint64("txnStartTS", c.startTS), zap.Strings("keys", keys))
	}

	req := &pb.PrewriteRequest{
		Mutations:         mutations,
		PrimaryLock:       c.primary(),
		StartVersion:      c.startTS,
		LockTtl:           ttl,
		IsPessimisticLock: m.isPessimisticLock,
		ForUpdateTs:       c.forUpdateTS,
		TxnSize:           txnSize,
		MinCommitTs:       minCommitTS,
	}
	return tikvrpc.NewRequest(tikvrpc.CmdPrewrite, req, pb.Context{Priority: c.priority, SyncLog: c.syncLog})
}

func (actionPrewrite) handleSingleBatch(c *twoPhaseCommitter, bo *Backoffer, batch batchMutations) error {
	// ***** 10% error on prewriting primary
	if c.connID > 0 &&  batch.isPrimary && rand.Float64() < 0.1 {
		logutil.Logger(bo.ctx).Info("injected error on prewriting primary batch", zap.Uint64("txnStartTS", c.startTS))
		return errors.New("injected error on prewriting primary batch")
	}

	txnSize := uint64(c.regionTxnSize[batch.region.id])
	// When we retry because of a region miss, we don't know the transaction size. We set the transaction size here
	// to MaxUint64 to avoid unexpected "resolve lock lite".
	if len(bo.errors) > 0 {
		txnSize = math.MaxUint64
	}

	req := c.buildPrewriteRequest(batch, txnSize)
	for {
		resp, err := c.store.SendReq(bo, req, batch.region, readTimeoutShort)
		if err != nil {
			return errors.Trace(err)
		}
		regionErr, err := resp.GetRegionError()
		if err != nil {
			return errors.Trace(err)
		}
		if regionErr != nil {
			err = bo.Backoff(BoRegionMiss, errors.New(regionErr.String()))
			if err != nil {
				return errors.Trace(err)
			}
			err = c.prewriteMutations(bo, batch.mutations)
			return errors.Trace(err)
		}
		if resp.Resp == nil {
			return errors.Trace(ErrBodyMissing)
		}
		prewriteResp := resp.Resp.(*pb.PrewriteResponse)
		keyErrs := prewriteResp.GetErrors()
		if len(keyErrs) == 0 {
			if batch.isPrimary {
				// After writing the primary key, if the size of the transaction is large than 32M,
				// start the ttlManager. The ttlManager will be closed in tikvTxn.Commit().
				if c.txnSize > 32*1024*1024 {
					c.run(c, nil)
				}
			}
			return nil
		}
		var locks []*Lock
		for _, keyErr := range keyErrs {
			// Check already exists error
			if alreadyExist := keyErr.GetAlreadyExist(); alreadyExist != nil {
				key := alreadyExist.GetKey()
				existErrInfo := c.txn.us.GetKeyExistErrInfo(key)
				if existErrInfo == nil {
					return errors.Errorf("conn %d, existErr for key:%s should not be nil", c.connID, key)
				}
				return existErrInfo.Err()
			}

			// Extract lock from key error
			lock, err1 := extractLockFromKeyErr(keyErr)
			if err1 != nil {
				return errors.Trace(err1)
			}
			logutil.BgLogger().Info("prewrite encounters lock",
				zap.Uint64("conn", c.connID),
				zap.Stringer("lock", lock))
			locks = append(locks, lock)
		}
		start := time.Now()
		msBeforeExpired, err := c.store.lockResolver.resolveLocksForWrite(bo, c.startTS, locks)
		if err != nil {
			return errors.Trace(err)
		}
		atomic.AddInt64(&c.getDetail().ResolveLockTime, int64(time.Since(start)))
		if msBeforeExpired > 0 {
			err = bo.BackoffWithMaxSleep(BoTxnLock, int(msBeforeExpired), errors.Errorf("2PC prewrite lockedKeys: %d", len(locks)))
			if err != nil {
				return errors.Trace(err)
			}
		}
	}
}

type ttlManagerState uint32

const (
	stateUninitialized ttlManagerState = iota
	stateRunning
	stateClosed
)

type ttlManager struct {
	state   ttlManagerState
	ch      chan struct{}
	lockCtx *kv.LockCtx
}

func (tm *ttlManager) run(c *twoPhaseCommitter, lockCtx *kv.LockCtx) {
	// Run only once.
	if !atomic.CompareAndSwapUint32((*uint32)(&tm.state), uint32(stateUninitialized), uint32(stateRunning)) {
		return
	}
	tm.lockCtx = lockCtx
	go tm.keepAlive(c)
}

func (tm *ttlManager) close() {
	if !atomic.CompareAndSwapUint32((*uint32)(&tm.state), uint32(stateRunning), uint32(stateClosed)) {
		return
	}
	close(tm.ch)
}

func (tm *ttlManager) keepAlive(c *twoPhaseCommitter) {
	// Ticker is set to 1/2 of the ManagedLockTTL.
	ticker := time.NewTicker(time.Duration(atomic.LoadUint64(&ManagedLockTTL)) * time.Millisecond / 2)
	defer ticker.Stop()
	for {
		select {
		case <-tm.ch:
			return
		case <-ticker.C:
			// If kill signal is received, the ttlManager should exit.
			if tm.lockCtx != nil && tm.lockCtx.Killed != nil && atomic.LoadUint32(tm.lockCtx.Killed) != 0 {
				return
			}
			bo := NewBackofferWithVars(context.Background(), pessimisticLockMaxBackoff, c.txn.vars)
			now, err := c.store.GetOracle().GetTimestamp(bo.ctx)
			if err != nil {
				err1 := bo.Backoff(BoPDRPC, err)
				if err1 != nil {
					logutil.Logger(bo.ctx).Warn("keepAlive get tso fail",
						zap.Error(err))
					return
				}
				continue
			}

			uptime := uint64(oracle.ExtractPhysical(now) - oracle.ExtractPhysical(c.startTS))
			if uptime > config.GetGlobalConfig().Performance.MaxTxnTTL {
				// Checks maximum lifetime for the ttlManager, so when something goes wrong
				// the key will not be locked forever.
				logutil.Logger(bo.ctx).Info("ttlManager live up to its lifetime",
					zap.Uint64("txnStartTS", c.startTS),
					zap.Uint64("uptime", uptime),
					zap.Uint64("maxTxnTTL", config.GetGlobalConfig().Performance.MaxTxnTTL))
				metrics.TiKVTTLLifeTimeReachCounter.Inc()
				// the pessimistic locks may expire if the ttl manager has timed out, set `LockExpired` flag
				// so that this transaction could only commit or rollback with no more statement executions
				if c.isPessimistic && tm.lockCtx != nil && tm.lockCtx.LockExpired != nil {
					atomic.StoreUint32(tm.lockCtx.LockExpired, 1)
				}
				return
			}

			newTTL := uptime + atomic.LoadUint64(&ManagedLockTTL)
			logutil.Logger(bo.ctx).Info("send TxnHeartBeat",
				zap.Uint64("startTS", c.startTS), zap.Uint64("newTTL", newTTL))
			startTime := time.Now()
			_, err = sendTxnHeartBeat(bo, c.store, c.primary(), c.startTS, newTTL)
			if err != nil {
				tiKVTxnHeartBeatHistogramError.Observe(time.Since(startTime).Seconds())
				logutil.Logger(bo.ctx).Warn("send TxnHeartBeat failed",
					zap.Error(err),
					zap.Uint64("txnStartTS", c.startTS))
				return
			}
			tiKVTxnHeartBeatHistogramOK.Observe(time.Since(startTime).Seconds())
		}
	}
}

func (action actionPessimisticLock) handleSingleBatch(c *twoPhaseCommitter, bo *Backoffer, batch batchMutations) error {
	m := &batch.mutations
	mutations := make([]*pb.Mutation, m.len())
	for i := range m.keys {
		mut := &pb.Mutation{
			Op:  pb.Op_PessimisticLock,
			Key: m.keys[i],
		}
		existErr := c.txn.us.GetKeyExistErrInfo(m.keys[i])
		if existErr != nil || (c.doingAmend && m.GetOps()[i] == pb.Op_Insert) {
			mut.Assertion = pb.Assertion_NotExist
		}
		mutations[i] = mut
	}
	elapsed := uint64(time.Since(c.txn.startTime) / time.Millisecond)
	req := tikvrpc.NewRequest(tikvrpc.CmdPessimisticLock, &pb.PessimisticLockRequest{
		Mutations:    mutations,
		PrimaryLock:  c.primary(),
		StartVersion: c.startTS,
		ForUpdateTs:  c.forUpdateTS,
		LockTtl:      elapsed + atomic.LoadUint64(&ManagedLockTTL),
		IsFirstLock:  c.isFirstLock,
		WaitTimeout:  action.LockWaitTime,
		ReturnValues: action.ReturnValues,
		MinCommitTs:  c.forUpdateTS + 1,
	}, pb.Context{Priority: c.priority, SyncLog: c.syncLog})
	lockWaitStartTime := action.WaitStartTime
	for {
		// if lockWaitTime set, refine the request `WaitTimeout` field based on timeout limit
		if action.LockWaitTime > 0 {
			timeLeft := action.LockWaitTime - (time.Since(lockWaitStartTime)).Milliseconds()
			if timeLeft <= 0 {
				req.PessimisticLock().WaitTimeout = kv.LockNoWait
			} else {
				req.PessimisticLock().WaitTimeout = timeLeft
			}
		}
		failpoint.Inject("PessimisticLockErrWriteConflict", func() error {
			time.Sleep(300 * time.Millisecond)
			return kv.ErrWriteConflict
		})
		startTime := time.Now()
		resp, err := c.store.SendReq(bo, req, batch.region, readTimeoutShort)
		if action.LockCtx.Stats != nil {
			atomic.AddInt64(&action.LockCtx.Stats.LockRPCTime, int64(time.Since(startTime)))
			atomic.AddInt64(&action.LockCtx.Stats.LockRPCCount, 1)
		}
		if err != nil {
			return errors.Trace(err)
		}
		regionErr, err := resp.GetRegionError()
		if err != nil {
			return errors.Trace(err)
		}
		if regionErr != nil {
			err = bo.Backoff(BoRegionMiss, errors.New(regionErr.String()))
			if err != nil {
				return errors.Trace(err)
			}
			err = c.pessimisticLockMutations(bo, action.LockCtx, batch.mutations)
			return errors.Trace(err)
		}
		if resp.Resp == nil {
			return errors.Trace(ErrBodyMissing)
		}
		lockResp := resp.Resp.(*pb.PessimisticLockResponse)
		keyErrs := lockResp.GetErrors()
		if len(keyErrs) == 0 {
			if action.ReturnValues {
				action.ValuesLock.Lock()
				for i, mutation := range mutations {
					action.Values[string(mutation.Key)] = kv.ReturnedValue{Value: lockResp.Values[i]}
				}
				action.ValuesLock.Unlock()
			}
			return nil
		}
		var locks []*Lock
		for _, keyErr := range keyErrs {
			// Check already exists error
			if alreadyExist := keyErr.GetAlreadyExist(); alreadyExist != nil {
				key := alreadyExist.GetKey()
				existErrInfo := c.txn.us.GetKeyExistErrInfo(key)
				if existErrInfo == nil {
					return errors.Errorf("conn %d, existErr for key:%s should not be nil", c.connID, key)
				}
				return existErrInfo.Err()
			}
			if deadlock := keyErr.Deadlock; deadlock != nil {
				return &ErrDeadlock{Deadlock: deadlock}
			}

			// Extract lock from key error
			lock, err1 := extractLockFromKeyErr(keyErr)
			if err1 != nil {
				return errors.Trace(err1)
			}
			locks = append(locks, lock)
		}
		// Because we already waited on tikv, no need to Backoff here.
		// tikv default will wait 3s(also the maximum wait value) when lock error occurs
		startTime = time.Now()
		msBeforeTxnExpired, _, err := c.store.lockResolver.ResolveLocks(bo, 0, locks)
		if action.LockCtx.Stats != nil {
			atomic.AddInt64(&action.LockCtx.Stats.ResolveLockTime, int64(time.Since(startTime)))
		}
		if err != nil {
			return errors.Trace(err)
		}

		// If msBeforeTxnExpired is not zero, it means there are still locks blocking us acquiring
		// the pessimistic lock. We should return acquire fail with nowait set or timeout error if necessary.
		if msBeforeTxnExpired > 0 {
			if action.LockWaitTime == kv.LockNoWait {
				return ErrLockAcquireFailAndNoWaitSet
			} else if action.LockWaitTime == kv.LockAlwaysWait {
				// do nothing but keep wait
			} else {
				// the lockWaitTime is set, we should return wait timeout if we are still blocked by a lock
				if time.Since(lockWaitStartTime).Milliseconds() >= action.LockWaitTime {
					return errors.Trace(ErrLockWaitTimeout)
				}
			}
			if action.LockCtx.PessimisticLockWaited != nil {
				atomic.StoreInt32(action.LockCtx.PessimisticLockWaited, 1)
			}
		}

		// Handle the killed flag when waiting for the pessimistic lock.
		// When a txn runs into LockKeys() and backoff here, it has no chance to call
		// executor.Next() and check the killed flag.
		if action.Killed != nil {
			// Do not reset the killed flag here!
			// actionPessimisticLock runs on each region parallelly, we have to consider that
			// the error may be dropped.
			if atomic.LoadUint32(action.Killed) == 1 {
				return errors.Trace(ErrQueryInterrupted)
			}
		}
	}
}

func (actionPessimisticRollback) handleSingleBatch(c *twoPhaseCommitter, bo *Backoffer, batch batchMutations) error {
	req := tikvrpc.NewRequest(tikvrpc.CmdPessimisticRollback, &pb.PessimisticRollbackRequest{
		StartVersion: c.startTS,
		ForUpdateTs:  c.forUpdateTS,
		Keys:         batch.mutations.keys,
	})
	resp, err := c.store.SendReq(bo, req, batch.region, readTimeoutShort)
	if err != nil {
		return errors.Trace(err)
	}
	regionErr, err := resp.GetRegionError()
	if err != nil {
		return errors.Trace(err)
	}
	if regionErr != nil {
		err = bo.Backoff(BoRegionMiss, errors.New(regionErr.String()))
		if err != nil {
			return errors.Trace(err)
		}
		err = c.pessimisticRollbackMutations(bo, batch.mutations)
		return errors.Trace(err)
	}
	return nil
}

func getTxnPriority(txn *tikvTxn) pb.CommandPri {
	if pri := txn.us.GetOption(kv.Priority); pri != nil {
		return kvPriorityToCommandPri(pri.(int))
	}
	return pb.CommandPri_Normal
}

func getTxnSyncLog(txn *tikvTxn) bool {
	if syncOption := txn.us.GetOption(kv.SyncLog); syncOption != nil {
		return syncOption.(bool)
	}
	return false
}

func kvPriorityToCommandPri(pri int) pb.CommandPri {
	switch pri {
	case kv.PriorityLow:
		return pb.CommandPri_Low
	case kv.PriorityHigh:
		return pb.CommandPri_High
	default:
		return pb.CommandPri_Normal
	}
}

func (c *twoPhaseCommitter) setDetail(d *execdetails.CommitDetails) {
	atomic.StorePointer(&c.detail, unsafe.Pointer(d))
}

func (c *twoPhaseCommitter) getDetail() *execdetails.CommitDetails {
	return (*execdetails.CommitDetails)(atomic.LoadPointer(&c.detail))
}

func (c *twoPhaseCommitter) setUndeterminedErr(err error) {
	c.mu.Lock()
	defer c.mu.Unlock()
	c.mu.undeterminedErr = err
}

func (c *twoPhaseCommitter) getUndeterminedErr() error {
	c.mu.RLock()
	defer c.mu.RUnlock()
	return c.mu.undeterminedErr
}

func (actionCommit) handleSingleBatch(c *twoPhaseCommitter, bo *Backoffer, batch batchMutations) error {
	req := tikvrpc.NewRequest(tikvrpc.CmdCommit, &pb.CommitRequest{
		StartVersion:  c.startTS,
		Keys:          batch.mutations.keys,
		CommitVersion: c.commitTS,
	}, pb.Context{Priority: c.priority, SyncLog: c.syncLog})

	sender := NewRegionRequestSender(c.store.regionCache, c.store.client)
	resp, err := sender.SendReq(bo, req, batch.region, readTimeoutShort)

	// If we fail to receive response for the request that commits primary key, it will be undetermined whether this
	// transaction has been successfully committed.
	// Under this circumstance,  we can not declare the commit is complete (may lead to data lost), nor can we throw
	// an error (may lead to the duplicated key error when upper level restarts the transaction). Currently the best
	// solution is to populate this error and let upper layer drop the connection to the corresponding mysql client.
	if batch.isPrimary && sender.rpcError != nil {
		c.setUndeterminedErr(errors.Trace(sender.rpcError))
	}

	if err != nil {
		return errors.Trace(err)
	}
	regionErr, err := resp.GetRegionError()
	if err != nil {
		return errors.Trace(err)
	}
	if regionErr != nil {
		err = bo.Backoff(BoRegionMiss, errors.New(regionErr.String()))
		if err != nil {
			return errors.Trace(err)
		}
		// re-split keys and commit again.
		err = c.doActionOnMutations(bo, actionCommit{retry: true}, batch.mutations)
		return errors.Trace(err)
	}
	if resp.Resp == nil {
		return errors.Trace(ErrBodyMissing)
	}
	commitResp := resp.Resp.(*pb.CommitResponse)
	// Here we can make sure tikv has processed the commit primary key request. So
	// we can clean undetermined error.
	if batch.isPrimary {
		c.setUndeterminedErr(nil)
	}
	if keyErr := commitResp.GetError(); keyErr != nil {
		if rejected := keyErr.GetCommitTsExpired(); rejected != nil {
			logutil.Logger(bo.ctx).Info("2PC commitTS rejected by TiKV, retry with a newer commitTS",
				zap.Uint64("txnStartTS", c.startTS),
				zap.Stringer("info", logutil.Hex(rejected)))

			// Do not retry for a txn which has a too large MinCommitTs
			// 3600000 << 18 = 943718400000
			if rejected.MinCommitTs-rejected.AttemptedCommitTs > 943718400000 {
				err := errors.Errorf("2PC MinCommitTS is too large, we got MinCommitTS: %d, and AttemptedCommitTS: %d",
					rejected.MinCommitTs, rejected.AttemptedCommitTs)
				return errors.Trace(err)
			}

			// Update commit ts and retry.
			commitTS, err := c.store.getTimestampWithRetry(bo)
			if err != nil {
				logutil.Logger(bo.ctx).Warn("2PC get commitTS failed",
					zap.Error(err),
					zap.Uint64("txnStartTS", c.startTS))
				return errors.Trace(err)
			}

			c.mu.Lock()
			c.commitTS = commitTS
			c.mu.Unlock()
			return c.commitMutations(bo, batch.mutations)
		}

		c.mu.RLock()
		defer c.mu.RUnlock()
		err = extractKeyErr(keyErr)
		if c.mu.committed {
			// No secondary key could be rolled back after it's primary key is committed.
			// There must be a serious bug somewhere.
			hexBatchKeys := func(keys [][]byte) []string {
				var res []string
				for _, k := range keys {
					res = append(res, hex.EncodeToString(k))
				}
				return res
			}
			logutil.Logger(bo.ctx).Error("2PC failed commit key after primary key committed",
				zap.Error(err),
				zap.Stringer("primaryKey", kv.Key(c.primaryKey)),
				zap.Uint64("txnStartTS", c.startTS),
				zap.Uint64("commitTS", c.commitTS),
				zap.Uint64("forUpdateTS", c.forUpdateTS),
				zap.Strings("keys", hexBatchKeys(batch.mutations.keys)))
			return errors.Trace(err)
		}
		// The transaction maybe rolled back by concurrent transactions.
		logutil.Logger(bo.ctx).Debug("2PC failed commit primary key",
			zap.Error(err),
			zap.Uint64("txnStartTS", c.startTS))
		return err
	}

	c.mu.Lock()
	defer c.mu.Unlock()
	// Group that contains primary key is always the first.
	// We mark transaction's status committed when we receive the first success response.
	c.mu.committed = true
	return nil
}

func (actionCleanup) handleSingleBatch(c *twoPhaseCommitter, bo *Backoffer, batch batchMutations) error {
	req := tikvrpc.NewRequest(tikvrpc.CmdBatchRollback, &pb.BatchRollbackRequest{
		Keys:         batch.mutations.keys,
		StartVersion: c.startTS,
	}, pb.Context{Priority: c.priority, SyncLog: c.syncLog})
	resp, err := c.store.SendReq(bo, req, batch.region, readTimeoutShort)
	if err != nil {
		return errors.Trace(err)
	}
	regionErr, err := resp.GetRegionError()
	if err != nil {
		return errors.Trace(err)
	}
	if regionErr != nil {
		err = bo.Backoff(BoRegionMiss, errors.New(regionErr.String()))
		if err != nil {
			return errors.Trace(err)
		}
		err = c.cleanupMutations(bo, batch.mutations)
		return errors.Trace(err)
	}
	if keyErr := resp.Resp.(*pb.BatchRollbackResponse).GetError(); keyErr != nil {
		err = errors.Errorf("conn %d 2PC cleanup failed: %s", c.connID, keyErr)
		logutil.BgLogger().Debug("2PC failed cleanup key",
			zap.Error(err),
			zap.Uint64("txnStartTS", c.startTS))
		return errors.Trace(err)
	}
	return nil
}

func (c *twoPhaseCommitter) prewriteMutations(bo *Backoffer, mutations CommitterMutations) error {
	if span := opentracing.SpanFromContext(bo.ctx); span != nil && span.Tracer() != nil {
		span1 := span.Tracer().StartSpan("twoPhaseCommitter.prewriteMutations", opentracing.ChildOf(span.Context()))
		defer span1.Finish()
		bo.ctx = opentracing.ContextWithSpan(bo.ctx, span1)
	}

	return c.doActionOnMutations(bo, actionPrewrite{}, mutations)
}

func (c *twoPhaseCommitter) commitMutations(bo *Backoffer, mutations CommitterMutations) error {
	if span := opentracing.SpanFromContext(bo.ctx); span != nil && span.Tracer() != nil {
		span1 := span.Tracer().StartSpan("twoPhaseCommitter.commitMutations", opentracing.ChildOf(span.Context()))
		defer span1.Finish()
		bo.ctx = opentracing.ContextWithSpan(bo.ctx, span1)
	}

	return c.doActionOnMutations(bo, actionCommit{}, mutations)
}

func (c *twoPhaseCommitter) cleanupMutations(bo *Backoffer, mutations CommitterMutations) error {
	return c.doActionOnMutations(bo, actionCleanup{}, mutations)
}

func (c *twoPhaseCommitter) pessimisticLockMutations(bo *Backoffer, lockCtx *kv.LockCtx, mutations CommitterMutations) error {
	// ***** 10% Delay
	if c.connID > 0 && rand.Float64() < 0.1 {
		duration := time.Duration(rand.Int63n(int64(time.Second) * 5))
		logutil.Logger(bo.ctx).Info("injected delay at pessimistic lock", zap.Uint64("txnStartTS", c.startTS), zap.Duration("duration", duration))
		time.Sleep(duration)
	}
	// ***** 5% Locking fail
	if c.connID > 0 && rand.Float64() < 0.05 {
		return errors.New("Injected failure at pessimistic lock")
	}

	return c.doActionOnMutations(bo, actionPessimisticLock{lockCtx}, mutations)
}

func (c *twoPhaseCommitter) pessimisticRollbackMutations(bo *Backoffer, mutations CommitterMutations) error {
	return c.doActionOnMutations(bo, actionPessimisticRollback{}, mutations)
}

// execute executes the two-phase commit protocol.
func (c *twoPhaseCommitter) execute(ctx context.Context) (err error) {
	var binlogSkipped bool
	defer func() {
		// Always clean up all written keys if the txn does not commit.
		c.mu.RLock()
		committed := c.mu.committed
		undetermined := c.mu.undeterminedErr != nil
		c.mu.RUnlock()
		if !committed && !undetermined {
			c.cleanWg.Add(1)
			// ***** 50 % Skip cleanup on transaction failure
			if c.connID > 0 && rand.Float64() < 0.5 {
				logutil.Logger(ctx).Info("injected skip cleanup secondaries on failure", zap.Uint64("txnStartTS", c.startTS))
			} else {
				go func() {
					cleanupKeysCtx := context.WithValue(context.Background(), txnStartKey, ctx.Value(txnStartKey))
					err := c.cleanupMutations(NewBackofferWithVars(cleanupKeysCtx, cleanupMaxBackoff, c.txn.vars), c.mutations)
					if err != nil {
						tikvSecondaryLockCleanupFailureCounterRollback.Inc()
						logutil.Logger(ctx).Info("2PC cleanup failed",
							zap.Error(err),
							zap.Uint64("txnStartTS", c.startTS))
					} else {
						logutil.Logger(ctx).Info("2PC clean up done",
							zap.Uint64("txnStartTS", c.startTS))
					}
					c.cleanWg.Done()
				}()
			}
		}
		c.txn.commitTS = c.commitTS
		if binlogSkipped {
			binloginfo.RemoveOneSkippedCommitter()
		} else {
			if err != nil {
				c.writeFinishBinlog(ctx, binlog.BinlogType_Rollback, 0)
			} else {
				c.writeFinishBinlog(ctx, binlog.BinlogType_Commit, int64(c.commitTS))
			}
		}
	}()

	binlogChan := c.prewriteBinlog(ctx)
	prewriteBo := NewBackofferWithVars(ctx, PrewriteMaxBackoff, c.txn.vars)
	start := time.Now()
	err = c.prewriteMutations(prewriteBo, c.mutations)
	commitDetail := c.getDetail()
	commitDetail.PrewriteTime = time.Since(start)
	if prewriteBo.totalSleep > 0 {
		atomic.AddInt64(&commitDetail.CommitBackoffTime, int64(prewriteBo.totalSleep)*int64(time.Millisecond))
		commitDetail.Mu.Lock()
		commitDetail.Mu.BackoffTypes = append(commitDetail.Mu.BackoffTypes, prewriteBo.types...)
		commitDetail.Mu.Unlock()
	}
	if binlogChan != nil {
		startWaitBinlog := time.Now()
		binlogWriteResult := <-binlogChan
		commitDetail.WaitPrewriteBinlogTime = time.Since(startWaitBinlog)
		if binlogWriteResult != nil {
			binlogSkipped = binlogWriteResult.Skipped()
			binlogErr := binlogWriteResult.GetError()
			if binlogErr != nil {
				return binlogErr
			}
		}
	}
	if err != nil {
		logutil.Logger(ctx).Debug("2PC failed on prewrite",
			zap.Error(err),
			zap.Uint64("txnStartTS", c.startTS))
		return errors.Trace(err)
	}

	// strip check_not_exists keys that no need to commit.
	c.stripNoNeedCommitKeys()

	start = time.Now()
	logutil.Event(ctx, "start get commit ts")
	commitTS, err := c.store.getTimestampWithRetry(NewBackofferWithVars(ctx, tsoMaxBackoff, c.txn.vars))
	if err != nil {
		logutil.Logger(ctx).Warn("2PC get commitTS failed",
			zap.Error(err),
			zap.Uint64("txnStartTS", c.startTS))
		return errors.Trace(err)
	}
	commitDetail.GetCommitTsTime = time.Since(start)
	logutil.Event(ctx, "finish get commit ts")
	logutil.SetTag(ctx, "commitTs", commitTS)

	tryAmend := c.isPessimistic && c.connID > 0
	if !tryAmend {
		_, _, err = c.checkSchemaValid(ctx, commitTS, c.txn.txnInfoSchema, false)
		if err != nil {
			return errors.Trace(err)
		}
	} else {
		relatedSchemaChange, memAmended, err := c.checkSchemaValid(ctx, commitTS, c.txn.txnInfoSchema, true)
		if err != nil {
			return errors.Trace(err)
		}
		if memAmended {
			// Get new commitTS and check schema valid again.
			newCommitTS, err := c.getCommitTS(ctx, commitDetail)
			if err != nil {
				return errors.Trace(err)
			}
			// If schema check failed between commitTS and newCommitTs, report schema change error.
			_, _, err = c.checkSchemaValid(ctx, newCommitTS, relatedSchemaChange.LatestInfoSchema, false)
			if err != nil {
				logutil.Logger(ctx).Info("schema check after amend failed, it means the schema version changed again",
					zap.Uint64("startTS", c.startTS),
					zap.Uint64("amendTS", c.commitTS),
					zap.Int64("amendedSchemaVersion", relatedSchemaChange.LatestInfoSchema.SchemaMetaVersion()),
					zap.Uint64("newCommitTS", newCommitTS))
				return errors.Trace(err)
			}
			commitTS = newCommitTS
		}
	}
	c.commitTS = commitTS

	if c.store.oracle.IsExpired(c.startTS, kv.MaxTxnTimeUse) {
		err = errors.Errorf("conn %d txn takes too much time, txnStartTS: %d, comm: %d",
			c.connID, c.startTS, c.commitTS)
		return err
	}

	if c.connID > 0 {
		failpoint.Inject("beforeCommit", func() {})
		// ***** 15% Delay committing
		if rand.Float64() < 0.15 {
			duration := time.Duration(rand.Int63n(int64(time.Second) * 10))
			logutil.Logger(ctx).Info("injected delay at beforeCommit", zap.Uint64("txnStartTS", c.startTS), zap.Duration("duration", duration))
			time.Sleep(duration)
		}
		// ***** 10% Failure before commit
		if rand.Float64() < 0.1 {
			logutil.Logger(ctx).Info("injected failure at beforeCommit", zap.Uint64("txnStartTS", c.startTS))
			return errors.New("commit failed")
		}
	}

	start = time.Now()
	commitBo := NewBackofferWithVars(ctx, CommitMaxBackoff, c.txn.vars)
	err = c.commitMutations(commitBo, c.mutations)
	commitDetail.CommitTime = time.Since(start)
	if commitBo.totalSleep > 0 {
		atomic.AddInt64(&commitDetail.CommitBackoffTime, int64(commitBo.totalSleep)*int64(time.Millisecond))
		commitDetail.Mu.Lock()
		commitDetail.Mu.BackoffTypes = append(commitDetail.Mu.BackoffTypes, commitBo.types...)
		commitDetail.Mu.Unlock()
	}
	if err != nil {
		if undeterminedErr := c.getUndeterminedErr(); undeterminedErr != nil {
			logutil.Logger(ctx).Error("2PC commit result undetermined",
				zap.Error(err),
				zap.NamedError("rpcErr", undeterminedErr),
				zap.Uint64("txnStartTS", c.startTS))
			err = errors.Trace(terror.ErrResultUndetermined)
		}
		if !c.mu.committed {
			logutil.Logger(ctx).Debug("2PC failed on commit",
				zap.Error(err),
				zap.Uint64("txnStartTS", c.startTS))
			return errors.Trace(err)
		}
		logutil.Logger(ctx).Debug("got some exceptions, but 2PC was still successful",
			zap.Error(err),
			zap.Uint64("txnStartTS", c.startTS))
	}
	return nil
}

func (c *twoPhaseCommitter) stripNoNeedCommitKeys() {
	if len(c.noNeedCommitKeys) == 0 {
		return
	}
	m := &c.mutations
	var newIdx int
	for oldIdx := range m.keys {
		key := m.keys[oldIdx]
		if _, ck := c.noNeedCommitKeys[string(key)]; ck {
			continue
		}
		m.keys[newIdx] = key
		if m.ops != nil {
			m.ops[newIdx] = m.ops[oldIdx]
		}
		if m.values != nil {
			m.values[newIdx] = m.values[oldIdx]
		}
		if m.isPessimisticLock != nil {
			m.isPessimisticLock[newIdx] = m.isPessimisticLock[oldIdx]
		}
		newIdx++
	}
	c.mutations = m.subRange(0, newIdx)
}

// SchemaVer is the infoSchema which will return the schema version.
type SchemaVer interface {
	// SchemaMetaVersion returns the meta schema version.
	SchemaMetaVersion() int64
}

type schemaLeaseChecker interface {
	// CheckBySchemaVer checks if the schema has changed for the transaction related tables between the startSchemaVer
	// and the schema version at txnTS, all the related schema changes will be returned.
	CheckBySchemaVer(txnTS uint64, startSchemaVer SchemaVer) (*RelatedSchemaChange, error)
}

// RelatedSchemaChange contains information about schema diff between two schema versions.
type RelatedSchemaChange struct {
	PhyTblIDS        []int64
	ActionTypes      []uint64
	LatestInfoSchema SchemaVer
	Amendable        bool
}

func (c *twoPhaseCommitter) tryAmendTxn(ctx context.Context, startInfoSchema SchemaVer, change *RelatedSchemaChange) (bool, error) {
	addMutations, err := c.txn.schemaAmender.AmendTxn(ctx, startInfoSchema, change, c.mutations)
	if err != nil {
		return false, err
	}
	// Prewrite new mutations.
	if addMutations != nil && len(addMutations.keys) > 0 {
		var keysNeedToLock CommitterMutations
		for i := 0; i < addMutations.len(); i++ {
			if addMutations.isPessimisticLock[i] {
				keysNeedToLock.Push(addMutations.ops[i], addMutations.keys[i], addMutations.values[i], addMutations.isPessimisticLock[i])
			}
		}
		// For unique index amend, we need to pessimistic lock the generated new index keys first.
		// Set doingAmend to true to force the pessimistic lock do the exist check for these keys.
		c.doingAmend = true
		defer func() { c.doingAmend = false }()
		if keysNeedToLock.len() > 0 {
			lCtx := &kv.LockCtx{
				Killed:        c.lockCtx.Killed,
				ForUpdateTS:   c.forUpdateTS,
				LockWaitTime:  c.lockCtx.LockWaitTime,
				WaitStartTime: time.Now(),
			}
			tryTimes := uint(0)
			retryLimit := config.GetGlobalConfig().PessimisticTxn.MaxRetryCount
			for tryTimes < retryLimit {
				pessimisticLockBo := NewBackofferWithVars(ctx, pessimisticLockMaxBackoff, c.txn.vars)
				err = c.pessimisticLockMutations(pessimisticLockBo, lCtx, keysNeedToLock)
				if err != nil {
					// KeysNeedToLock won't change, so don't async rollback pessimistic locks here for write conflict.
					if terror.ErrorEqual(kv.ErrWriteConflict, err) {
						newForUpdateTSVer, err := c.store.CurrentVersion()
						if err != nil {
							return false, errors.Trace(err)
						}
						lCtx.ForUpdateTS = newForUpdateTSVer.Ver
						c.forUpdateTS = newForUpdateTSVer.Ver
						logutil.Logger(ctx).Info("amend pessimistic lock pessimistic retry lock",
							zap.Uint("tryTimes", tryTimes), zap.Uint64("startTS", c.startTS),
							zap.Uint64("newForUpdateTS", c.forUpdateTS))
						tryTimes++
						continue
					}
					logutil.Logger(ctx).Warn("amend pessimistic lock has failed", zap.Error(err), zap.Uint64("txnStartTS", c.startTS))
					return false, err
				}
				logutil.Logger(ctx).Info("amend pessimistic lock finished", zap.Uint64("startTS", c.startTS),
					zap.Uint64("forUpdateTS", c.forUpdateTS), zap.Int("keys", keysNeedToLock.len()))
				break
			}
			if err != nil {
				logutil.Logger(ctx).Warn("amend pessimistic lock failed after retry",
					zap.Uint("tryTimes", tryTimes), zap.Uint64("startTS", c.startTS))
				return false, err
			}
		}
		prewriteBo := NewBackofferWithVars(ctx, PrewriteMaxBackoff, c.txn.vars)
		err = c.prewriteMutations(prewriteBo, *addMutations)
		if err != nil {
			logutil.Logger(ctx).Warn("amend prewrite has failed", zap.Error(err), zap.Uint64("txnStartTS", c.startTS))
			return false, err
		}
		// Commit the amended secondary keys in the commit phase.
		c.mutations.MergeMutations(*addMutations)
		logutil.Logger(ctx).Info("amend prewrite finished", zap.Uint64("txnStartTS", c.startTS))
		return true, nil
	}
	return false, nil
}

func (c *twoPhaseCommitter) getCommitTS(ctx context.Context, commitDetail *execdetails.CommitDetails) (uint64, error) {
	start := time.Now()
	logutil.Event(ctx, "start get commit ts")
	commitTS, err := c.store.getTimestampWithRetry(NewBackofferWithVars(ctx, tsoMaxBackoff, c.txn.vars))
	if err != nil {
		logutil.Logger(ctx).Warn("2PC get commitTS failed",
			zap.Error(err),
			zap.Uint64("txnStartTS", c.startTS))
		return 0, errors.Trace(err)
	}
	commitDetail.GetCommitTsTime = time.Since(start)
	logutil.Event(ctx, "finish get commit ts")
	logutil.SetTag(ctx, "commitTS", commitTS)

	// Check commitTS.
	if commitTS <= c.startTS {
		err = errors.Errorf("conn %d invalid transaction tso with txnStartTS=%v while txnCommitTS=%v",
			c.connID, c.startTS, commitTS)
		logutil.BgLogger().Error("invalid transaction", zap.Error(err))
		return 0, errors.Trace(err)
	}
	return commitTS, nil
}

// checkSchemaValid checks if the schema has changed, if tryAmend is set to true, committer will try to amend
// this transaction using the related schema changes.
func (c *twoPhaseCommitter) checkSchemaValid(ctx context.Context, checkTS uint64, startInfoSchema SchemaVer,
	tryAmend bool) (*RelatedSchemaChange, bool, error) {
	checker, ok := c.txn.us.GetOption(kv.SchemaChecker).(schemaLeaseChecker)
	if !ok {
		if c.connID > 0 {
			logutil.Logger(ctx).Warn("schemaLeaseChecker is not set for this transaction, schema check skipped",
				zap.Uint64("connID", c.connID), zap.Uint64("startTS", c.startTS), zap.Uint64("commitTS", checkTS))
		}
		return nil, false, nil
	}
	relatedChanges, err := checker.CheckBySchemaVer(checkTS, startInfoSchema)
	if err != nil {
		if tryAmend && relatedChanges != nil && relatedChanges.Amendable && c.txn.schemaAmender != nil {
			memAmended, amendErr := c.tryAmendTxn(ctx, startInfoSchema, relatedChanges)
			if amendErr != nil {
				logutil.BgLogger().Info("txn amend has failed", zap.Uint64("connID", c.connID),
					zap.Uint64("startTS", c.startTS), zap.Error(amendErr))
				return nil, false, err
			}
			logutil.Logger(ctx).Info("amend txn successfully for pessimistic commit",
				zap.Uint64("connID", c.connID), zap.Uint64("txn startTS", c.startTS), zap.Bool("memAmended", memAmended),
				zap.Uint64("checkTS", checkTS), zap.Int64("startInfoSchemaVer", startInfoSchema.SchemaMetaVersion()),
				zap.Int64s("table ids", relatedChanges.PhyTblIDS), zap.Uint64s("action types", relatedChanges.ActionTypes))
			return relatedChanges, memAmended, nil
		}
		return nil, false, errors.Trace(err)
	}
	return nil, false, nil
}

func (c *twoPhaseCommitter) prewriteBinlog(ctx context.Context) chan *binloginfo.WriteResult {
	if !c.shouldWriteBinlog() {
		return nil
	}
	ch := make(chan *binloginfo.WriteResult, 1)
	go func() {
		logutil.Eventf(ctx, "start prewrite binlog")
		binInfo := c.txn.us.GetOption(kv.BinlogInfo).(*binloginfo.BinlogInfo)
		bin := binInfo.Data
		bin.StartTs = int64(c.startTS)
		if bin.Tp == binlog.BinlogType_Prewrite {
			bin.PrewriteKey = c.primary()
		}
		wr := binInfo.WriteBinlog(c.store.clusterID)
		if wr.Skipped() {
			binInfo.Data.PrewriteValue = nil
			binloginfo.AddOneSkippedCommitter()
		}
		logutil.Eventf(ctx, "finish prewrite binlog")
		ch <- wr
	}()
	return ch
}

func (c *twoPhaseCommitter) writeFinishBinlog(ctx context.Context, tp binlog.BinlogType, commitTS int64) {
	if !c.shouldWriteBinlog() {
		return
	}
	binInfo := c.txn.us.GetOption(kv.BinlogInfo).(*binloginfo.BinlogInfo)
	binInfo.Data.Tp = tp
	binInfo.Data.CommitTs = commitTS
	binInfo.Data.PrewriteValue = nil

	wg := sync.WaitGroup{}
	mock := false
	failpoint.Inject("mockSyncBinlogCommit", func(val failpoint.Value) {
		if val.(bool) {
			wg.Add(1)
			mock = true
		}
	})
	go func() {
		logutil.Eventf(ctx, "start write finish binlog")
		binlogWriteResult := binInfo.WriteBinlog(c.store.clusterID)
		err := binlogWriteResult.GetError()
		if err != nil {
			logutil.BgLogger().Error("failed to write binlog",
				zap.Error(err))
		}
		logutil.Eventf(ctx, "finish write finish binlog")
		if mock {
			wg.Done()
		}
	}()
	if mock {
		wg.Wait()
	}
}

func (c *twoPhaseCommitter) shouldWriteBinlog() bool {
	return c.txn.us.GetOption(kv.BinlogInfo) != nil
}

// TiKV recommends each RPC packet should be less than ~1MB. We keep each packet's
// Key+Value size below 16KB.
const txnCommitBatchSize = 16 * 1024

type batchMutations struct {
	region    RegionVerID
	mutations CommitterMutations
	isPrimary bool
}

// appendBatchMutationsBySize appends mutations to b. It may split the keys to make
// sure each batch's size does not exceed the limit.
func (c *twoPhaseCommitter) appendBatchMutationsBySize(b []batchMutations, region RegionVerID, mutations CommitterMutations, sizeFn func(k, v []byte) int, limit int, primaryIdx *int) []batchMutations {
	// ***** 50% Request no batch
	if c.connID > 0 && rand.Float64() < 0.5 {
		limit = 1
	}

	var start, end int
	for start = 0; start < mutations.len(); start = end {
		var size int
		for end = start; end < mutations.len() && size < limit; end++ {
			var k, v []byte
			k = mutations.keys[end]
			if end < len(mutations.values) {
				v = mutations.values[end]
			}
			size += sizeFn(k, v)
			if *primaryIdx < 0 && bytes.Equal(k, c.primary()) {
				*primaryIdx = len(b)
			}
		}
		b = append(b, batchMutations{
			region:    region,
			mutations: mutations.subRange(start, end),
		})
	}
	return b
}

// newBatchExecutor create processor to handle concurrent batch works(prewrite/commit etc)
func newBatchExecutor(rateLimit int, committer *twoPhaseCommitter,
	action twoPhaseCommitAction, backoffer *Backoffer) *batchExecutor {
	return &batchExecutor{rateLimit, nil, committer,
		action, backoffer, time.Duration(1 * time.Millisecond)}
}

// initUtils do initialize batchExecutor related policies like rateLimit util
func (batchExe *batchExecutor) initUtils() error {
	// init rateLimiter by injected rate limit number
	batchExe.rateLimiter = newRateLimit(batchExe.rateLim)
	return nil
}

// startWork concurrently do the work for each batch considering rate limit
func (batchExe *batchExecutor) startWorker(exitCh chan struct{}, ch chan error, batches []batchMutations) {
	for idx, batch1 := range batches {
		waitStart := time.Now()
		if exit := batchExe.rateLimiter.getToken(exitCh); !exit {
			batchExe.tokenWaitDuration += time.Since(waitStart)
			batch := batch1
			go func() {
				defer batchExe.rateLimiter.putToken()
				var singleBatchBackoffer *Backoffer
				if _, ok := batchExe.action.(actionCommit); ok {
					// Because the secondary batches of the commit actions are implemented to be
					// committed asynchronously in background goroutines, we should not
					// fork a child context and call cancel() while the foreground goroutine exits.
					// Otherwise the background goroutines will be canceled execeptionally.
					// Here we makes a new clone of the original backoffer for this goroutine
					// exclusively to avoid the data race when using the same backoffer
					// in concurrent goroutines.
					singleBatchBackoffer = batchExe.backoffer.Clone()
				} else {
					var singleBatchCancel context.CancelFunc
					singleBatchBackoffer, singleBatchCancel = batchExe.backoffer.Fork()
					defer singleBatchCancel()
				}
				beforeSleep := singleBatchBackoffer.totalSleep
				ch <- batchExe.action.handleSingleBatch(batchExe.committer, singleBatchBackoffer, batch)
				commitDetail := batchExe.committer.getDetail()
				if commitDetail != nil { // lock operations of pessimistic-txn will let commitDetail be nil
					if delta := singleBatchBackoffer.totalSleep - beforeSleep; delta > 0 {
						atomic.AddInt64(&commitDetail.CommitBackoffTime, int64(singleBatchBackoffer.totalSleep-beforeSleep)*int64(time.Millisecond))
						commitDetail.Mu.Lock()
						commitDetail.Mu.BackoffTypes = append(commitDetail.Mu.BackoffTypes, singleBatchBackoffer.types...)
						commitDetail.Mu.Unlock()
					}
				}
			}()
		} else {
			logutil.Logger(batchExe.backoffer.ctx).Info("break startWorker",
				zap.Stringer("action", batchExe.action), zap.Int("batch size", len(batches)),
				zap.Int("index", idx))
			break
		}
	}
}

// process will start worker routine and collect results
func (batchExe *batchExecutor) process(batches []batchMutations) error {
	var err error
	err = batchExe.initUtils()
	if err != nil {
		logutil.Logger(batchExe.backoffer.ctx).Error("batchExecutor initUtils failed", zap.Error(err))
		return err
	}

	// For prewrite, stop sending other requests after receiving first error.
	var cancel context.CancelFunc
	if _, ok := batchExe.action.(actionPrewrite); ok {
		batchExe.backoffer, cancel = batchExe.backoffer.Fork()
		defer cancel()
	}
	// concurrently do the work for each batch.
	ch := make(chan error, len(batches))
	exitCh := make(chan struct{})
	go batchExe.startWorker(exitCh, ch, batches)
	// check results
	for i := 0; i < len(batches); i++ {
		if e := <-ch; e != nil {
			logutil.Logger(batchExe.backoffer.ctx).Debug("2PC doActionOnBatch failed",
				zap.Uint64("conn", batchExe.committer.connID),
				zap.Stringer("action type", batchExe.action),
				zap.Error(e),
				zap.Uint64("txnStartTS", batchExe.committer.startTS))
			// Cancel other requests and return the first error.
			if cancel != nil {
				logutil.Logger(batchExe.backoffer.ctx).Debug("2PC doActionOnBatch to cancel other actions",
					zap.Uint64("conn", batchExe.committer.connID),
					zap.Stringer("action type", batchExe.action),
					zap.Uint64("txnStartTS", batchExe.committer.startTS))
				cancel()
			}
			if err == nil {
				err = e
			}
		}
	}
	close(exitCh)
	metrics.TiKVTokenWaitDuration.Observe(batchExe.tokenWaitDuration.Seconds())
	return err
}<|MERGE_RESOLUTION|>--- conflicted
+++ resolved
@@ -652,13 +652,22 @@
 		// potential data race in unit test since `CommitMaxBackoff` will be updated
 		// by test suites.
 		secondaryBo := NewBackofferWithVars(context.Background(), CommitMaxBackoff, c.txn.vars)
-<<<<<<< HEAD
 
 		// ***** 20% Skip committing secondary keys
 		if c.connID > 0 && rand.Float64() < 0.2 {
 			logutil.Logger(bo.ctx).Info("injected skip committing secondaries", zap.Uint64("txnStartTS", c.startTS), zap.Uint64("txnCommitTS", c.commitTS))
 		} else {
 			go func() {
+				failpoint.Inject("beforeCommitSecondaries", func(v failpoint.Value) {
+					if s, ok := v.(string); !ok {
+						logutil.Logger(bo.ctx).Info("[failpoint] sleep 2s before commit secondary keys",
+							zap.Uint64("connID", c.connID), zap.Uint64("startTS", c.startTS))
+						time.Sleep(2 * time.Second)
+					} else if s == "skip" {
+						failpoint.Return()
+					}
+				})
+
 				e := c.doActionOnBatches(secondaryBo, action, batches)
 				if e != nil {
 					logutil.BgLogger().Debug("2PC async doActionOnBatches",
@@ -669,28 +678,6 @@
 				}
 			}()
 		}
-=======
-		go func() {
-			failpoint.Inject("beforeCommitSecondaries", func(v failpoint.Value) {
-				if s, ok := v.(string); !ok {
-					logutil.Logger(bo.ctx).Info("[failpoint] sleep 2s before commit secondary keys",
-						zap.Uint64("connID", c.connID), zap.Uint64("startTS", c.startTS))
-					time.Sleep(2 * time.Second)
-				} else if s == "skip" {
-					failpoint.Return()
-				}
-			})
-
-			e := c.doActionOnBatches(secondaryBo, action, batches)
-			if e != nil {
-				logutil.BgLogger().Debug("2PC async doActionOnBatches",
-					zap.Uint64("conn", c.connID),
-					zap.Stringer("action type", action),
-					zap.Error(e))
-				tikvSecondaryLockCleanupFailureCounterCommit.Inc()
-			}
-		}()
->>>>>>> 310ee58f
 	} else {
 		err = c.doActionOnBatches(bo, action, batches)
 	}
@@ -794,7 +781,7 @@
 
 func (actionPrewrite) handleSingleBatch(c *twoPhaseCommitter, bo *Backoffer, batch batchMutations) error {
 	// ***** 10% error on prewriting primary
-	if c.connID > 0 &&  batch.isPrimary && rand.Float64() < 0.1 {
+	if c.connID > 0 && batch.isPrimary && rand.Float64() < 0.1 {
 		logutil.Logger(bo.ctx).Info("injected error on prewriting primary batch", zap.Uint64("txnStartTS", c.startTS))
 		return errors.New("injected error on prewriting primary batch")
 	}
