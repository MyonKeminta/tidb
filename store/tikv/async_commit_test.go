--- conflicted
+++ resolved
@@ -30,11 +30,8 @@
 	"github.com/pingcap/tidb/store/tikv/tikvrpc"
 )
 
-<<<<<<< HEAD
-// testAsyncCommitCommon is used to put utility functions that will be both used by
+// testAsyncCommitCommon is used to put common parts that will be both used by
 // testAsyncCommitSuite and testAsyncCommitFailSuite.
-=======
->>>>>>> 0843f32c
 type testAsyncCommitCommon struct{}
 
 type testAsyncCommitSuite struct {
@@ -291,10 +288,10 @@
 }
 
 func (s *testAsyncCommitSuite) TestRepeatableRead(c *C) {
+	defer config.RestoreFunc()()
 	config.UpdateGlobal(func(conf *config.Config) {
 		conf.TiKVClient.EnableAsyncCommit = true
 	})
-	defer config.RestoreFunc()()
 
 	test := func(isPessimistic bool) {
 		s.putKV(c, s.store, []byte("k1"), []byte("v1"))
