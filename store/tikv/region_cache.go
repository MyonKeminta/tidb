// Copyright 2016 PingCAP, Inc.
//
// Licensed under the Apache License, Version 2.0 (the "License");
// you may not use this file except in compliance with the License.
// You may obtain a copy of the License at
//
//     http://www.apache.org/licenses/LICENSE-2.0
//
// Unless required by applicable law or agreed to in writing, software
// distributed under the License is distributed on an "AS IS" BASIS,
// See the License for the specific language governing permissions and
// limitations under the License.

package tikv

import (
	"bytes"
	"context"
	"fmt"
	"net/http"
	"sync"
	"sync/atomic"
	"time"
	"unsafe"

	"github.com/gogo/protobuf/proto"
	"github.com/google/btree"
	"github.com/opentracing/opentracing-go"
	"github.com/pingcap/errors"
	"github.com/pingcap/failpoint"
	"github.com/pingcap/kvproto/pkg/metapb"
	"github.com/pingcap/tidb/ddl/placement"
	"github.com/pingcap/tidb/kv"
	"github.com/pingcap/tidb/store/tikv/config"
	"github.com/pingcap/tidb/store/tikv/logutil"
	"github.com/pingcap/tidb/store/tikv/metrics"
	"github.com/pingcap/tidb/util"
	pd "github.com/tikv/pd/client"
	atomic2 "go.uber.org/atomic"
	"go.uber.org/zap"
	"golang.org/x/sync/singleflight"
)

const (
	btreeDegree               = 32
	invalidatedLastAccessTime = -1
	defaultRegionsPerBatch    = 128
)

// RegionCacheTTLSec is the max idle time for regions in the region cache.
var RegionCacheTTLSec int64 = 600

// EnableRedirection is the flag that forwarding request via region follower to the leader is enable.
var EnableRedirection = false

const (
	updated  int32 = iota // region is updated and no need to reload.
	needSync              //  need sync new region info.
)

// Region presents kv region
type Region struct {
	meta       *metapb.Region // raw region meta from PD immutable after init
	store      unsafe.Pointer // point to region store info, see RegionStore
	syncFlag   int32          // region need be sync in next turn
	lastAccess int64          // last region access time, see checkRegionCacheTTL
}

// AccessIndex represent the index for accessIndex array
type AccessIndex int

// RegionStore represents region stores info
// it will be store as unsafe.Pointer and be load at once
type RegionStore struct {
	workTiKVIdx    AccessIndex          // point to current work peer in meta.Peers and work store in stores(same idx) for tikv peer
	proxyTiKVIdx   AccessIndex          // point to the tikv peer that can forward requests to the leader. -1 means not using proxy
	workTiFlashIdx int32                // point to current work peer in meta.Peers and work store in stores(same idx) for tiflash peer
	stores         []*Store             // stores in this region
	storeEpochs    []uint32             // snapshots of store's epoch, need reload when `storeEpochs[curr] != stores[cur].fail`
	accessIndex    [NumAccessMode][]int // AccessMode => idx in stores
}

func (r *RegionStore) accessStore(mode AccessMode, idx AccessIndex) (int, *Store) {
	sidx := r.accessIndex[mode][idx]
	return sidx, r.stores[sidx]
}

func (r *RegionStore) accessStoreNum(mode AccessMode) int {
	return len(r.accessIndex[mode])
}

// clone clones region store struct.
func (r *RegionStore) clone() *RegionStore {
	storeEpochs := make([]uint32, len(r.stores))
	rs := &RegionStore{
		workTiFlashIdx: r.workTiFlashIdx,
		proxyTiKVIdx:   r.proxyTiKVIdx,
		workTiKVIdx:    r.workTiKVIdx,
		stores:         r.stores,
		storeEpochs:    storeEpochs,
	}
	copy(storeEpochs, r.storeEpochs)
	for i := 0; i < int(NumAccessMode); i++ {
		rs.accessIndex[i] = make([]int, len(r.accessIndex[i]))
		copy(rs.accessIndex[i], r.accessIndex[i])
	}
	return rs
}

// return next follower store's index
func (r *RegionStore) follower(seed uint32, op *storeSelectorOp) AccessIndex {
	l := uint32(r.accessStoreNum(TiKVOnly))
	if l <= 1 {
		return r.workTiKVIdx
	}

	for retry := l - 1; retry > 0; retry-- {
		followerIdx := AccessIndex(seed % (l - 1))
		if followerIdx >= r.workTiKVIdx {
			followerIdx++
		}
		storeIdx, s := r.accessStore(TiKVOnly, followerIdx)
		if r.storeEpochs[storeIdx] == atomic.LoadUint32(&s.epoch) && r.filterStoreCandidate(followerIdx, op) {
			return followerIdx
		}
		seed++
	}
	return r.workTiKVIdx
}

// return next leader or follower store's index
func (r *RegionStore) kvPeer(seed uint32, op *storeSelectorOp) AccessIndex {
	candidates := make([]AccessIndex, 0, r.accessStoreNum(TiKVOnly))
	for i := 0; i < r.accessStoreNum(TiKVOnly); i++ {
		storeIdx, s := r.accessStore(TiKVOnly, AccessIndex(i))
		if r.storeEpochs[storeIdx] != atomic.LoadUint32(&s.epoch) || !r.filterStoreCandidate(AccessIndex(i), op) {
			continue
		}
		candidates = append(candidates, AccessIndex(i))
	}
	if len(candidates) == 0 {
		return r.workTiKVIdx
	}
	return candidates[seed%uint32(len(candidates))]
}

func (r *RegionStore) filterStoreCandidate(aidx AccessIndex, op *storeSelectorOp) bool {
	_, s := r.accessStore(TiKVOnly, aidx)
	// filter label unmatched store
	return s.IsLabelsMatch(op.labels)
}

// init initializes region after constructed.
func (r *Region) init(c *RegionCache) error {
	// region store pull used store from global store map
	// to avoid acquire storeMu in later access.
	rs := &RegionStore{
		workTiKVIdx:    0,
		proxyTiKVIdx:   -1,
		workTiFlashIdx: 0,
		stores:         make([]*Store, 0, len(r.meta.Peers)),
		storeEpochs:    make([]uint32, 0, len(r.meta.Peers)),
	}
	for _, p := range r.meta.Peers {
		c.storeMu.RLock()
		store, exists := c.storeMu.stores[p.StoreId]
		c.storeMu.RUnlock()
		if !exists {
			store = c.getStoreByStoreID(p.StoreId)
		}
		_, err := store.initResolve(NewNoopBackoff(context.Background()), c)
		if err != nil {
			return err
		}
		switch store.storeType {
		case TiKV:
			rs.accessIndex[TiKVOnly] = append(rs.accessIndex[TiKVOnly], len(rs.stores))
		case TiFlash:
			rs.accessIndex[TiFlashOnly] = append(rs.accessIndex[TiFlashOnly], len(rs.stores))
		}
		rs.stores = append(rs.stores, store)
		rs.storeEpochs = append(rs.storeEpochs, atomic.LoadUint32(&store.epoch))
	}
	atomic.StorePointer(&r.store, unsafe.Pointer(rs))

	// mark region has been init accessed.
	r.lastAccess = time.Now().Unix()
	return nil
}

func (r *Region) getStore() (store *RegionStore) {
	store = (*RegionStore)(atomic.LoadPointer(&r.store))
	return
}

func (r *Region) compareAndSwapStore(oldStore, newStore *RegionStore) bool {
	return atomic.CompareAndSwapPointer(&r.store, unsafe.Pointer(oldStore), unsafe.Pointer(newStore))
}

func (r *Region) checkRegionCacheTTL(ts int64) bool {
	// Only consider use percentage on this failpoint, for example, "2%return"
	failpoint.Inject("invalidateRegionCache", func() {
		r.invalidate()
	})
	for {
		lastAccess := atomic.LoadInt64(&r.lastAccess)
		if ts-lastAccess > RegionCacheTTLSec {
			return false
		}
		if atomic.CompareAndSwapInt64(&r.lastAccess, lastAccess, ts) {
			return true
		}
	}
}

// invalidate invalidates a region, next time it will got null result.
func (r *Region) invalidate() {
	metrics.RegionCacheCounterWithInvalidateRegionFromCacheOK.Inc()
	atomic.StoreInt64(&r.lastAccess, invalidatedLastAccessTime)
}

// scheduleReload schedules reload region request in next LocateKey.
func (r *Region) scheduleReload() {
	oldValue := atomic.LoadInt32(&r.syncFlag)
	if oldValue != updated {
		return
	}
	atomic.CompareAndSwapInt32(&r.syncFlag, oldValue, needSync)
}

// needReload checks whether region need reload.
func (r *Region) needReload() bool {
	oldValue := atomic.LoadInt32(&r.syncFlag)
	if oldValue == updated {
		return false
	}
	return atomic.CompareAndSwapInt32(&r.syncFlag, oldValue, updated)
}

// RegionCache caches Regions loaded from PD.
type RegionCache struct {
	pdClient pd.Client

	mu struct {
		sync.RWMutex                         // mutex protect cached region
		regions      map[RegionVerID]*Region // cached regions are organized as regionVerID to region ref mapping
		sorted       *btree.BTree            // cache regions are organized as sorted key to region ref mapping
	}
	storeMu struct {
		sync.RWMutex
		stores map[uint64]*Store
	}
	notifyCheckCh chan struct{}
	closeCh       chan struct{}
}

// NewRegionCache creates a RegionCache.
func NewRegionCache(pdClient pd.Client) *RegionCache {
	c := &RegionCache{
		pdClient: pdClient,
	}
	c.mu.regions = make(map[RegionVerID]*Region)
	c.mu.sorted = btree.New(btreeDegree)
	c.storeMu.stores = make(map[uint64]*Store)
	c.notifyCheckCh = make(chan struct{}, 1)
	c.closeCh = make(chan struct{})
	interval := config.GetGlobalConfig().StoresRefreshInterval
	go c.asyncCheckAndResolveLoop(time.Duration(interval) * time.Second)
	return c
}

// Close releases region cache's resource.
func (c *RegionCache) Close() {
	close(c.closeCh)
}

// asyncCheckAndResolveLoop with
func (c *RegionCache) asyncCheckAndResolveLoop(interval time.Duration) {
	ticker := time.NewTicker(interval)
	defer ticker.Stop()
	var needCheckStores []*Store
	for {
		select {
		case <-c.closeCh:
			return
		case <-c.notifyCheckCh:
			needCheckStores = needCheckStores[:0]
			c.checkAndResolve(needCheckStores)
		case <-ticker.C:
			// refresh store once a minute to update labels
			var stores []*Store
			c.storeMu.RLock()
			stores = make([]*Store, 0, len(c.storeMu.stores))
			for _, s := range c.storeMu.stores {
				stores = append(stores, s)
			}
			c.storeMu.RUnlock()
			for _, store := range stores {
				store.reResolve(c)
			}
		}
	}
}

// checkAndResolve checks and resolve addr of failed stores.
// this method isn't thread-safe and only be used by one goroutine.
func (c *RegionCache) checkAndResolve(needCheckStores []*Store) {
	defer func() {
		r := recover()
		if r != nil {
			logutil.BgLogger().Error("panic in the checkAndResolve goroutine",
				zap.Reflect("r", r),
				zap.Stack("stack trace"))
		}
	}()

	c.storeMu.RLock()
	for _, store := range c.storeMu.stores {
		state := store.getResolveState()
		if state == needCheck {
			needCheckStores = append(needCheckStores, store)
		}
	}
	c.storeMu.RUnlock()

	for _, store := range needCheckStores {
		store.reResolve(c)
	}
}

// RPCContext contains data that is needed to send RPC to a region.
type RPCContext struct {
	Region         RegionVerID
	Meta           *metapb.Region
	Peer           *metapb.Peer
	AccessIdx      AccessIndex
	Store          *Store
	Addr           string
	AccessMode     AccessMode
	ProxyStore     *Store      // nil means proxy is not used
	ProxyAccessIdx AccessIndex // valid when ProxyStore is not nil
	ProxyAddr      string      // valid when ProxyStore is not nil
}

func (c *RPCContext) String() string {
	var runStoreType string
	if c.Store != nil {
		runStoreType = c.Store.storeType.Name()
	}
	return fmt.Sprintf("region ID: %d, meta: %s, peer: %s, addr: %s, idx: %d, reqStoreType: %s, runStoreType: %s",
		c.Region.GetID(), c.Meta, c.Peer, c.Addr, c.AccessIdx, c.AccessMode, runStoreType)
}

type storeSelectorOp struct {
	labels []*metapb.StoreLabel
}

// StoreSelectorOption configures storeSelectorOp.
type StoreSelectorOption func(*storeSelectorOp)

// WithMatchLabels indicates selecting stores with matched labels
func WithMatchLabels(labels []*metapb.StoreLabel) StoreSelectorOption {
	return func(op *storeSelectorOp) {
		op.labels = labels
	}
}

// GetTiKVRPCContext returns RPCContext for a region. If it returns nil, the region
// must be out of date and already dropped from cache.
func (c *RegionCache) GetTiKVRPCContext(bo *Backoffer, id RegionVerID, replicaRead kv.ReplicaReadType, followerStoreSeed uint32, opts ...StoreSelectorOption) (*RPCContext, error) {
	ts := time.Now().Unix()

	cachedRegion := c.getCachedRegionWithRLock(id)
	if cachedRegion == nil {
		return nil, nil
	}

	if !cachedRegion.checkRegionCacheTTL(ts) {
		return nil, nil
	}

	regionStore := cachedRegion.getStore()
	var (
		store     *Store
		peer      *metapb.Peer
		storeIdx  int
		accessIdx AccessIndex
	)
	options := &storeSelectorOp{}
	for _, op := range opts {
		op(options)
	}
	failpoint.Inject("assertStoreLabels", func(val failpoint.Value) {
		if len(opts) > 0 {
			value := val.(string)
			v := ""
			for _, label := range options.labels {
				if label.Key == placement.DCLabelKey {
					v = label.Value
					break
				}
			}
			if v != value {
				panic(fmt.Sprintf("StoreSelectorOption's label %v is not %v", v, value))
			}
		}
	})
	switch replicaRead {
	case kv.ReplicaReadFollower:
		store, peer, accessIdx, storeIdx = cachedRegion.FollowerStorePeer(regionStore, followerStoreSeed, options)
	case kv.ReplicaReadMixed:
		store, peer, accessIdx, storeIdx = cachedRegion.AnyStorePeer(regionStore, followerStoreSeed, options)
	default:
		store, peer, accessIdx, storeIdx = cachedRegion.WorkStorePeer(regionStore)
	}
	addr, err := c.getStoreAddr(bo, cachedRegion, store, storeIdx)
	if err != nil {
		return nil, err
	}
	// enable by `curl -XPUT -d '1*return("[some-addr]")->return("")' http://host:port/github.com/pingcap/tidb/store/tikv/injectWrongStoreAddr`
	failpoint.Inject("injectWrongStoreAddr", func(val failpoint.Value) {
		if a, ok := val.(string); ok && len(a) > 0 {
			addr = a
		}
	})
	if store == nil || len(addr) == 0 {
		// Store not found, region must be out of date.
		cachedRegion.invalidate()
		return nil, nil
	}

	storeFailEpoch := atomic.LoadUint32(&store.epoch)
	if storeFailEpoch != regionStore.storeEpochs[storeIdx] {
		cachedRegion.invalidate()
		logutil.BgLogger().Info("invalidate current region, because others failed on same store",
			zap.Uint64("region", id.GetID()),
			zap.String("store", store.addr))
		return nil, nil
	}

	var (
		proxyStore     *Store
		proxyAddr      string
		proxyAccessIdx AccessIndex
		proxyStoreIdx  int
	)
	if EnableRedirection {
		if atomic.LoadInt32(&store.needForwarding) == 0 {
			regionStore.unsetProxyStoreIfNeeded(cachedRegion)
		} else {
			proxyStore, proxyAccessIdx, proxyStoreIdx, err = c.getProxyStore(bo, cachedRegion, store, regionStore, accessIdx)
			if err != nil {
				return nil, err
			}
			if proxyStore != nil {
				proxyAddr, err = c.getStoreAddr(bo, cachedRegion, proxyStore, proxyStoreIdx)
				if err != nil {
					return nil, err
				}
			}
		}
	}

	return &RPCContext{
		Region:         id,
		Meta:           cachedRegion.meta,
		Peer:           peer,
		AccessIdx:      accessIdx,
		Store:          store,
		Addr:           addr,
		AccessMode:     TiKVOnly,
		ProxyStore:     proxyStore,
		ProxyAccessIdx: proxyAccessIdx,
		ProxyAddr:      proxyAddr,
	}, nil
}

// GetTiFlashRPCContext returns RPCContext for a region must access flash store. If it returns nil, the region
// must be out of date and already dropped from cache or not flash store found.
func (c *RegionCache) GetTiFlashRPCContext(bo *Backoffer, id RegionVerID) (*RPCContext, error) {
	ts := time.Now().Unix()

	cachedRegion := c.getCachedRegionWithRLock(id)
	if cachedRegion == nil {
		return nil, nil
	}
	if !cachedRegion.checkRegionCacheTTL(ts) {
		return nil, nil
	}

	regionStore := cachedRegion.getStore()

	// sIdx is for load balance of TiFlash store.
	sIdx := int(atomic.AddInt32(&regionStore.workTiFlashIdx, 1))
	for i := 0; i < regionStore.accessStoreNum(TiFlashOnly); i++ {
		accessIdx := AccessIndex((sIdx + i) % regionStore.accessStoreNum(TiFlashOnly))
		storeIdx, store := regionStore.accessStore(TiFlashOnly, accessIdx)
		addr, err := c.getStoreAddr(bo, cachedRegion, store, storeIdx)
		if err != nil {
			return nil, err
		}
		if len(addr) == 0 {
			cachedRegion.invalidate()
			return nil, nil
		}
		if store.getResolveState() == needCheck {
			store.reResolve(c)
		}
		atomic.StoreInt32(&regionStore.workTiFlashIdx, int32(accessIdx))
		peer := cachedRegion.meta.Peers[storeIdx]
		storeFailEpoch := atomic.LoadUint32(&store.epoch)
		if storeFailEpoch != regionStore.storeEpochs[storeIdx] {
			cachedRegion.invalidate()
			logutil.BgLogger().Info("invalidate current region, because others failed on same store",
				zap.Uint64("region", id.GetID()),
				zap.String("store", store.addr))
			// TiFlash will always try to find out a valid peer, avoiding to retry too many times.
			continue
		}
		return &RPCContext{
			Region:     id,
			Meta:       cachedRegion.meta,
			Peer:       peer,
			AccessIdx:  accessIdx,
			Store:      store,
			Addr:       addr,
			AccessMode: TiFlashOnly,
		}, nil
	}

	cachedRegion.invalidate()
	return nil, nil
}

// KeyLocation is the region and range that a key is located.
type KeyLocation struct {
	Region   RegionVerID
	StartKey kv.Key
	EndKey   kv.Key
}

// Contains checks if key is in [StartKey, EndKey).
func (l *KeyLocation) Contains(key []byte) bool {
	return bytes.Compare(l.StartKey, key) <= 0 &&
		(bytes.Compare(key, l.EndKey) < 0 || len(l.EndKey) == 0)
}

// LocateKey searches for the region and range that the key is located.
func (c *RegionCache) LocateKey(bo *Backoffer, key []byte) (*KeyLocation, error) {
	r, err := c.findRegionByKey(bo, key, false)
	if err != nil {
		return nil, err
	}
	return &KeyLocation{
		Region:   r.VerID(),
		StartKey: r.StartKey(),
		EndKey:   r.EndKey(),
	}, nil
}

// LocateEndKey searches for the region and range that the key is located.
// Unlike LocateKey, start key of a region is exclusive and end key is inclusive.
func (c *RegionCache) LocateEndKey(bo *Backoffer, key []byte) (*KeyLocation, error) {
	r, err := c.findRegionByKey(bo, key, true)
	if err != nil {
		return nil, err
	}
	return &KeyLocation{
		Region:   r.VerID(),
		StartKey: r.StartKey(),
		EndKey:   r.EndKey(),
	}, nil
}

func (c *RegionCache) findRegionByKey(bo *Backoffer, key []byte, isEndKey bool) (r *Region, err error) {
	r = c.searchCachedRegion(key, isEndKey)
	if r == nil {
		// load region when it is not exists or expired.
		lr, err := c.loadRegion(bo, key, isEndKey)
		if err != nil {
			// no region data, return error if failure.
			return nil, err
		}
		logutil.Eventf(bo.ctx, "load region %d from pd, due to cache-miss", lr.GetID())
		r = lr
		c.mu.Lock()
		c.insertRegionToCache(r)
		c.mu.Unlock()
	} else if r.needReload() {
		// load region when it be marked as need reload.
		lr, err := c.loadRegion(bo, key, isEndKey)
		if err != nil {
			// ignore error and use old region info.
			logutil.Logger(bo.ctx).Error("load region failure",
				zap.ByteString("key", key), zap.Error(err))
		} else {
			logutil.Eventf(bo.ctx, "load region %d from pd, due to need-reload", lr.GetID())
			r = lr
			c.mu.Lock()
			c.insertRegionToCache(r)
			c.mu.Unlock()
		}
	}
	return r, nil
}

// OnSendFail handles send request fail logic.
func (c *RegionCache) OnSendFail(bo *Backoffer, ctx *RPCContext, scheduleReload bool, err error) {
	metrics.RegionCacheCounterWithSendFail.Inc()
	r := c.getCachedRegionWithRLock(ctx.Region)
	if r != nil {
		peersNum := len(r.meta.Peers)
		if len(ctx.Meta.Peers) != peersNum {
			logutil.Logger(bo.ctx).Info("retry and refresh current ctx after send request fail and up/down stores length changed",
				zap.Stringer("current", ctx),
				zap.Bool("needReload", scheduleReload),
				zap.Reflect("oldPeers", ctx.Meta.Peers),
				zap.Reflect("newPeers", r.meta.Peers),
				zap.Error(err))
			return
		}

		rs := r.getStore()
		startForwarding := false
		incEpochStoreIdx := -1

		if err != nil {
			storeIdx, s := rs.accessStore(ctx.AccessMode, ctx.AccessIdx)
<<<<<<< HEAD
			leaderReq := ctx.Store.storeType == TiKV && rs.workTiKVIdx != ctx.AccessIdx
=======
			leaderReq := ctx.Store.storeType == TiKV && rs.workTiKVIdx == ctx.AccessIdx
>>>>>>> acd1de84

			//  Mark the store as failure if it's not a redirection request because we
			//  can't know the status of the proxy store by it.
			if ctx.ProxyStore == nil {
				// send fail but store is reachable, keep retry current peer for replica leader request.
				// but we still need switch peer for follower-read or learner-read(i.e. tiflash)
				if leaderReq {
					if s.requestLiveness(bo) == reachable {
						return
					} else if EnableRedirection {
						s.startHealthCheckLoopIfNeeded(c)
						startForwarding = true
					}
				}

				// invalidate regions in store.
				epoch := rs.storeEpochs[storeIdx]
				if atomic.CompareAndSwapUint32(&s.epoch, epoch, epoch+1) {
					logutil.BgLogger().Info("mark store's regions need be refill", zap.String("store", s.addr))
					incEpochStoreIdx = storeIdx
					metrics.RegionCacheCounterWithInvalidateStoreRegionsOK.Inc()
				}
				// schedule a store addr resolve.
				s.markNeedCheck(c.notifyCheckCh)
			}
		}

		// try next peer to found new leader.
		if ctx.AccessMode == TiKVOnly {
			if startForwarding || ctx.ProxyStore != nil {
				var currentProxyIdx AccessIndex = -1
				if ctx.ProxyStore != nil {
					currentProxyIdx = ctx.ProxyAccessIdx
				}
				// In case the epoch of the store is increased, try to avoid reloading the current region by also
				// increasing the epoch stored in `rs`.
				rs.switchNextProxyStore(r, currentProxyIdx, incEpochStoreIdx)
			} else {
				rs.switchNextTiKVPeer(r, ctx.AccessIdx)
			}
		} else {
			rs.switchNextFlashPeer(r, ctx.AccessIdx)
		}

		// force reload region when retry all known peers in region.
		if scheduleReload {
			r.scheduleReload()
		}
		logutil.Logger(bo.ctx).Info("switch region peer to next due to send request fail",
			zap.Stringer("current", ctx),
			zap.Bool("needReload", scheduleReload),
			zap.Error(err))
	}
}

// LocateRegionByID searches for the region with ID.
func (c *RegionCache) LocateRegionByID(bo *Backoffer, regionID uint64) (*KeyLocation, error) {
	c.mu.RLock()
	r := c.getRegionByIDFromCache(regionID)
	c.mu.RUnlock()
	if r != nil {
		if r.needReload() {
			lr, err := c.loadRegionByID(bo, regionID)
			if err != nil {
				// ignore error and use old region info.
				logutil.Logger(bo.ctx).Error("load region failure",
					zap.Uint64("regionID", regionID), zap.Error(err))
			} else {
				r = lr
				c.mu.Lock()
				c.insertRegionToCache(r)
				c.mu.Unlock()
			}
		}
		loc := &KeyLocation{
			Region:   r.VerID(),
			StartKey: r.StartKey(),
			EndKey:   r.EndKey(),
		}
		return loc, nil
	}

	r, err := c.loadRegionByID(bo, regionID)
	if err != nil {
		return nil, errors.Trace(err)
	}

	c.mu.Lock()
	c.insertRegionToCache(r)
	c.mu.Unlock()
	return &KeyLocation{
		Region:   r.VerID(),
		StartKey: r.StartKey(),
		EndKey:   r.EndKey(),
	}, nil
}

// GroupKeysByRegion separates keys into groups by their belonging Regions.
// Specially it also returns the first key's region which may be used as the
// 'PrimaryLockKey' and should be committed ahead of others.
// filter is used to filter some unwanted keys.
func (c *RegionCache) GroupKeysByRegion(bo *Backoffer, keys [][]byte, filter func(key, regionStartKey []byte) bool) (map[RegionVerID][][]byte, RegionVerID, error) {
	groups := make(map[RegionVerID][][]byte)
	var first RegionVerID
	var lastLoc *KeyLocation
	for i, k := range keys {
		if lastLoc == nil || !lastLoc.Contains(k) {
			var err error
			lastLoc, err = c.LocateKey(bo, k)
			if err != nil {
				return nil, first, errors.Trace(err)
			}
			if filter != nil && filter(k, lastLoc.StartKey) {
				continue
			}
		}
		id := lastLoc.Region
		if i == 0 {
			first = id
		}
		groups[id] = append(groups[id], k)
	}
	return groups, first, nil
}

type groupedMutations struct {
	region    RegionVerID
	mutations CommitterMutations
}

// groupSortedMutationsByRegion separates keys into groups by their belonging Regions.
func (c *RegionCache) groupSortedMutationsByRegion(bo *Backoffer, m CommitterMutations) ([]groupedMutations, error) {
	var (
		groups  []groupedMutations
		lastLoc *KeyLocation
	)
	lastUpperBound := 0
	for i := 0; i < m.Len(); i++ {
		if lastLoc == nil || !lastLoc.Contains(m.GetKey(i)) {
			if lastLoc != nil {
				groups = append(groups, groupedMutations{
					region:    lastLoc.Region,
					mutations: m.Slice(lastUpperBound, i),
				})
				lastUpperBound = i
			}
			var err error
			lastLoc, err = c.LocateKey(bo, m.GetKey(i))
			if err != nil {
				return nil, errors.Trace(err)
			}
		}
	}
	if lastLoc != nil {
		groups = append(groups, groupedMutations{
			region:    lastLoc.Region,
			mutations: m.Slice(lastUpperBound, m.Len()),
		})
	}
	return groups, nil
}

// ListRegionIDsInKeyRange lists ids of regions in [start_key,end_key].
func (c *RegionCache) ListRegionIDsInKeyRange(bo *Backoffer, startKey, endKey []byte) (regionIDs []uint64, err error) {
	for {
		curRegion, err := c.LocateKey(bo, startKey)
		if err != nil {
			return nil, errors.Trace(err)
		}
		regionIDs = append(regionIDs, curRegion.Region.id)
		if curRegion.Contains(endKey) {
			break
		}
		startKey = curRegion.EndKey
	}
	return regionIDs, nil
}

// LoadRegionsInKeyRange lists regions in [start_key,end_key].
func (c *RegionCache) LoadRegionsInKeyRange(bo *Backoffer, startKey, endKey []byte) (regions []*Region, err error) {
	var batchRegions []*Region
	for {
		batchRegions, err = c.BatchLoadRegionsWithKeyRange(bo, startKey, endKey, defaultRegionsPerBatch)
		if err != nil {
			return nil, errors.Trace(err)
		}
		if len(batchRegions) == 0 {
			// should never happen
			break
		}
		regions = append(regions, batchRegions...)
		endRegion := batchRegions[len(batchRegions)-1]
		if endRegion.ContainsByEnd(endKey) {
			break
		}
		startKey = endRegion.EndKey()
	}
	return
}

// BatchLoadRegionsWithKeyRange loads at most given numbers of regions to the RegionCache,
// within the given key range from the startKey to endKey. Returns the loaded regions.
func (c *RegionCache) BatchLoadRegionsWithKeyRange(bo *Backoffer, startKey []byte, endKey []byte, count int) (regions []*Region, err error) {
	regions, err = c.scanRegions(bo, startKey, endKey, count)
	if err != nil {
		return
	}
	if len(regions) == 0 {
		err = errors.New("PD returned no region")
		return
	}

	c.mu.Lock()
	defer c.mu.Unlock()

	for _, region := range regions {
		c.insertRegionToCache(region)
	}

	return
}

// BatchLoadRegionsFromKey loads at most given numbers of regions to the RegionCache, from the given startKey. Returns
// the endKey of the last loaded region. If some of the regions has no leader, their entries in RegionCache will not be
// updated.
func (c *RegionCache) BatchLoadRegionsFromKey(bo *Backoffer, startKey []byte, count int) ([]byte, error) {
	regions, err := c.BatchLoadRegionsWithKeyRange(bo, startKey, nil, count)
	if err != nil {
		return nil, errors.Trace(err)
	}
	return regions[len(regions)-1].EndKey(), nil
}

// InvalidateCachedRegion removes a cached Region.
func (c *RegionCache) InvalidateCachedRegion(id RegionVerID) {
	cachedRegion := c.getCachedRegionWithRLock(id)
	if cachedRegion == nil {
		return
	}
	cachedRegion.invalidate()
}

// UpdateLeader update some region cache with newer leader info.
func (c *RegionCache) UpdateLeader(regionID RegionVerID, leaderStoreID uint64, currentPeerIdx AccessIndex) {
	r := c.getCachedRegionWithRLock(regionID)
	if r == nil {
		logutil.BgLogger().Debug("regionCache: cannot find region when updating leader",
			zap.Uint64("regionID", regionID.GetID()),
			zap.Uint64("leaderStoreID", leaderStoreID))
		return
	}

	if leaderStoreID == 0 {
		rs := r.getStore()
		rs.switchNextTiKVPeer(r, currentPeerIdx)
		logutil.BgLogger().Info("switch region peer to next due to NotLeader with NULL leader",
			zap.Int("currIdx", int(currentPeerIdx)),
			zap.Uint64("regionID", regionID.GetID()))
		return
	}

	if !c.switchWorkLeaderToPeer(r, leaderStoreID) {
		logutil.BgLogger().Info("invalidate region cache due to cannot find peer when updating leader",
			zap.Uint64("regionID", regionID.GetID()),
			zap.Int("currIdx", int(currentPeerIdx)),
			zap.Uint64("leaderStoreID", leaderStoreID))
		r.invalidate()
	} else {
		logutil.BgLogger().Info("switch region leader to specific leader due to kv return NotLeader",
			zap.Uint64("regionID", regionID.GetID()),
			zap.Int("currIdx", int(currentPeerIdx)),
			zap.Uint64("leaderStoreID", leaderStoreID))
	}
}

// insertRegionToCache tries to insert the Region to cache.
func (c *RegionCache) insertRegionToCache(cachedRegion *Region) {
	old := c.mu.sorted.ReplaceOrInsert(newBtreeItem(cachedRegion))
	if old != nil {
		// Don't refresh TiFlash work idx for region. Otherwise, it will always goto a invalid store which
		// is under transferring regions.
		atomic.StoreInt32(&cachedRegion.getStore().workTiFlashIdx, atomic.LoadInt32(&old.(*btreeItem).cachedRegion.getStore().workTiFlashIdx))
		delete(c.mu.regions, old.(*btreeItem).cachedRegion.VerID())
	}
	c.mu.regions[cachedRegion.VerID()] = cachedRegion
}

// searchCachedRegion finds a region from cache by key. Like `getCachedRegion`,
// it should be called with c.mu.RLock(), and the returned Region should not be
// used after c.mu is RUnlock().
// If the given key is the end key of the region that you want, you may set the second argument to true. This is useful
// when processing in reverse order.
func (c *RegionCache) searchCachedRegion(key []byte, isEndKey bool) *Region {
	ts := time.Now().Unix()
	var r *Region
	c.mu.RLock()
	c.mu.sorted.DescendLessOrEqual(newBtreeSearchItem(key), func(item btree.Item) bool {
		r = item.(*btreeItem).cachedRegion
		if isEndKey && bytes.Equal(r.StartKey(), key) {
			r = nil     // clear result
			return true // iterate next item
		}
		if !r.checkRegionCacheTTL(ts) {
			r = nil
			return true
		}
		return false
	})
	c.mu.RUnlock()
	if r != nil && (!isEndKey && r.Contains(key) || isEndKey && r.ContainsByEnd(key)) {
		return r
	}
	return nil
}

// getRegionByIDFromCache tries to get region by regionID from cache. Like
// `getCachedRegion`, it should be called with c.mu.RLock(), and the returned
// Region should not be used after c.mu is RUnlock().
func (c *RegionCache) getRegionByIDFromCache(regionID uint64) *Region {
	var newestRegion *Region
	ts := time.Now().Unix()
	for v, r := range c.mu.regions {
		if v.id == regionID {
			lastAccess := atomic.LoadInt64(&r.lastAccess)
			if ts-lastAccess > RegionCacheTTLSec {
				continue
			}
			if newestRegion == nil {
				newestRegion = r
				continue
			}
			nv := newestRegion.VerID()
			cv := r.VerID()
			if nv.GetConfVer() < cv.GetConfVer() {
				newestRegion = r
				continue
			}
			if nv.GetVer() < cv.GetVer() {
				newestRegion = r
				continue
			}
		}
	}
	if newestRegion != nil {
		atomic.CompareAndSwapInt64(&newestRegion.lastAccess, atomic.LoadInt64(&newestRegion.lastAccess), ts)
	}
	return newestRegion
}

func filterUnavailablePeers(region *pd.Region) {
	if len(region.DownPeers) == 0 {
		return
	}
	new := region.Meta.Peers[:0]
	for _, p := range region.Meta.Peers {
		available := true
		for _, downPeer := range region.DownPeers {
			if p.Id == downPeer.Id && p.StoreId == downPeer.StoreId {
				available = false
				break
			}
		}
		if available {
			new = append(new, p)
		}
	}
	for i := len(new); i < len(region.Meta.Peers); i++ {
		region.Meta.Peers[i] = nil
	}
	region.Meta.Peers = new
}

// loadRegion loads region from pd client, and picks the first peer as leader.
// If the given key is the end key of the region that you want, you may set the second argument to true. This is useful
// when processing in reverse order.
func (c *RegionCache) loadRegion(bo *Backoffer, key []byte, isEndKey bool) (*Region, error) {
	ctx := bo.ctx
	if span := opentracing.SpanFromContext(ctx); span != nil && span.Tracer() != nil {
		span1 := span.Tracer().StartSpan("loadRegion", opentracing.ChildOf(span.Context()))
		defer span1.Finish()
		ctx = opentracing.ContextWithSpan(ctx, span1)
	}

	var backoffErr error
	searchPrev := false
	for {
		if backoffErr != nil {
			err := bo.Backoff(BoPDRPC, backoffErr)
			if err != nil {
				return nil, errors.Trace(err)
			}
		}
		var reg *pd.Region
		var err error
		if searchPrev {
			reg, err = c.pdClient.GetPrevRegion(ctx, key)
		} else {
			reg, err = c.pdClient.GetRegion(ctx, key)
		}
		if err != nil {
			metrics.RegionCacheCounterWithGetRegionError.Inc()
		} else {
			metrics.RegionCacheCounterWithGetRegionOK.Inc()
		}
		if err != nil {
			backoffErr = errors.Errorf("loadRegion from PD failed, key: %q, err: %v", key, err)
			continue
		}
		if reg == nil || reg.Meta == nil {
			backoffErr = errors.Errorf("region not found for key %q", key)
			continue
		}
		filterUnavailablePeers(reg)
		if len(reg.Meta.Peers) == 0 {
			return nil, errors.New("receive Region with no available peer")
		}
		if isEndKey && !searchPrev && bytes.Equal(reg.Meta.StartKey, key) && len(reg.Meta.StartKey) != 0 {
			searchPrev = true
			continue
		}
		region := &Region{meta: reg.Meta}
		err = region.init(c)
		if err != nil {
			return nil, err
		}
		if reg.Leader != nil {
			c.switchWorkLeaderToPeer(region, reg.Leader.StoreId)
		}
		return region, nil
	}
}

// loadRegionByID loads region from pd client, and picks the first peer as leader.
func (c *RegionCache) loadRegionByID(bo *Backoffer, regionID uint64) (*Region, error) {
	ctx := bo.ctx
	if span := opentracing.SpanFromContext(ctx); span != nil && span.Tracer() != nil {
		span1 := span.Tracer().StartSpan("loadRegionByID", opentracing.ChildOf(span.Context()))
		defer span1.Finish()
		ctx = opentracing.ContextWithSpan(ctx, span1)
	}
	var backoffErr error
	for {
		if backoffErr != nil {
			err := bo.Backoff(BoPDRPC, backoffErr)
			if err != nil {
				return nil, errors.Trace(err)
			}
		}
		reg, err := c.pdClient.GetRegionByID(ctx, regionID)
		if err != nil {
			metrics.RegionCacheCounterWithGetRegionByIDError.Inc()
		} else {
			metrics.RegionCacheCounterWithGetRegionByIDOK.Inc()
		}
		if err != nil {
			backoffErr = errors.Errorf("loadRegion from PD failed, regionID: %v, err: %v", regionID, err)
			continue
		}
		if reg == nil || reg.Meta == nil {
			return nil, errors.Errorf("region not found for regionID %d", regionID)
		}
		filterUnavailablePeers(reg)
		if len(reg.Meta.Peers) == 0 {
			return nil, errors.New("receive Region with no available peer")
		}
		region := &Region{meta: reg.Meta}
		err = region.init(c)
		if err != nil {
			return nil, err
		}
		if reg.Leader != nil {
			c.switchWorkLeaderToPeer(region, reg.Leader.GetStoreId())
		}
		return region, nil
	}
}

// scanRegions scans at most `limit` regions from PD, starts from the region containing `startKey` and in key order.
// Regions with no leader will not be returned.
func (c *RegionCache) scanRegions(bo *Backoffer, startKey, endKey []byte, limit int) ([]*Region, error) {
	if limit == 0 {
		return nil, nil
	}
	ctx := bo.ctx
	if span := opentracing.SpanFromContext(ctx); span != nil && span.Tracer() != nil {
		span1 := span.Tracer().StartSpan("scanRegions", opentracing.ChildOf(span.Context()))
		defer span1.Finish()
		ctx = opentracing.ContextWithSpan(ctx, span1)
	}

	var backoffErr error
	for {
		if backoffErr != nil {
			err := bo.Backoff(BoPDRPC, backoffErr)
			if err != nil {
				return nil, errors.Trace(err)
			}
		}
		regionsInfo, err := c.pdClient.ScanRegions(ctx, startKey, endKey, limit)
		if err != nil {
			metrics.RegionCacheCounterWithScanRegionsError.Inc()
			backoffErr = errors.Errorf(
				"scanRegion from PD failed, startKey: %q, limit: %q, err: %v",
				startKey,
				limit,
				err)
			continue
		}

		metrics.RegionCacheCounterWithScanRegionsOK.Inc()

		if len(regionsInfo) == 0 {
			return nil, errors.New("PD returned no region")
		}
		regions := make([]*Region, 0, len(regionsInfo))
		for _, r := range regionsInfo {
			region := &Region{meta: r.Meta}
			err := region.init(c)
			if err != nil {
				return nil, err
			}
			leader := r.Leader
			// Leader id = 0 indicates no leader.
			if leader.GetId() != 0 {
				c.switchWorkLeaderToPeer(region, leader.GetStoreId())
				regions = append(regions, region)
			}
		}
		if len(regions) == 0 {
			return nil, errors.New("receive Regions with no peer")
		}
		if len(regions) < len(regionsInfo) {
			logutil.Logger(context.Background()).Debug(
				"regionCache: scanRegion finished but some regions has no leader.")
		}
		return regions, nil
	}
}

func (c *RegionCache) getCachedRegionWithRLock(regionID RegionVerID) (r *Region) {
	c.mu.RLock()
	r = c.mu.regions[regionID]
	c.mu.RUnlock()
	return
}

func (c *RegionCache) getStoreAddr(bo *Backoffer, region *Region, store *Store, storeIdx int) (addr string, err error) {
	state := store.getResolveState()
	switch state {
	case resolved, needCheck:
		addr = store.addr
		return
	case unresolved:
		addr, err = store.initResolve(bo, c)
		return
	case deleted:
		addr = c.changeToActiveStore(region, store, storeIdx)
		return
	default:
		panic("unsupported resolve state")
	}
}

func (c *RegionCache) getProxyStore(bo *Backoffer, region *Region, store *Store, rs *RegionStore, workStoreIdx AccessIndex) (proxyStore *Store, proxyAccessIdx AccessIndex, proxyStoreIdx int, err error) {
	if !EnableRedirection || store.storeType != TiKV || atomic.LoadInt32(&store.needForwarding) == 0 {
		return
	}

	if rs.proxyTiKVIdx >= 0 {
		storeIdx, proxyStore := rs.accessStore(TiKVOnly, rs.proxyTiKVIdx)
		return proxyStore, rs.proxyTiKVIdx, storeIdx, err
	}

	tikvNum := rs.accessStoreNum(TiKVOnly)
	for index := 0; index < tikvNum; index++ {
		// Skip work store which is the actual store to be accessed
		if index == int(workStoreIdx) {
			continue
		}
		storeIdx, store := rs.accessStore(TiKVOnly, AccessIndex(index))
		return store, AccessIndex(index), storeIdx, nil
	}

	return nil, 0, 0, errors.New("the region leader is disconnected and no store is available ")
}

func (c *RegionCache) changeToActiveStore(region *Region, store *Store, storeIdx int) (addr string) {
	c.storeMu.RLock()
	store = c.storeMu.stores[store.storeID]
	c.storeMu.RUnlock()
	for {
		oldRegionStore := region.getStore()
		newRegionStore := oldRegionStore.clone()
		newRegionStore.stores = make([]*Store, 0, len(oldRegionStore.stores))
		for i, s := range oldRegionStore.stores {
			if i == storeIdx {
				newRegionStore.stores = append(newRegionStore.stores, store)
			} else {
				newRegionStore.stores = append(newRegionStore.stores, s)
			}
		}
		if region.compareAndSwapStore(oldRegionStore, newRegionStore) {
			break
		}
	}
	addr = store.addr
	return
}

func (c *RegionCache) getStoreByStoreID(storeID uint64) (store *Store) {
	var ok bool
	c.storeMu.Lock()
	store, ok = c.storeMu.stores[storeID]
	if ok {
		c.storeMu.Unlock()
		return
	}
	store = &Store{storeID: storeID}
	c.storeMu.stores[storeID] = store
	c.storeMu.Unlock()
	return
}

func (c *RegionCache) getStoresByLabels(labels []*metapb.StoreLabel) []*Store {
	c.storeMu.RLock()
	defer c.storeMu.RUnlock()
	s := make([]*Store, 0)
	for _, store := range c.storeMu.stores {
		if store.IsLabelsMatch(labels) {
			s = append(s, store)
		}
	}
	return s
}

// OnRegionEpochNotMatch removes the old region and inserts new regions into the cache.
func (c *RegionCache) OnRegionEpochNotMatch(bo *Backoffer, ctx *RPCContext, currentRegions []*metapb.Region) error {
	// Find whether the region epoch in `ctx` is ahead of TiKV's. If so, backoff.
	for _, meta := range currentRegions {
		if meta.GetId() == ctx.Region.id &&
			(meta.GetRegionEpoch().GetConfVer() < ctx.Region.confVer ||
				meta.GetRegionEpoch().GetVersion() < ctx.Region.ver) {
			err := errors.Errorf("region epoch is ahead of tikv. rpc ctx: %+v, currentRegions: %+v", ctx, currentRegions)
			logutil.BgLogger().Info("region epoch is ahead of tikv", zap.Error(err))
			return bo.Backoff(BoRegionMiss, err)
		}
	}

	c.mu.Lock()
	defer c.mu.Unlock()
	needInvalidateOld := true
	// If the region epoch is not ahead of TiKV's, replace region meta in region cache.
	for _, meta := range currentRegions {
		if _, ok := c.pdClient.(*CodecPDClient); ok {
			var err error
			if meta, err = decodeRegionMetaKeyWithShallowCopy(meta); err != nil {
				return errors.Errorf("newRegion's range key is not encoded: %v, %v", meta, err)
			}
		}
		region := &Region{meta: meta}
		err := region.init(c)
		if err != nil {
			return err
		}
		var initLeader uint64
		if ctx.Store.storeType == TiFlash {
			initLeader = region.findElectableStoreID()
		} else {
			initLeader = ctx.Store.storeID
		}
		c.switchWorkLeaderToPeer(region, initLeader)
		c.insertRegionToCache(region)
		if ctx.Region == region.VerID() {
			needInvalidateOld = false
		}
	}
	if needInvalidateOld {
		cachedRegion, ok := c.mu.regions[ctx.Region]
		if ok {
			cachedRegion.invalidate()
		}
	}
	return nil
}

// PDClient returns the pd.Client in RegionCache.
func (c *RegionCache) PDClient() pd.Client {
	return c.pdClient
}

// GetTiFlashStoreAddrs returns addresses of all tiflash nodes.
func (c *RegionCache) GetTiFlashStoreAddrs() []string {
	c.storeMu.RLock()
	defer c.storeMu.RUnlock()
	var addrs []string
	for _, s := range c.storeMu.stores {
		if s.storeType == TiFlash {
			addrs = append(addrs, s.addr)
		}
	}
	return addrs
}

// btreeItem is BTree's Item that uses []byte to compare.
type btreeItem struct {
	key          []byte
	cachedRegion *Region
}

func newBtreeItem(cr *Region) *btreeItem {
	return &btreeItem{
		key:          cr.StartKey(),
		cachedRegion: cr,
	}
}

func newBtreeSearchItem(key []byte) *btreeItem {
	return &btreeItem{
		key: key,
	}
}

func (item *btreeItem) Less(other btree.Item) bool {
	return bytes.Compare(item.key, other.(*btreeItem).key) < 0
}

// GetID returns id.
func (r *Region) GetID() uint64 {
	return r.meta.GetId()
}

// GetMeta returns region meta.
func (r *Region) GetMeta() *metapb.Region {
	return proto.Clone(r.meta).(*metapb.Region)
}

// GetLeaderPeerID returns leader peer ID.
func (r *Region) GetLeaderPeerID() uint64 {
	store := r.getStore()
	if int(store.workTiKVIdx) >= store.accessStoreNum(TiKVOnly) {
		return 0
	}
	storeIdx, _ := store.accessStore(TiKVOnly, store.workTiKVIdx)
	return r.meta.Peers[storeIdx].Id
}

// GetLeaderStoreID returns the store ID of the leader region.
func (r *Region) GetLeaderStoreID() uint64 {
	store := r.getStore()
	if int(store.workTiKVIdx) >= store.accessStoreNum(TiKVOnly) {
		return 0
	}
	storeIdx, _ := store.accessStore(TiKVOnly, store.workTiKVIdx)
	return r.meta.Peers[storeIdx].StoreId
}

func (r *Region) getKvStorePeer(rs *RegionStore, aidx AccessIndex) (store *Store, peer *metapb.Peer, accessIdx AccessIndex, storeIdx int) {
	storeIdx, store = rs.accessStore(TiKVOnly, aidx)
	peer = r.meta.Peers[storeIdx]
	accessIdx = aidx
	return
}

// WorkStorePeer returns current work store with work peer.
func (r *Region) WorkStorePeer(rs *RegionStore) (store *Store, peer *metapb.Peer, accessIdx AccessIndex, storeIdx int) {
	return r.getKvStorePeer(rs, rs.workTiKVIdx)
}

// FollowerStorePeer returns a follower store with follower peer.
func (r *Region) FollowerStorePeer(rs *RegionStore, followerStoreSeed uint32, op *storeSelectorOp) (store *Store, peer *metapb.Peer, accessIdx AccessIndex, storeIdx int) {
	return r.getKvStorePeer(rs, rs.follower(followerStoreSeed, op))
}

// AnyStorePeer returns a leader or follower store with the associated peer.
func (r *Region) AnyStorePeer(rs *RegionStore, followerStoreSeed uint32, op *storeSelectorOp) (store *Store, peer *metapb.Peer, accessIdx AccessIndex, storeIdx int) {
	return r.getKvStorePeer(rs, rs.kvPeer(followerStoreSeed, op))
}

// RegionVerID is a unique ID that can identify a Region at a specific version.
type RegionVerID struct {
	id      uint64
	confVer uint64
	ver     uint64
}

// GetID returns the id of the region
func (r *RegionVerID) GetID() uint64 {
	return r.id
}

// GetVer returns the version of the region's epoch
func (r *RegionVerID) GetVer() uint64 {
	return r.ver
}

// GetConfVer returns the conf ver of the region's epoch
func (r *RegionVerID) GetConfVer() uint64 {
	return r.confVer
}

// VerID returns the Region's RegionVerID.
func (r *Region) VerID() RegionVerID {
	return RegionVerID{
		id:      r.meta.GetId(),
		confVer: r.meta.GetRegionEpoch().GetConfVer(),
		ver:     r.meta.GetRegionEpoch().GetVersion(),
	}
}

// StartKey returns StartKey.
func (r *Region) StartKey() []byte {
	return r.meta.StartKey
}

// EndKey returns EndKey.
func (r *Region) EndKey() []byte {
	return r.meta.EndKey
}

// switchWorkLeaderToPeer switches current store to the one on specific store. It returns
// false if no peer matches the storeID.
func (c *RegionCache) switchWorkLeaderToPeer(r *Region, targetStoreID uint64) (found bool) {
	globalStoreIdx, found := c.getPeerStoreIndex(r, targetStoreID)
retry:
	// switch to new leader.
	oldRegionStore := r.getStore()
	var leaderIdx AccessIndex
	for i, gIdx := range oldRegionStore.accessIndex[TiKVOnly] {
		if gIdx == globalStoreIdx {
			leaderIdx = AccessIndex(i)
		}
	}
	if oldRegionStore.workTiKVIdx == leaderIdx {
		return
	}
	newRegionStore := oldRegionStore.clone()
	newRegionStore.workTiKVIdx = leaderIdx
	if !r.compareAndSwapStore(oldRegionStore, newRegionStore) {
		goto retry
	}
	return
}

func (r *RegionStore) switchNextFlashPeer(rr *Region, currentPeerIdx AccessIndex) {
	nextIdx := (currentPeerIdx + 1) % AccessIndex(r.accessStoreNum(TiFlashOnly))
	newRegionStore := r.clone()
	newRegionStore.workTiFlashIdx = int32(nextIdx)
	rr.compareAndSwapStore(r, newRegionStore)
}

func (r *RegionStore) switchNextTiKVPeer(rr *Region, currentPeerIdx AccessIndex) {
	if r.workTiKVIdx != currentPeerIdx {
		return
	}
	nextIdx := (currentPeerIdx + 1) % AccessIndex(r.accessStoreNum(TiKVOnly))
	newRegionStore := r.clone()
	newRegionStore.workTiKVIdx = nextIdx
	rr.compareAndSwapStore(r, newRegionStore)
}

// switchNextProxyStore switches the index of the peer that will forward requests to the leader to the next peer.
// If proxy is currently not used on this region, the value of `currentProxyIdx` should be -1, and it will be moved to
// the first peer that can be the proxy.
<<<<<<< HEAD
func (r *RegionStore) switchNextProxyStore(rr *Region, currentProxyIdx AccessIndex) {
=======
func (r *RegionStore) switchNextProxyStore(rr *Region, currentProxyIdx AccessIndex, incEpochStoreIdx int) {
>>>>>>> acd1de84
	if r.proxyTiKVIdx != currentProxyIdx {
		return
	}
	nextIdx := (currentProxyIdx + 1) % AccessIndex(r.accessStoreNum(TiKVOnly))
	// skips the current workTiKVIdx
	if nextIdx == r.workTiKVIdx {
		nextIdx = (nextIdx + 1) % AccessIndex(r.accessStoreNum(TiKVOnly))
	}
	newRegionStore := r.clone()
	newRegionStore.proxyTiKVIdx = nextIdx
	if incEpochStoreIdx >= 0 {
		newRegionStore.storeEpochs[incEpochStoreIdx]++
	}
	rr.compareAndSwapStore(r, newRegionStore)
}

func (r *RegionStore) setProxyStoreIdx(rr *Region, idx AccessIndex) {
	if r.proxyTiKVIdx == idx {
		return
	}

	newRegionStore := r.clone()
	newRegionStore.proxyTiKVIdx = idx
	rr.compareAndSwapStore(r, newRegionStore)
}

func (r *RegionStore) unsetProxyStoreIfNeeded(rr *Region) {
	r.setProxyStoreIdx(rr, -1)
}

func (r *Region) findElectableStoreID() uint64 {
	if len(r.meta.Peers) == 0 {
		return 0
	}
	for _, p := range r.meta.Peers {
		if p.Role != metapb.PeerRole_Learner {
			return p.StoreId
		}
	}
	return 0
}

func (c *RegionCache) getPeerStoreIndex(r *Region, id uint64) (idx int, found bool) {
	if len(r.meta.Peers) == 0 {
		return
	}
	for i, p := range r.meta.Peers {
		if p.GetStoreId() == id {
			idx = i
			found = true
			return
		}
	}
	return
}

// Contains checks whether the key is in the region, for the maximum region endKey is empty.
// startKey <= key < endKey.
func (r *Region) Contains(key []byte) bool {
	return bytes.Compare(r.meta.GetStartKey(), key) <= 0 &&
		(bytes.Compare(key, r.meta.GetEndKey()) < 0 || len(r.meta.GetEndKey()) == 0)
}

// ContainsByEnd check the region contains the greatest key that is less than key.
// for the maximum region endKey is empty.
// startKey < key <= endKey.
func (r *Region) ContainsByEnd(key []byte) bool {
	return bytes.Compare(r.meta.GetStartKey(), key) < 0 &&
		(bytes.Compare(key, r.meta.GetEndKey()) <= 0 || len(r.meta.GetEndKey()) == 0)
}

// Store contains a kv process's address.
type Store struct {
	addr         string               // loaded store address
	saddr        string               // loaded store status address
	storeID      uint64               // store's id
	state        uint64               // unsafe store storeState
	labels       []*metapb.StoreLabel // stored store labels
	resolveMutex sync.Mutex           // protect pd from concurrent init requests
	epoch        uint32               // store fail epoch, see RegionStore.storeEpochs
	storeType    StoreType            // type of the store
	tokenCount   atomic2.Int64        // used store token count

	// whether the store is disconnected due to some reason, therefore requests to the store needs to be
	// forwarded by other stores. this is also the flag that a checkUntilHealth goroutine is running for this store.
	// this mechanism is currently only applicable for TiKV stores.
	needForwarding int32
}

type resolveState uint64

const (
	unresolved resolveState = iota
	resolved
	needCheck
	deleted
)

// initResolve resolves addr for store that never resolved.
func (s *Store) initResolve(bo *Backoffer, c *RegionCache) (addr string, err error) {
	s.resolveMutex.Lock()
	state := s.getResolveState()
	defer s.resolveMutex.Unlock()
	if state != unresolved {
		addr = s.addr
		return
	}
	var store *metapb.Store
	for {
		store, err = c.pdClient.GetStore(bo.ctx, s.storeID)
		if err != nil {
			metrics.RegionCacheCounterWithGetStoreError.Inc()
		} else {
			metrics.RegionCacheCounterWithGetStoreOK.Inc()
		}
		if err != nil {
			// TODO: more refine PD error status handle.
			if errors.Cause(err) == context.Canceled {
				return
			}
			err = errors.Errorf("loadStore from PD failed, id: %d, err: %v", s.storeID, err)
			if err = bo.Backoff(BoPDRPC, err); err != nil {
				return
			}
			continue
		}
		if store == nil {
			return
		}
		addr = store.GetAddress()
		s.addr = addr
		s.saddr = store.GetStatusAddress()
		s.storeType = GetStoreTypeByMeta(store)
		s.labels = store.GetLabels()
	retry:
		state = s.getResolveState()
		if state != unresolved {
			addr = s.addr
			return
		}
		if !s.compareAndSwapState(state, resolved) {
			goto retry
		}
		return
	}
}

// reResolve try to resolve addr for store that need check.
func (s *Store) reResolve(c *RegionCache) {
	var addr string
	store, err := c.pdClient.GetStore(context.Background(), s.storeID)
	if err != nil {
		metrics.RegionCacheCounterWithGetStoreError.Inc()
	} else {
		metrics.RegionCacheCounterWithGetStoreOK.Inc()
	}
	if err != nil {
		logutil.BgLogger().Error("loadStore from PD failed", zap.Uint64("id", s.storeID), zap.Error(err))
		// we cannot do backoff in reResolve loop but try check other store and wait tick.
		return
	}
	if store == nil || store.State == metapb.StoreState_Tombstone {
		// store has be removed in PD, we should invalidate all regions using those store.
		logutil.BgLogger().Info("invalidate regions in removed store",
			zap.Uint64("store", s.storeID), zap.String("add", s.addr))
		atomic.AddUint32(&s.epoch, 1)
		metrics.RegionCacheCounterWithInvalidateStoreRegionsOK.Inc()
		return
	}

	storeType := GetStoreTypeByMeta(store)
	addr = store.GetAddress()
	if s.addr != addr || !s.IsSameLabels(store.GetLabels()) {
		state := resolved
		newStore := &Store{storeID: s.storeID, addr: addr, saddr: store.GetStatusAddress(), storeType: storeType, labels: store.GetLabels()}
		newStore.state = *(*uint64)(&state)
		c.storeMu.Lock()
		c.storeMu.stores[newStore.storeID] = newStore
		c.storeMu.Unlock()
	retryMarkDel:
		// all region used those
		oldState := s.getResolveState()
		if oldState == deleted {
			return
		}
		newState := deleted
		if !s.compareAndSwapState(oldState, newState) {
			goto retryMarkDel
		}
		return
	}
retryMarkResolved:
	oldState := s.getResolveState()
	if oldState != needCheck {
		return
	}
	newState := resolved
	if !s.compareAndSwapState(oldState, newState) {
		goto retryMarkResolved
	}
}

func (s *Store) getResolveState() resolveState {
	var state resolveState
	if s == nil {
		return state
	}
	return resolveState(atomic.LoadUint64(&s.state))
}

func (s *Store) compareAndSwapState(oldState, newState resolveState) bool {
	return atomic.CompareAndSwapUint64(&s.state, uint64(oldState), uint64(newState))
}

// markNeedCheck marks resolved store to be async resolve to check store addr change.
func (s *Store) markNeedCheck(notifyCheckCh chan struct{}) {
retry:
	oldState := s.getResolveState()
	if oldState != resolved {
		return
	}
	if !s.compareAndSwapState(oldState, needCheck) {
		goto retry
	}
	select {
	case notifyCheckCh <- struct{}{}:
	default:
	}
}

// IsSameLabels returns whether the store have the same labels with target labels
func (s *Store) IsSameLabels(labels []*metapb.StoreLabel) bool {
	if len(s.labels) != len(labels) {
		return false
	}
	return s.IsLabelsMatch(labels)
}

// IsLabelsMatch return whether the store's labels match the target labels
func (s *Store) IsLabelsMatch(labels []*metapb.StoreLabel) bool {
	if len(labels) < 1 {
		return true
	}
	for _, targetLabel := range labels {
		match := false
		for _, label := range s.labels {
			if targetLabel.Key == label.Key && targetLabel.Value == label.Value {
				match = true
				break
			}
		}
		if !match {
			return false
		}
	}
	return true
}

type livenessState uint32

var (
	livenessSf singleflight.Group
	// StoreLivenessTimeout is the max duration of resolving liveness of a TiKV instance.
	StoreLivenessTimeout time.Duration
)

const (
	unknown livenessState = iota
	reachable
	unreachable
)

func (s *Store) startHealthCheckLoopIfNeeded(c *RegionCache) {
	// This mechanism doesn't support non-TiKV stores currently.
	if s.storeType != TiKV {
		return
	}

	// It may be already started by another thread.
	if atomic.CompareAndSwapInt32(&s.needForwarding, 0, 1) {
		go s.checkUntilHealth(c)
	}
}

func (s *Store) checkUntilHealth(c *RegionCache) {
	ticker := time.NewTicker(time.Millisecond * 500)
	lastCheckPDTime := time.Now()

	// TODO: Set a more proper ctx here so that it can be interrupted immediately when the region cache is shutdown.
	ctx := context.Background()
	for {
		select {
		case <-c.closeCh:
			return
		case <-ticker.C:
			if time.Since(lastCheckPDTime) > time.Second*30 {
				lastCheckPDTime = time.Now()

				storeMeta, err := c.PDClient().GetStore(ctx, s.storeID)
				if err != nil {
					logutil.BgLogger().Warn("failed to check unhealthy store's meta from pd", zap.Error(err))
				}
				if storeMeta == nil || storeMeta.State == metapb.StoreState_Tombstone {
					// TODO: What to do here?
					return
				}
			}
			// The store is deleted due to metadata change. No need to check its health.
			if s.getResolveState() == deleted {
				return
			}
			bo := NewNoopBackoff(ctx)
			l := s.requestLiveness(bo)
			if l == reachable {
				if !atomic.CompareAndSwapInt32(&s.needForwarding, 1, 0) {
					logutil.BgLogger().Panic("unreachable")
				}
				return
			}
		}
	}
}

func (s *Store) requestLiveness(bo *Backoffer) (l livenessState) {
	if StoreLivenessTimeout == 0 {
		return unreachable
	}

	saddr := s.saddr
	if len(saddr) == 0 {
		l = unknown
		return
	}
	rsCh := livenessSf.DoChan(saddr, func() (interface{}, error) {
		return invokeKVStatusAPI(saddr, StoreLivenessTimeout), nil
	})
	var ctx context.Context
	if bo != nil {
		ctx = bo.ctx
	} else {
		ctx = context.Background()
	}
	select {
	case rs := <-rsCh:
		l = rs.Val.(livenessState)
	case <-ctx.Done():
		l = unknown
		return
	}
	return
}

func invokeKVStatusAPI(saddr string, timeout time.Duration) (l livenessState) {
	start := time.Now()
	defer func() {
		if l == reachable {
			metrics.StatusCountWithOK.Inc()
		} else {
			metrics.StatusCountWithError.Inc()
		}
		metrics.TiKVStatusDuration.WithLabelValues(saddr).Observe(time.Since(start).Seconds())
	}()
	ctx, cancel := context.WithTimeout(context.Background(), timeout)
	defer cancel()
	url := fmt.Sprintf("%s://%s/status", util.InternalHTTPSchema(), saddr)
	req, err := http.NewRequestWithContext(ctx, http.MethodGet, url, nil)
	if err != nil {
		logutil.BgLogger().Info("[liveness] build kv status request fail", zap.String("store", saddr), zap.Error(err))
		l = unreachable
		return
	}
	resp, err := util.InternalHTTPClient().Do(req)
	if err != nil {
		logutil.BgLogger().Info("[liveness] request kv status fail", zap.String("store", saddr), zap.Error(err))
		l = unreachable
		return
	}
	defer func() {
		err1 := resp.Body.Close()
		if err1 != nil {
			logutil.BgLogger().Debug("[liveness] close kv status api body failed", zap.String("store", saddr), zap.Error(err))
		}
	}()
	if resp.StatusCode != http.StatusOK {
		logutil.BgLogger().Info("[liveness] request kv status fail", zap.String("store", saddr), zap.String("status", resp.Status))
		l = unreachable
		return
	}
	l = reachable
	return
}<|MERGE_RESOLUTION|>--- conflicted
+++ resolved
@@ -626,11 +626,7 @@
 
 		if err != nil {
 			storeIdx, s := rs.accessStore(ctx.AccessMode, ctx.AccessIdx)
-<<<<<<< HEAD
-			leaderReq := ctx.Store.storeType == TiKV && rs.workTiKVIdx != ctx.AccessIdx
-=======
 			leaderReq := ctx.Store.storeType == TiKV && rs.workTiKVIdx == ctx.AccessIdx
->>>>>>> acd1de84
 
 			//  Mark the store as failure if it's not a redirection request because we
 			//  can't know the status of the proxy store by it.
@@ -1494,11 +1490,7 @@
 // switchNextProxyStore switches the index of the peer that will forward requests to the leader to the next peer.
 // If proxy is currently not used on this region, the value of `currentProxyIdx` should be -1, and it will be moved to
 // the first peer that can be the proxy.
-<<<<<<< HEAD
-func (r *RegionStore) switchNextProxyStore(rr *Region, currentProxyIdx AccessIndex) {
-=======
 func (r *RegionStore) switchNextProxyStore(rr *Region, currentProxyIdx AccessIndex, incEpochStoreIdx int) {
->>>>>>> acd1de84
 	if r.proxyTiKVIdx != currentProxyIdx {
 		return
 	}
