// Copyright 2021 PingCAP, Inc.
//
// Licensed under the Apache License, Version 2.0 (the "License");
// you may not use this file except in compliance with the License.
// You may obtain a copy of the License at
//
//     http://www.apache.org/licenses/LICENSE-2.0
//
// Unless required by applicable law or agreed to in writing, software
// distributed under the License is distributed on an "AS IS" BASIS,
// See the License for the specific language governing permissions and
// limitations under the License.

package metrics

import "github.com/prometheus/client_golang/prometheus"

// Client metrics.
var (
	TiKVTxnCmdHistogram                    *prometheus.HistogramVec
	TiKVBackoffHistogram                   *prometheus.HistogramVec
	TiKVSendReqHistogram                   *prometheus.HistogramVec
	TiKVCoprocessorHistogram               prometheus.Histogram
	TiKVLockResolverCounter                *prometheus.CounterVec
	TiKVRegionErrorCounter                 *prometheus.CounterVec
	TiKVTxnWriteKVCountHistogram           prometheus.Histogram
	TiKVTxnWriteSizeHistogram              prometheus.Histogram
	TiKVRawkvCmdHistogram                  *prometheus.HistogramVec
	TiKVRawkvSizeHistogram                 *prometheus.HistogramVec
	TiKVTxnRegionsNumHistogram             *prometheus.HistogramVec
	TiKVLoadSafepointCounter               *prometheus.CounterVec
	TiKVSecondaryLockCleanupFailureCounter *prometheus.CounterVec
	TiKVRegionCacheCounter                 *prometheus.CounterVec
	TiKVLocalLatchWaitTimeHistogram        prometheus.Histogram
	TiKVStatusDuration                     *prometheus.HistogramVec
	TiKVStatusCounter                      *prometheus.CounterVec
	TiKVBatchWaitDuration                  prometheus.Histogram
	TiKVBatchSendLatency                   prometheus.Histogram
	TiKvBatchWaitOverLoad                  prometheus.Counter
	TiKVBatchPendingRequests               *prometheus.HistogramVec
	TiKVBatchRequests                      *prometheus.HistogramVec
	TiKVBatchClientUnavailable             prometheus.Histogram
	TiKVBatchClientWaitEstablish           prometheus.Histogram
	TiKVRangeTaskStats                     *prometheus.GaugeVec
	TiKVRangeTaskPushDuration              *prometheus.HistogramVec
	TiKVTokenWaitDuration                  prometheus.Histogram
	TiKVTxnHeartBeatHistogram              *prometheus.HistogramVec
	TiKVPessimisticLockKeysDuration        prometheus.Histogram
	TiKVTTLLifeTimeReachCounter            prometheus.Counter
	TiKVNoAvailableConnectionCounter       prometheus.Counter
	TiKVAsyncCommitTxnCounter              *prometheus.CounterVec
	TiKVOnePCTxnCounter                    *prometheus.CounterVec
	TiKVStoreLimitErrorCounter             *prometheus.CounterVec
<<<<<<< HEAD
	TiKVForwardRequestCounter              *prometheus.CounterVec
=======
	TiKVGRPCConnTransientFailureCounter    *prometheus.CounterVec
	TiKVPanicCounter                       *prometheus.CounterVec
>>>>>>> d370409f
)

// Label constants.
const (
	LblType            = "type"
	LblResult          = "result"
	LblStore           = "store"
	LblCommit          = "commit"
	LblAbort           = "abort"
	LblRollback        = "rollback"
	LblBatchGet        = "batch_get"
	LblGet             = "get"
	LblLockKeys        = "lock_keys"
	LabelBatchRecvLoop = "batch-recv-loop"
	LabelBatchSendLoop = "batch-send-loop"
	LblAddress         = "address"
	LblFromStore       = "from_store"
	LblToStore         = "to_store"
)

func initMetrics(namespace, subsystem string) {
	TiKVTxnCmdHistogram = prometheus.NewHistogramVec(
		prometheus.HistogramOpts{
			Namespace: namespace,
			Subsystem: subsystem,
			Name:      "txn_cmd_duration_seconds",
			Help:      "Bucketed histogram of processing time of txn cmds.",
			Buckets:   prometheus.ExponentialBuckets(0.0005, 2, 29), // 0.5ms ~ 1.5days
		}, []string{LblType})

	TiKVBackoffHistogram = prometheus.NewHistogramVec(
		prometheus.HistogramOpts{
			Namespace: namespace,
			Subsystem: subsystem,
			Name:      "backoff_seconds",
			Help:      "total backoff seconds of a single backoffer.",
			Buckets:   prometheus.ExponentialBuckets(0.0005, 2, 29), // 0.5ms ~ 1.5days
		}, []string{LblType})

	TiKVSendReqHistogram = prometheus.NewHistogramVec(
		prometheus.HistogramOpts{
			Namespace: namespace,
			Subsystem: subsystem,
			Name:      "request_seconds",
			Help:      "Bucketed histogram of sending request duration.",
			Buckets:   prometheus.ExponentialBuckets(0.0005, 2, 29), // 0.5ms ~ 1.5days
		}, []string{LblType, LblStore})

	TiKVCoprocessorHistogram = prometheus.NewHistogram(
		prometheus.HistogramOpts{
			Namespace: namespace,
			Subsystem: subsystem,
			Name:      "cop_duration_seconds",
			Help:      "Run duration of a single coprocessor task, includes backoff time.",
			Buckets:   prometheus.ExponentialBuckets(0.0005, 2, 29), // 0.5ms ~ 1.5days
		})

	TiKVLockResolverCounter = prometheus.NewCounterVec(
		prometheus.CounterOpts{
			Namespace: namespace,
			Subsystem: subsystem,
			Name:      "lock_resolver_actions_total",
			Help:      "Counter of lock resolver actions.",
		}, []string{LblType})

	TiKVRegionErrorCounter = prometheus.NewCounterVec(
		prometheus.CounterOpts{
			Namespace: namespace,
			Subsystem: subsystem,
			Name:      "region_err_total",
			Help:      "Counter of region errors.",
		}, []string{LblType})

	TiKVTxnWriteKVCountHistogram = prometheus.NewHistogram(
		prometheus.HistogramOpts{
			Namespace: namespace,
			Subsystem: subsystem,
			Name:      "txn_write_kv_num",
			Help:      "Count of kv pairs to write in a transaction.",
			Buckets:   prometheus.ExponentialBuckets(1, 4, 17), // 1 ~ 4G
		})

	TiKVTxnWriteSizeHistogram = prometheus.NewHistogram(
		prometheus.HistogramOpts{
			Namespace: namespace,
			Subsystem: subsystem,
			Name:      "txn_write_size_bytes",
			Help:      "Size of kv pairs to write in a transaction.",
			Buckets:   prometheus.ExponentialBuckets(16, 4, 17), // 16Bytes ~ 64GB
		})

	TiKVRawkvCmdHistogram = prometheus.NewHistogramVec(
		prometheus.HistogramOpts{
			Namespace: namespace,
			Subsystem: subsystem,
			Name:      "rawkv_cmd_seconds",
			Help:      "Bucketed histogram of processing time of rawkv cmds.",
			Buckets:   prometheus.ExponentialBuckets(0.0005, 2, 29), // 0.5ms ~ 1.5days
		}, []string{LblType})

	TiKVRawkvSizeHistogram = prometheus.NewHistogramVec(
		prometheus.HistogramOpts{
			Namespace: namespace,
			Subsystem: subsystem,
			Name:      "rawkv_kv_size_bytes",
			Help:      "Size of key/value to put, in bytes.",
			Buckets:   prometheus.ExponentialBuckets(1, 2, 30), // 1Byte ~ 512MB
		}, []string{LblType})

	TiKVTxnRegionsNumHistogram = prometheus.NewHistogramVec(
		prometheus.HistogramOpts{
			Namespace: namespace,
			Subsystem: subsystem,
			Name:      "txn_regions_num",
			Help:      "Number of regions in a transaction.",
			Buckets:   prometheus.ExponentialBuckets(1, 2, 25), // 1 ~ 16M
		}, []string{LblType})

	TiKVLoadSafepointCounter = prometheus.NewCounterVec(
		prometheus.CounterOpts{
			Namespace: namespace,
			Subsystem: subsystem,
			Name:      "load_safepoint_total",
			Help:      "Counter of load safepoint.",
		}, []string{LblType})

	TiKVSecondaryLockCleanupFailureCounter = prometheus.NewCounterVec(
		prometheus.CounterOpts{
			Namespace: namespace,
			Subsystem: subsystem,
			Name:      "lock_cleanup_task_total",
			Help:      "failure statistic of secondary lock cleanup task.",
		}, []string{LblType})

	TiKVRegionCacheCounter = prometheus.NewCounterVec(
		prometheus.CounterOpts{
			Namespace: namespace,
			Subsystem: subsystem,
			Name:      "region_cache_operations_total",
			Help:      "Counter of region cache.",
		}, []string{LblType, LblResult})

	TiKVLocalLatchWaitTimeHistogram = prometheus.NewHistogram(
		prometheus.HistogramOpts{
			Namespace: namespace,
			Subsystem: subsystem,
			Name:      "local_latch_wait_seconds",
			Help:      "Wait time of a get local latch.",
			Buckets:   prometheus.ExponentialBuckets(0.0005, 2, 20), // 0.5ms ~ 262s
		})

	TiKVStatusDuration = prometheus.NewHistogramVec(
		prometheus.HistogramOpts{
			Namespace: namespace,
			Subsystem: subsystem,
			Name:      "kv_status_api_duration",
			Help:      "duration for kv status api.",
			Buckets:   prometheus.ExponentialBuckets(0.0005, 2, 20), // 0.5ms ~ 262s
		}, []string{"store"})

	TiKVStatusCounter = prometheus.NewCounterVec(
		prometheus.CounterOpts{
			Namespace: namespace,
			Subsystem: subsystem,
			Name:      "kv_status_api_count",
			Help:      "Counter of access kv status api.",
		}, []string{LblResult})

	TiKVBatchWaitDuration = prometheus.NewHistogram(
		prometheus.HistogramOpts{
			Namespace: namespace,
			Subsystem: subsystem,
			Name:      "batch_wait_duration",
			Buckets:   prometheus.ExponentialBuckets(1, 2, 34), // 1ns ~ 8s
			Help:      "batch wait duration",
		})
	TiKVBatchSendLatency = prometheus.NewHistogram(
		prometheus.HistogramOpts{
			Namespace: namespace,
			Subsystem: subsystem,
			Name:      "batch_send_latency",
			Buckets:   prometheus.ExponentialBuckets(1, 2, 34), // 1ns ~ 8s
			Help:      "batch send latency",
		})
	TiKvBatchWaitOverLoad = prometheus.NewCounter(
		prometheus.CounterOpts{
			Namespace: namespace,
			Subsystem: subsystem,
			Name:      "batch_wait_overload",
			Help:      "event of tikv transport layer overload",
		})
	TiKVBatchPendingRequests = prometheus.NewHistogramVec(
		prometheus.HistogramOpts{
			Namespace: namespace,
			Subsystem: subsystem,
			Name:      "batch_pending_requests",
			Buckets:   prometheus.ExponentialBuckets(1, 2, 8),
			Help:      "number of requests pending in the batch channel",
		}, []string{"store"})
	TiKVBatchRequests = prometheus.NewHistogramVec(
		prometheus.HistogramOpts{
			Namespace: namespace,
			Subsystem: subsystem,
			Name:      "batch_requests",
			Buckets:   prometheus.ExponentialBuckets(1, 2, 8),
			Help:      "number of requests in one batch",
		}, []string{"store"})
	TiKVBatchClientUnavailable = prometheus.NewHistogram(
		prometheus.HistogramOpts{
			Namespace: namespace,
			Subsystem: subsystem,
			Name:      "batch_client_unavailable_seconds",
			Buckets:   prometheus.ExponentialBuckets(0.001, 2, 28), // 1ms ~ 1.5days
			Help:      "batch client unavailable",
		})
	TiKVBatchClientWaitEstablish = prometheus.NewHistogram(
		prometheus.HistogramOpts{
			Namespace: namespace,
			Subsystem: subsystem,
			Name:      "batch_client_wait_connection_establish",
			Buckets:   prometheus.ExponentialBuckets(0.001, 2, 28), // 1ms ~ 1.5days
			Help:      "batch client wait new connection establish",
		})

	TiKVRangeTaskStats = prometheus.NewGaugeVec(
		prometheus.GaugeOpts{
			Namespace: namespace,
			Subsystem: subsystem,
			Name:      "range_task_stats",
			Help:      "stat of range tasks",
		}, []string{LblType, LblResult})

	TiKVRangeTaskPushDuration = prometheus.NewHistogramVec(
		prometheus.HistogramOpts{
			Namespace: namespace,
			Subsystem: subsystem,
			Name:      "range_task_push_duration",
			Buckets:   prometheus.ExponentialBuckets(0.001, 2, 20), // 1ms ~ 524s
			Help:      "duration to push sub tasks to range task workers",
		}, []string{LblType})
	TiKVTokenWaitDuration = prometheus.NewHistogram(
		prometheus.HistogramOpts{
			Namespace: namespace,
			Subsystem: subsystem,
			Name:      "batch_executor_token_wait_duration",
			Buckets:   prometheus.ExponentialBuckets(1, 2, 34), // 1ns ~ 8s
			Help:      "tidb txn token wait duration to process batches",
		})

	TiKVTxnHeartBeatHistogram = prometheus.NewHistogramVec(
		prometheus.HistogramOpts{
			Namespace: namespace,
			Subsystem: subsystem,
			Name:      "txn_heart_beat",
			Help:      "Bucketed histogram of the txn_heartbeat request duration.",
			Buckets:   prometheus.ExponentialBuckets(0.001, 2, 20), // 1ms ~ 524s
		}, []string{LblType})
	TiKVPessimisticLockKeysDuration = prometheus.NewHistogram(
		prometheus.HistogramOpts{
			Namespace: namespace,
			Subsystem: subsystem,
			Name:      "pessimistic_lock_keys_duration",
			Buckets:   prometheus.ExponentialBuckets(0.001, 2, 24), // 1ms ~ 8389s
			Help:      "tidb txn pessimistic lock keys duration",
		})

	TiKVTTLLifeTimeReachCounter = prometheus.NewCounter(
		prometheus.CounterOpts{
			Namespace: namespace,
			Subsystem: subsystem,
			Name:      "ttl_lifetime_reach_total",
			Help:      "Counter of ttlManager live too long.",
		})

	TiKVNoAvailableConnectionCounter = prometheus.NewCounter(
		prometheus.CounterOpts{
			Namespace: namespace,
			Subsystem: subsystem,
			Name:      "batch_client_no_available_connection_total",
			Help:      "Counter of no available batch client.",
		})

	TiKVAsyncCommitTxnCounter = prometheus.NewCounterVec(
		prometheus.CounterOpts{
			Namespace: namespace,
			Subsystem: subsystem,
			Name:      "async_commit_txn_counter",
			Help:      "Counter of async commit transactions.",
		}, []string{LblType})

	TiKVOnePCTxnCounter = prometheus.NewCounterVec(
		prometheus.CounterOpts{
			Namespace: namespace,
			Subsystem: subsystem,
			Name:      "one_pc_txn_counter",
			Help:      "Counter of 1PC transactions.",
		}, []string{LblType})

	TiKVStoreLimitErrorCounter = prometheus.NewCounterVec(
		prometheus.CounterOpts{
			Namespace: namespace,
			Subsystem: subsystem,
			Name:      "get_store_limit_token_error",
			Help:      "store token is up to the limit, probably because one of the stores is the hotspot or unavailable",
		}, []string{LblAddress, LblStore})

<<<<<<< HEAD
	TiKVForwardRequestCounter = prometheus.NewCounterVec(
		prometheus.CounterOpts{
			Namespace: namespace,
			Subsystem: subsystem,
			Name:      "forward_request_counter",
			Help:      "Counter of tikv request being forwarded through another node",
		}, []string{LblFromStore, LblToStore, LblResult})
=======
	TiKVGRPCConnTransientFailureCounter = prometheus.NewCounterVec(
		prometheus.CounterOpts{
			Namespace: namespace,
			Subsystem: subsystem,
			Name:      "connection_transient_failure_count",
			Help:      "Counter of gRPC connection transient failure",
		}, []string{LblAddress, LblStore})

	TiKVPanicCounter = prometheus.NewCounterVec(
		prometheus.CounterOpts{
			Namespace: namespace,
			Subsystem: subsystem,
			Name:      "panic_total",
			Help:      "Counter of panic.",
		}, []string{LblType})
>>>>>>> d370409f

	initShortcuts()
}

func init() {
	initMetrics("tikv", "client_go")
}

// InitMetrics initializes metrics variables with given namespace and subsystem name.
func InitMetrics(namespace, subsystem string) {
	initMetrics(namespace, subsystem)
}

// RegisterMetrics registers all metrics variables.
// Note: to change default namespace and subsystem name, call `InitMetrics` before registering.
func RegisterMetrics() {
	prometheus.MustRegister(TiKVTxnCmdHistogram)
	prometheus.MustRegister(TiKVBackoffHistogram)
	prometheus.MustRegister(TiKVSendReqHistogram)
	prometheus.MustRegister(TiKVCoprocessorHistogram)
	prometheus.MustRegister(TiKVLockResolverCounter)
	prometheus.MustRegister(TiKVRegionErrorCounter)
	prometheus.MustRegister(TiKVTxnWriteKVCountHistogram)
	prometheus.MustRegister(TiKVTxnWriteSizeHistogram)
	prometheus.MustRegister(TiKVRawkvCmdHistogram)
	prometheus.MustRegister(TiKVRawkvSizeHistogram)
	prometheus.MustRegister(TiKVTxnRegionsNumHistogram)
	prometheus.MustRegister(TiKVLoadSafepointCounter)
	prometheus.MustRegister(TiKVSecondaryLockCleanupFailureCounter)
	prometheus.MustRegister(TiKVRegionCacheCounter)
	prometheus.MustRegister(TiKVLocalLatchWaitTimeHistogram)
	prometheus.MustRegister(TiKVStatusDuration)
	prometheus.MustRegister(TiKVStatusCounter)
	prometheus.MustRegister(TiKVBatchWaitDuration)
	prometheus.MustRegister(TiKVBatchSendLatency)
	prometheus.MustRegister(TiKvBatchWaitOverLoad)
	prometheus.MustRegister(TiKVBatchPendingRequests)
	prometheus.MustRegister(TiKVBatchRequests)
	prometheus.MustRegister(TiKVBatchClientUnavailable)
	prometheus.MustRegister(TiKVBatchClientWaitEstablish)
	prometheus.MustRegister(TiKVRangeTaskStats)
	prometheus.MustRegister(TiKVRangeTaskPushDuration)
	prometheus.MustRegister(TiKVTokenWaitDuration)
	prometheus.MustRegister(TiKVTxnHeartBeatHistogram)
	prometheus.MustRegister(TiKVPessimisticLockKeysDuration)
	prometheus.MustRegister(TiKVTTLLifeTimeReachCounter)
	prometheus.MustRegister(TiKVNoAvailableConnectionCounter)
	prometheus.MustRegister(TiKVAsyncCommitTxnCounter)
	prometheus.MustRegister(TiKVOnePCTxnCounter)
	prometheus.MustRegister(TiKVStoreLimitErrorCounter)
<<<<<<< HEAD
	prometheus.MustRegister(TiKVForwardRequestCounter)
=======
	prometheus.MustRegister(TiKVGRPCConnTransientFailureCounter)
	prometheus.MustRegister(TiKVPanicCounter)
>>>>>>> d370409f
}<|MERGE_RESOLUTION|>--- conflicted
+++ resolved
@@ -51,12 +51,9 @@
 	TiKVAsyncCommitTxnCounter              *prometheus.CounterVec
 	TiKVOnePCTxnCounter                    *prometheus.CounterVec
 	TiKVStoreLimitErrorCounter             *prometheus.CounterVec
-<<<<<<< HEAD
-	TiKVForwardRequestCounter              *prometheus.CounterVec
-=======
 	TiKVGRPCConnTransientFailureCounter    *prometheus.CounterVec
 	TiKVPanicCounter                       *prometheus.CounterVec
->>>>>>> d370409f
+	TiKVForwardRequestCounter              *prometheus.CounterVec
 )
 
 // Label constants.
@@ -363,7 +360,22 @@
 			Help:      "store token is up to the limit, probably because one of the stores is the hotspot or unavailable",
 		}, []string{LblAddress, LblStore})
 
-<<<<<<< HEAD
+	TiKVGRPCConnTransientFailureCounter = prometheus.NewCounterVec(
+		prometheus.CounterOpts{
+			Namespace: namespace,
+			Subsystem: subsystem,
+			Name:      "connection_transient_failure_count",
+			Help:      "Counter of gRPC connection transient failure",
+		}, []string{LblAddress, LblStore})
+
+	TiKVPanicCounter = prometheus.NewCounterVec(
+		prometheus.CounterOpts{
+			Namespace: namespace,
+			Subsystem: subsystem,
+			Name:      "panic_total",
+			Help:      "Counter of panic.",
+		}, []string{LblType})
+
 	TiKVForwardRequestCounter = prometheus.NewCounterVec(
 		prometheus.CounterOpts{
 			Namespace: namespace,
@@ -371,23 +383,6 @@
 			Name:      "forward_request_counter",
 			Help:      "Counter of tikv request being forwarded through another node",
 		}, []string{LblFromStore, LblToStore, LblResult})
-=======
-	TiKVGRPCConnTransientFailureCounter = prometheus.NewCounterVec(
-		prometheus.CounterOpts{
-			Namespace: namespace,
-			Subsystem: subsystem,
-			Name:      "connection_transient_failure_count",
-			Help:      "Counter of gRPC connection transient failure",
-		}, []string{LblAddress, LblStore})
-
-	TiKVPanicCounter = prometheus.NewCounterVec(
-		prometheus.CounterOpts{
-			Namespace: namespace,
-			Subsystem: subsystem,
-			Name:      "panic_total",
-			Help:      "Counter of panic.",
-		}, []string{LblType})
->>>>>>> d370409f
 
 	initShortcuts()
 }
@@ -438,10 +433,7 @@
 	prometheus.MustRegister(TiKVAsyncCommitTxnCounter)
 	prometheus.MustRegister(TiKVOnePCTxnCounter)
 	prometheus.MustRegister(TiKVStoreLimitErrorCounter)
-<<<<<<< HEAD
-	prometheus.MustRegister(TiKVForwardRequestCounter)
-=======
 	prometheus.MustRegister(TiKVGRPCConnTransientFailureCounter)
 	prometheus.MustRegister(TiKVPanicCounter)
->>>>>>> d370409f
+	prometheus.MustRegister(TiKVForwardRequestCounter)
 }