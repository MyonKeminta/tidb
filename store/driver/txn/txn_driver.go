// Copyright 2021 PingCAP, Inc.
//
// Licensed under the Apache License, Version 2.0 (the "License");
// you may not use this file except in compliance with the License.
// You may obtain a copy of the License at
//
//     http://www.apache.org/licenses/LICENSE-2.0
//
// Unless required by applicable law or agreed to in writing, software
// distributed under the License is distributed on an "AS IS" BASIS,
// WITHOUT WARRANTIES OR CONDITIONS OF ANY KIND, either express or implied.
// See the License for the specific language governing permissions and
// limitations under the License.

package txn

import (
	"context"
	"sync/atomic"
	"time"

	"github.com/pingcap/errors"
	"github.com/pingcap/failpoint"
	"github.com/pingcap/kvproto/pkg/kvrpcpb"
	"github.com/pingcap/kvproto/pkg/metapb"
	"github.com/pingcap/tidb/kv"
	"github.com/pingcap/tidb/parser/model"
	"github.com/pingcap/tidb/sessionctx/binloginfo"
	derr "github.com/pingcap/tidb/store/driver/error"
	"github.com/pingcap/tidb/store/driver/options"
	"github.com/pingcap/tidb/tablecodec"
	"github.com/pingcap/tidb/util/logutil"
	"github.com/pingcap/tidb/util/tracing"
	tikverr "github.com/tikv/client-go/v2/error"
	tikvstore "github.com/tikv/client-go/v2/kv"
	"github.com/tikv/client-go/v2/tikv"
	"github.com/tikv/client-go/v2/tikvrpc"
	"github.com/tikv/client-go/v2/tikvrpc/interceptor"
	"github.com/tikv/client-go/v2/txnkv"
	"github.com/tikv/client-go/v2/txnkv/txnsnapshot"
	"go.uber.org/zap"
)

type tikvTxn struct {
	*tikv.KVTxn
	idxNameCache          map[int64]*model.TableInfo
	snapshotInterceptor   kv.SnapshotInterceptor
	snapshotReadObservers []kv.SnapshotReadObserver
	// columnMapsCache is a cache used for the mutation checker
	columnMapsCache interface{}
}

// NewTiKVTxn returns a new Transaction.
func NewTiKVTxn(txn *tikv.KVTxn) kv.Transaction {
	txn.SetKVFilter(TiDBKVFilter{})

	entryLimit := atomic.LoadUint64(&kv.TxnEntrySizeLimit)
	totalLimit := kv.TxnTotalSizeLimit.Load()
	txn.GetUnionStore().SetEntrySizeLimit(entryLimit, totalLimit)

	return &tikvTxn{txn, make(map[int64]*model.TableInfo), nil, nil, nil}
}

func (txn *tikvTxn) GetTableInfo(id int64) *model.TableInfo {
	return txn.idxNameCache[id]
}

func (txn *tikvTxn) SetDiskFullOpt(level kvrpcpb.DiskFullOpt) {
	txn.KVTxn.SetDiskFullOpt(level)
}

func (txn *tikvTxn) CacheTableInfo(id int64, info *model.TableInfo) {
	txn.idxNameCache[id] = info
	// For partition table, also cached tblInfo with TableID for global index.
	if info != nil && info.ID != id {
		txn.idxNameCache[info.ID] = info
	}
}

func (txn *tikvTxn) CheckConstraintForAlreadyLockedKeys(keys ...kv.Key) error {
	err := txn.KVTxn.CheckConstraintForAlreadyLockedKeys(toTiKVKeys(keys)...)
	return txn.extractKeyErr(err)
}

func (txn *tikvTxn) LockKeys(ctx context.Context, lockCtx *kv.LockCtx, keysInput ...kv.Key) error {
	keys := toTiKVKeys(keysInput)
	txn.exitFairLockingIfInapplicable(ctx, keys)
	err := txn.KVTxn.LockKeys(ctx, lockCtx, keys...)
	if err != nil {
		return txn.extractKeyErr(err)
	}
	return txn.generateWriteConflictForLockedWithConflict(lockCtx)
}

func (txn *tikvTxn) LockKeysFunc(ctx context.Context, lockCtx *kv.LockCtx, fn func(), keysInput ...kv.Key) error {
	keys := toTiKVKeys(keysInput)
	txn.exitFairLockingIfInapplicable(ctx, keys)
	err := txn.KVTxn.LockKeysFunc(ctx, lockCtx, fn, keys...)
	if err != nil {
		return txn.extractKeyErr(err)
	}
	return txn.generateWriteConflictForLockedWithConflict(lockCtx)
}

func (txn *tikvTxn) Commit(ctx context.Context) error {
	err := txn.KVTxn.Commit(ctx)
	return txn.extractKeyErr(err)
}

func (txn *tikvTxn) GetMemDBCheckpoint() *tikv.MemDBCheckpoint {
	buf := txn.KVTxn.GetMemBuffer()
	return buf.Checkpoint()
}

func (txn *tikvTxn) RollbackMemDBToCheckpoint(savepoint *tikv.MemDBCheckpoint) {
	buf := txn.KVTxn.GetMemBuffer()
	buf.RevertToCheckpoint(savepoint)
}

// GetSnapshot returns the Snapshot binding to this transaction.
func (txn *tikvTxn) GetSnapshot() kv.Snapshot {
	return &tikvSnapshot{txn.KVTxn.GetSnapshot(), txn.snapshotInterceptor, txn.snapshotReadObservers}
}

// Iter creates an Iterator positioned on the first entry that k <= entry's key.
// If such entry is not found, it returns an invalid Iterator with no error.
// It yields only keys that < upperBound. If upperBound is nil, it means the upperBound is unbounded.
// The Iterator must be Closed after use.
func (txn *tikvTxn) Iter(k kv.Key, upperBound kv.Key) (iter kv.Iterator, err error) {
	var dirtyIter, snapIter kv.Iterator

	if dirtyIter, err = txn.GetMemBuffer().Iter(k, upperBound); err != nil {
		return nil, err
	}

	if snapIter, err = txn.GetSnapshot().Iter(k, upperBound); err != nil {
		dirtyIter.Close()
		return nil, err
	}

	iter, err = NewUnionIter(dirtyIter, snapIter, false)
	if err != nil {
		dirtyIter.Close()
		snapIter.Close()
	}

	return iter, err
}

// IterReverse creates a reversed Iterator positioned on the first entry which key is less than k.
// The returned iterator will iterate from greater key to smaller key.
// If k is nil, the returned iterator will be positioned at the last key.
// TODO: Add lower bound limit
func (txn *tikvTxn) IterReverse(k kv.Key) (iter kv.Iterator, err error) {
	var dirtyIter, snapIter kv.Iterator

	if dirtyIter, err = txn.GetMemBuffer().IterReverse(k); err != nil {
		return nil, err
	}

	if snapIter, err = txn.GetSnapshot().IterReverse(k); err != nil {
		dirtyIter.Close()
		return nil, err
	}

	iter, err = NewUnionIter(dirtyIter, snapIter, true)
	if err != nil {
		dirtyIter.Close()
		snapIter.Close()
	}

	return iter, err
}

// BatchGet gets kv from the memory buffer of statement and transaction, and the kv storage.
// Do not use len(value) == 0 or value == nil to represent non-exist.
// If a key doesn't exist, there shouldn't be any corresponding entry in the result map.
func (txn *tikvTxn) BatchGet(ctx context.Context, keys []kv.Key) (map[string][]byte, error) {
	r, ctx := tracing.StartRegionEx(ctx, "tikvTxn.BatchGet")
	defer r.End()
	return NewBufferBatchGetter(txn.GetMemBuffer(), nil, txn.GetSnapshot()).BatchGet(ctx, keys)
}

func (txn *tikvTxn) Delete(k kv.Key) error {
	err := txn.KVTxn.Delete(k)
	return derr.ToTiDBErr(err)
}

func (txn *tikvTxn) Get(ctx context.Context, k kv.Key) ([]byte, error) {
	val, err := txn.GetMemBuffer().Get(ctx, k)
	if kv.ErrNotExist.Equal(err) {
		val, err = txn.GetSnapshot().Get(ctx, k)
	}

	if err == nil && len(val) == 0 {
		return nil, kv.ErrNotExist
	}

	return val, err
}

func (txn *tikvTxn) Set(k kv.Key, v []byte) error {
	err := txn.KVTxn.Set(k, v)
	return derr.ToTiDBErr(err)
}

func (txn *tikvTxn) GetMemBuffer() kv.MemBuffer {
	return newMemBuffer(txn.KVTxn.GetMemBuffer())
}

func (txn *tikvTxn) SetOption(opt int, val interface{}) {
	switch opt {
	case kv.BinlogInfo:
		txn.SetBinlogExecutor(&binlogExecutor{
			txn:     txn.KVTxn,
			binInfo: val.(*binloginfo.BinlogInfo), // val cannot be other type.
		})
	case kv.SchemaChecker:
		txn.SetSchemaLeaseChecker(val.(tikv.SchemaLeaseChecker))
	case kv.IsolationLevel:
		level := getTiKVIsolationLevel(val.(kv.IsoLevel))
		txn.KVTxn.GetSnapshot().SetIsolationLevel(level)
	case kv.Priority:
		txn.KVTxn.SetPriority(getTiKVPriority(val.(int)))
	case kv.NotFillCache:
		txn.KVTxn.GetSnapshot().SetNotFillCache(val.(bool))
	case kv.Pessimistic:
		txn.SetPessimistic(val.(bool))
	case kv.SnapshotTS:
		txn.KVTxn.GetSnapshot().SetSnapshotTS(val.(uint64))
	case kv.SnapshotTSGetter:
		txn.KVTxn.GetSnapshot().SetSnapshotTSGetter(val.(func() (uint64, error)))
	case kv.ReplicaRead:
		t := options.GetTiKVReplicaReadType(val.(kv.ReplicaReadType))
		txn.KVTxn.GetSnapshot().SetReplicaRead(t)
	case kv.TaskID:
		txn.KVTxn.GetSnapshot().SetTaskID(val.(uint64))
	case kv.InfoSchema:
		txn.SetSchemaVer(val.(tikv.SchemaVer))
	case kv.CollectRuntimeStats:
		if val == nil {
			txn.KVTxn.GetSnapshot().SetRuntimeStats(nil)
		} else {
			txn.KVTxn.GetSnapshot().SetRuntimeStats(val.(*txnsnapshot.SnapshotRuntimeStats))
		}
	case kv.SampleStep:
		txn.KVTxn.GetSnapshot().SetSampleStep(val.(uint32))
	case kv.CommitHook:
		txn.SetCommitCallback(val.(func(string, error)))
	case kv.EnableAsyncCommit:
		txn.SetEnableAsyncCommit(val.(bool))
	case kv.Enable1PC:
		txn.SetEnable1PC(val.(bool))
	case kv.GuaranteeLinearizability:
		txn.SetCausalConsistency(!val.(bool))
	case kv.TxnScope:
		txn.SetScope(val.(string))
	case kv.IsStalenessReadOnly:
		txn.KVTxn.GetSnapshot().SetIsStalenessReadOnly(val.(bool))
	case kv.MatchStoreLabels:
		txn.KVTxn.GetSnapshot().SetMatchStoreLabels(val.([]*metapb.StoreLabel))
	case kv.ResourceGroupTag:
		txn.KVTxn.SetResourceGroupTag(val.([]byte))
	case kv.ResourceGroupTagger:
		txn.KVTxn.SetResourceGroupTagger(val.(tikvrpc.ResourceGroupTagger))
	case kv.KVFilter:
		txn.KVTxn.SetKVFilter(val.(tikv.KVFilter))
	case kv.SnapInterceptor:
		txn.snapshotInterceptor = val.(kv.SnapshotInterceptor)
	case kv.CommitTSUpperBoundCheck:
		txn.KVTxn.SetCommitTSUpperBoundCheck(val.(func(commitTS uint64) bool))
	case kv.RPCInterceptor:
		txn.KVTxn.SetRPCInterceptor(val.(interceptor.RPCInterceptor))
	case kv.AssertionLevel:
		txn.KVTxn.SetAssertionLevel(val.(kvrpcpb.AssertionLevel))
	case kv.TableToColumnMaps:
		txn.columnMapsCache = val
	case kv.RequestSourceInternal:
		txn.KVTxn.SetRequestSourceInternal(val.(bool))
	case kv.RequestSourceType:
		txn.KVTxn.SetRequestSourceType(val.(string))
	case kv.ReplicaReadAdjuster:
		txn.KVTxn.GetSnapshot().SetReplicaReadAdjuster(val.(txnkv.ReplicaReadAdjuster))
	case kv.TxnSource:
		txn.KVTxn.SetTxnSource(val.(uint64))
	case kv.ResourceGroupName:
		txn.KVTxn.SetResourceGroupName(val.(string))
	case kv.LoadBasedReplicaReadThreshold:
		txn.KVTxn.GetSnapshot().SetLoadBasedReplicaReadThreshold(val.(time.Duration))
	}
}

func (txn *tikvTxn) GetOption(opt int) interface{} {
	switch opt {
	case kv.GuaranteeLinearizability:
		return !txn.KVTxn.IsCasualConsistency()
	case kv.TxnScope:
		return txn.KVTxn.GetScope()
	case kv.TableToColumnMaps:
		return txn.columnMapsCache
	case kv.RequestSourceInternal:
		return txn.RequestSourceInternal
	case kv.RequestSourceType:
		return txn.RequestSourceType
	default:
		return nil
	}
}

// SetVars sets variables to the transaction.
func (txn *tikvTxn) SetVars(vars interface{}) {
	if vs, ok := vars.(*tikv.Variables); ok {
		txn.KVTxn.SetVars(vs)
	}
}

func (txn *tikvTxn) GetVars() interface{} {
	return txn.KVTxn.GetVars()
}

func (txn *tikvTxn) extractKeyErr(err error) error {
	if e, ok := errors.Cause(err).(*tikverr.ErrKeyExist); ok {
		return txn.extractKeyExistsErr(e.GetKey())
	}
	return extractKeyErr(err)
}

func (txn *tikvTxn) extractKeyExistsErr(key kv.Key) error {
	tableID, indexID, isRecord, err := tablecodec.DecodeKeyHead(key)
	if err != nil {
		return genKeyExistsError("UNKNOWN", key.String(), err)
	}
	indexID = tablecodec.IndexIDMask & indexID

	tblInfo := txn.GetTableInfo(tableID)
	if tblInfo == nil {
		return genKeyExistsError("UNKNOWN", key.String(), errors.New("cannot find table info"))
	}
	value, err := txn.KVTxn.GetUnionStore().GetMemBuffer().SelectValueHistory(key, func(value []byte) bool { return len(value) != 0 })
	if err != nil {
		return genKeyExistsError("UNKNOWN", key.String(), err)
	}

	if isRecord {
		return extractKeyExistsErrFromHandle(key, value, tblInfo)
	}
	return extractKeyExistsErrFromIndex(key, value, tblInfo, indexID)
}

// SetAssertion sets an assertion for the key operation.
func (txn *tikvTxn) SetAssertion(key []byte, assertion ...kv.FlagsOp) error {
	f, err := txn.GetUnionStore().GetMemBuffer().GetFlags(key)
	if err != nil && !tikverr.IsErrNotFound(err) {
		return err
	}
	if err == nil && f.HasAssertionFlags() {
		return nil
	}
	txn.UpdateMemBufferFlags(key, assertion...)
	return nil
}

func (txn *tikvTxn) UpdateMemBufferFlags(key []byte, flags ...kv.FlagsOp) {
	txn.GetUnionStore().GetMemBuffer().UpdateFlags(key, getTiKVFlagsOps(flags)...)
}

func (txn *tikvTxn) exitFairLockingIfInapplicable(ctx context.Context, keys [][]byte) {
	if len(keys) > 1 && txn.IsInAggressiveLockingMode() {
		// Only allow fair locking if it only needs to lock one key. Considering that it's possible that a
		// statement causes multiple calls to `LockKeys` (which means some keys may have been locked in fair
		// locking mode), here we exit fair locking mode by calling DoneFairLocking instead of cancelling.
		// Then the previously-locked keys during execution in this statement (if any) will be turned into the state
		// as if they were locked in normal way.
		// Note that the issue https://github.com/pingcap/tidb/issues/35682 also exists here.
		txn.KVTxn.DoneAggressiveLocking(ctx)
	}
}

func (txn *tikvTxn) generateWriteConflictForLockedWithConflict(lockCtx *kv.LockCtx) error {
	if lockCtx.MaxLockedWithConflictTS != 0 {
<<<<<<< HEAD
		var conflictKey []byte
=======
		failpoint.Inject("lockedWithConflictOccurs", func() {})
		var bufTableID, bufRest bytes.Buffer
		foundKey := false
>>>>>>> 3f8b0ccd
		for k, v := range lockCtx.Values {
			if v.LockedWithConflictTS >= lockCtx.MaxLockedWithConflictTS {
				conflictKey = []byte(k)
				break
			}
		}
		return &ErrLockedWithConflict{
			StartTS:              txn.StartTS(),
			ConflictStartTS:      0, // Unknown
			LockedWithConflictTS: lockCtx.MaxLockedWithConflictTS,
			Key:                  conflictKey,
			Primary:              nil, // Unknown
		}
	}
	return nil
}

<<<<<<< HEAD
// StartAggressiveLocking adapts the method signature of `KVTxn` to satisfy kv.AggressiveLockingController.
// TODO: Update the methods' signatures in client-go to avoid these adaptor functions.
func (txn *tikvTxn) StartAggressiveLocking() error {
=======
// StartFairLocking adapts the method signature of `KVTxn` to satisfy kv.FairLockingController.
// TODO: Update the methods' signatures in client-go to avoid this adaptor functions.
// TODO: Rename aggressive locking in client-go to fair locking.
func (txn *tikvTxn) StartFairLocking() error {
>>>>>>> 3f8b0ccd
	txn.KVTxn.StartAggressiveLocking()
	return nil
}

// RetryFairLocking adapts the method signature of `KVTxn` to satisfy kv.FairLockingController.
func (txn *tikvTxn) RetryFairLocking(ctx context.Context) error {
	txn.KVTxn.RetryAggressiveLocking(ctx)
	return nil
}

// CancelFairLocking adapts the method signature of `KVTxn` to satisfy kv.FairLockingController.
func (txn *tikvTxn) CancelFairLocking(ctx context.Context) error {
	txn.KVTxn.CancelAggressiveLocking(ctx)
	return nil
}

// DoneFairLocking adapts the method signature of `KVTxn` to satisfy kv.FairLockingController.
func (txn *tikvTxn) DoneFairLocking(ctx context.Context) error {
	txn.KVTxn.DoneAggressiveLocking(ctx)
	return nil
}

// IsInFairLockingMode adapts the method signature of `KVTxn` to satisfy kv.FairLockingController.
func (txn *tikvTxn) IsInFairLockingMode() bool {
	return txn.KVTxn.IsInAggressiveLockingMode()
}

// TiDBKVFilter is the filter specific to TiDB to filter out KV pairs that needn't be committed.
type TiDBKVFilter struct{}

// IsUnnecessaryKeyValue defines which kinds of KV pairs from TiDB needn't be committed.
func (f TiDBKVFilter) IsUnnecessaryKeyValue(key, value []byte, flags tikvstore.KeyFlags) (bool, error) {
	isUntouchedValue := tablecodec.IsUntouchedIndexKValue(key, value)
	if isUntouchedValue && flags.HasPresumeKeyNotExists() {
		logutil.BgLogger().Error("unexpected path the untouched key value with PresumeKeyNotExists flag",
			zap.Stringer("key", kv.Key(key)), zap.Stringer("value", kv.Key(value)),
			zap.Uint16("flags", uint16(flags)), zap.Stack("stack"))
		return false, errors.Errorf(
			"unexpected path the untouched key=%s value=%s contains PresumeKeyNotExists flag keyFlags=%v",
			kv.Key(key).String(), kv.Key(value).String(), flags)
	}
	return isUntouchedValue, nil
}<|MERGE_RESOLUTION|>--- conflicted
+++ resolved
@@ -378,13 +378,8 @@
 
 func (txn *tikvTxn) generateWriteConflictForLockedWithConflict(lockCtx *kv.LockCtx) error {
 	if lockCtx.MaxLockedWithConflictTS != 0 {
-<<<<<<< HEAD
+		failpoint.Inject("lockedWithConflictOccurs", func() {})
 		var conflictKey []byte
-=======
-		failpoint.Inject("lockedWithConflictOccurs", func() {})
-		var bufTableID, bufRest bytes.Buffer
-		foundKey := false
->>>>>>> 3f8b0ccd
 		for k, v := range lockCtx.Values {
 			if v.LockedWithConflictTS >= lockCtx.MaxLockedWithConflictTS {
 				conflictKey = []byte(k)
@@ -402,16 +397,10 @@
 	return nil
 }
 
-<<<<<<< HEAD
-// StartAggressiveLocking adapts the method signature of `KVTxn` to satisfy kv.AggressiveLockingController.
+// StartFairLocking adapts the method signature of `KVTxn` to satisfy kv.FairLockingController.
 // TODO: Update the methods' signatures in client-go to avoid these adaptor functions.
-func (txn *tikvTxn) StartAggressiveLocking() error {
-=======
-// StartFairLocking adapts the method signature of `KVTxn` to satisfy kv.FairLockingController.
-// TODO: Update the methods' signatures in client-go to avoid this adaptor functions.
 // TODO: Rename aggressive locking in client-go to fair locking.
 func (txn *tikvTxn) StartFairLocking() error {
->>>>>>> 3f8b0ccd
 	txn.KVTxn.StartAggressiveLocking()
 	return nil
 }
