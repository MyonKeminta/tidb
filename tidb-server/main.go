// Copyright 2015 PingCAP, Inc.
//
// Licensed under the Apache License, Version 2.0 (the "License");
// you may not use this file except in compliance with the License.
// You may obtain a copy of the License at
//
//     http://www.apache.org/licenses/LICENSE-2.0
//
// Unless required by applicable law or agreed to in writing, software
// distributed under the License is distributed on an "AS IS" BASIS,
// See the License for the specific language governing permissions and
// limitations under the License.

package main

import (
	"flag"
	"fmt"
	"net"
	"os"
	"os/signal"
	"runtime"
	"strconv"
	"syscall"
	"time"

	log "github.com/Sirupsen/logrus"
	"github.com/juju/errors"
	"github.com/opentracing/opentracing-go"
	"github.com/pingcap/tidb"
	"github.com/pingcap/tidb/config"
	"github.com/pingcap/tidb/dashbase"
	"github.com/pingcap/tidb/ddl"
	"github.com/pingcap/tidb/domain"
	"github.com/pingcap/tidb/kv"
	"github.com/pingcap/tidb/plan"
	"github.com/pingcap/tidb/plan/cache"
	"github.com/pingcap/tidb/privilege/privileges"
	"github.com/pingcap/tidb/server"
	"github.com/pingcap/tidb/sessionctx/binloginfo"
	"github.com/pingcap/tidb/store/localstore/boltdb"
	"github.com/pingcap/tidb/store/tikv"
	"github.com/pingcap/tidb/terror"
	"github.com/pingcap/tidb/util"
	"github.com/pingcap/tidb/util/kvcache"
	"github.com/pingcap/tidb/util/logutil"
	"github.com/pingcap/tidb/util/printer"
	"github.com/pingcap/tidb/util/systimemon"
	"github.com/pingcap/tidb/x-server"
	"github.com/pingcap/tipb/go-binlog"
	"github.com/prometheus/client_golang/prometheus"
	"github.com/prometheus/client_golang/prometheus/push"
	"google.golang.org/grpc"
)

// Flag Names
const (
	nmVersion         = "V"
	nmConfig          = "config"
	nmStore           = "store"
	nmStorePath       = "path"
	nmHost            = "host"
	nmPort            = "P"
	nmSocket          = "socket"
	nmBinlogSocket    = "binlog-socket"
	nmRunDDL          = "run-ddl"
	nmLogLevel        = "L"
	nmLogFile         = "log-file"
	nmReportStatus    = "report-status"
	nmStatusPort      = "status"
	nmMetricsAddr     = "metrics-addr"
	nmMetricsInterval = "metrics-interval"
	nmDdlLease        = "lease"
)

var (
	version    = flagBoolean(nmVersion, false, "print version information and exit")
	configPath = flag.String(nmConfig, "", "config file path")

	// Base
	store        = flag.String(nmStore, "mocktikv", "registered store name, [memory, goleveldb, boltdb, tikv, mocktikv]")
	storePath    = flag.String(nmStorePath, "/tmp/tidb", "tidb storage path")
	host         = flag.String(nmHost, "0.0.0.0", "tidb server host")
	port         = flag.String(nmPort, "4000", "tidb server port")
	socket       = flag.String(nmSocket, "", "The socket file to use for connection.")
	binlogSocket = flag.String(nmBinlogSocket, "", "socket file to write binlog")
	runDDL       = flagBoolean(nmRunDDL, true, "run ddl worker on this tidb-server")
	ddlLease     = flag.String(nmDdlLease, "10s", "schema lease duration, very dangerous to change only if you know what you do")

	// Log
	logLevel = flag.String(nmLogLevel, "info", "log level: info, debug, warn, error, fatal")
	logFile  = flag.String(nmLogFile, "", "log file path")

	// Status
	reportStatus    = flagBoolean(nmReportStatus, true, "If enable status report HTTP service.")
	statusPort      = flag.String(nmStatusPort, "10080", "tidb server status port")
	metricsAddr     = flag.String(nmMetricsAddr, "", "prometheus pushgateway address, leaves it empty will disable prometheus push.")
	metricsInterval = flag.Int(nmMetricsInterval, 15, "prometheus client push interval in second, set \"0\" to disable prometheus push.")

	timeJumpBackCounter = prometheus.NewCounter(
		prometheus.CounterOpts{
			Namespace: "tidb",
			Subsystem: "monitor",
			Name:      "time_jump_back_total",
			Help:      "Counter of system time jumps backward.",
		})
)

var (
	cfg     *config.Config
	storage kv.Storage
	dom     *domain.Domain
	svr     *server.Server
	xsvr    *xserver.Server
)

func main() {
	flag.Parse()
	if *version {
		printer.PrintRawTiDBInfo()
		os.Exit(0)
	}

	runtime.GOMAXPROCS(runtime.NumCPU())

	registerStores()
	loadConfig()
	overrideConfig()
	validateConfig()
	setGlobalVars()
	setupLog()
<<<<<<< HEAD
	setupDashbase()
=======
	setupTracing() // Should before createServer and after setup config.
>>>>>>> 4550e919
	printInfo()
	setupBinlogClient()
	createStoreAndDomain()
	createServer()
	setupSignalHandler()
	setupMetrics()
	runServer()
	cleanup()
	os.Exit(0)
}

func registerStores() {
	err := tidb.RegisterLocalStore("boltdb", boltdb.Driver{})
	terror.MustNil(err)
	err = tidb.RegisterStore("tikv", tikv.Driver{})
	terror.MustNil(err)
	err = tidb.RegisterStore("mocktikv", tikv.MockDriver{})
	terror.MustNil(err)
}

func createStoreAndDomain() {
	fullPath := fmt.Sprintf("%s://%s", cfg.Store, cfg.Path)
	var err error
	storage, err = tidb.NewStore(fullPath)
	terror.MustNil(err)
	// Bootstrap a session to load information schema.
	dom, err = tidb.BootstrapSession(storage)
	terror.MustNil(err)
}

func setupBinlogClient() {
	if cfg.BinlogSocket == "" {
		return
	}
	dialerOpt := grpc.WithDialer(func(addr string, timeout time.Duration) (net.Conn, error) {
		return net.DialTimeout("unix", addr, timeout)
	})
	clientConn, err := tidb.DialPumpClientWithRetry(cfg.BinlogSocket, util.DefaultMaxRetries, dialerOpt)
	terror.MustNil(err)
	binloginfo.SetPumpClient(binlog.NewPumpClient(clientConn))
	log.Infof("created binlog client at %s", cfg.BinlogSocket)
}

// Prometheus push.
const zeroDuration = time.Duration(0)

// pushMetric pushs metircs in background.
func pushMetric(addr string, interval time.Duration) {
	if interval == zeroDuration || len(addr) == 0 {
		log.Info("disable Prometheus push client")
		return
	}
	log.Infof("start Prometheus push client with server addr %s and interval %s", addr, interval)
	go prometheusPushClient(addr, interval)
}

// prometheusPushClient pushs metrics to Prometheus Pushgateway.
func prometheusPushClient(addr string, interval time.Duration) {
	// TODO: TiDB do not have uniq name, so we use host+port to compose a name.
	job := "tidb"
	for {
		err := push.AddFromGatherer(
			job,
			map[string]string{"instance": instanceName()},
			addr,
			prometheus.DefaultGatherer,
		)
		if err != nil {
			log.Errorf("could not push metrics to Prometheus Pushgateway: %v", err)
		}
		time.Sleep(interval)
	}
}

func instanceName() string {
	hostname, err := os.Hostname()
	if err != nil {
		return "unknown"
	}
	return fmt.Sprintf("%s_%d", hostname, cfg.Port)
}

// parseLease parses lease argument string.
func parseLease(lease string) time.Duration {
	dur, err := time.ParseDuration(lease)
	if err != nil {
		dur, err = time.ParseDuration(lease + "s")
	}
	if err != nil || dur < 0 {
		log.Fatalf("invalid lease duration %s", lease)
	}
	return dur
}

func hasRootPrivilege() bool {
	return os.Geteuid() == 0
}

func flagBoolean(name string, defaultVal bool, usage string) *bool {
	if defaultVal == false {
		// Fix #4125, golang do not print default false value in usage, so we append it.
		usage = fmt.Sprintf("%s (default false)", usage)
		return flag.Bool(name, defaultVal, usage)
	}
	return flag.Bool(name, defaultVal, usage)
}

func loadConfig() {
	cfg = config.GetGlobalConfig()
	if *configPath != "" {
		err := cfg.Load(*configPath)
		terror.MustNil(err)
	}
}

func overrideConfig() {
	actualFlags := make(map[string]bool)
	flag.Visit(func(f *flag.Flag) {
		actualFlags[f.Name] = true
	})

	// Base
	if actualFlags[nmHost] {
		cfg.Host = *host
	}
	var err error
	if actualFlags[nmPort] {
		cfg.Port, err = strconv.Atoi(*port)
		terror.MustNil(err)
	}
	if actualFlags[nmStore] {
		cfg.Store = *store
	}
	if actualFlags[nmStorePath] {
		cfg.Path = *storePath
	}
	if actualFlags[nmSocket] {
		cfg.Socket = *socket
	}
	if actualFlags[nmBinlogSocket] {
		cfg.BinlogSocket = *binlogSocket
	}
	if actualFlags[nmRunDDL] {
		cfg.RunDDL = *runDDL
	}
	if actualFlags[nmDdlLease] {
		cfg.Lease = *ddlLease
	}

	// Log
	if actualFlags[nmLogLevel] {
		cfg.Log.Level = *logLevel
	}
	if actualFlags[nmLogFile] {
		cfg.Log.File.Filename = *logFile
	}

	// Status
	if actualFlags[nmReportStatus] {
		cfg.Status.ReportStatus = *reportStatus
	}
	if actualFlags[nmStatusPort] {
		cfg.Status.StatusPort, err = strconv.Atoi(*statusPort)
		terror.MustNil(err)
	}
	if actualFlags[nmMetricsAddr] {
		cfg.Status.MetricsAddr = *metricsAddr
	}
	if actualFlags[nmMetricsInterval] {
		cfg.Status.MetricsInterval = *metricsInterval
	}
}

func validateConfig() {
	if cfg.Security.SkipGrantTable && !hasRootPrivilege() {
		log.Error("TiDB run with skip-grant-table need root privilege.")
		os.Exit(-1)
	}
}

func setGlobalVars() {
	domain.Config = cfg
	ddlLeaseDuration := parseLease(cfg.Lease)
	tidb.SetSchemaLease(ddlLeaseDuration)
	statsLeaseDuration := parseLease(cfg.Performance.StatsLease)
	tidb.SetStatsLease(statsLeaseDuration)
	domain.RunAutoAnalyze = cfg.Performance.RunAutoAnalyze
	ddl.RunWorker = cfg.RunDDL
	ddl.EnableSplitTableRegion = cfg.SplitTable
	tidb.SetCommitRetryLimit(cfg.Performance.RetryLimit)
	plan.JoinConcurrency = cfg.Performance.JoinConcurrency
	plan.AllowCartesianProduct = cfg.Performance.CrossJoin
	privileges.SkipWithGrant = cfg.Security.SkipGrantTable

	cache.PlanCacheEnabled = cfg.PlanCache.Enabled
	if cache.PlanCacheEnabled {
		cache.PlanCacheCapacity = cfg.PlanCache.Capacity
		cache.PlanCacheShards = cfg.PlanCache.Shards
		cache.GlobalPlanCache = kvcache.NewShardedLRUCache(cache.PlanCacheCapacity, cache.PlanCacheShards)
	}

	cache.PreparedPlanCacheEnabled = cfg.PreparedPlanCache.Enabled
	if cache.PreparedPlanCacheEnabled {
		cache.PreparedPlanCacheCapacity = cfg.PreparedPlanCache.Capacity
	}
}

func setupDashbase() {
	if !cfg.Dashbase.Enabled {
		return
	}
	if err := dashbase.LoadSchemaFromFile(cfg.Dashbase.SchemaFile); err != nil {
		log.Fatalf("Unable to load Dashbase schema definition: %s", err.Error())
	}
	if err := dashbase.OpenKafka(cfg.Dashbase.KafkaHosts); err != nil {
		log.Fatalf("Unable to connect to Kafka: %s", err.Error())
	}
}

func setupLog() {
	err := logutil.InitLogger(cfg.Log.ToLogConfig())
	terror.MustNil(err)
}

func printInfo() {
	// Make sure the TiDB info is always printed.
	level := log.GetLevel()
	log.SetLevel(log.InfoLevel)
	printer.PrintTiDBInfo()
	log.SetLevel(level)
}

func createServer() {
	var driver server.IDriver
	driver = server.NewTiDBDriver(storage)
	var err error
	svr, err = server.NewServer(cfg, driver)
	terror.MustNil(err)
	if cfg.XProtocol.XServer {
		xcfg := &xserver.Config{
			Addr:   fmt.Sprintf("%s:%d", cfg.XProtocol.XHost, cfg.XProtocol.XPort),
			Socket: cfg.XProtocol.XSocket,
		}
		xsvr, err = xserver.NewServer(xcfg)
		terror.MustNil(err)
	}
}

func setupSignalHandler() {
	sc := make(chan os.Signal, 1)
	signal.Notify(sc,
		syscall.SIGHUP,
		syscall.SIGINT,
		syscall.SIGTERM,
		syscall.SIGQUIT)

	go func() {
		sig := <-sc
		log.Infof("Got signal [%d] to exit.", sig)
		if xsvr != nil {
			xsvr.Close() // Should close xserver before server.
		}
		svr.Close()
	}()
}

func setupMetrics() {
	prometheus.MustRegister(timeJumpBackCounter)
	go systimemon.StartMonitor(time.Now, func() {
		timeJumpBackCounter.Inc()
	})

	pushMetric(cfg.Status.MetricsAddr, time.Duration(cfg.Status.MetricsInterval)*time.Second)
}

func setupTracing() {
	tracingCfg := cfg.OpenTracing.ToTracingConfig()
	tracer, _, err := tracingCfg.New("TiDB")
	if err != nil {
		log.Fatal("cannot initialize Jaeger Tracer", err)
	}
	opentracing.SetGlobalTracer(tracer)
}

func runServer() {
	err := svr.Run()
	terror.MustNil(err)
	if cfg.XProtocol.XServer {
		err := xsvr.Run()
		terror.MustNil(err)
	}
}

func cleanup() {
	dom.Close()
	err := storage.Close()
	terror.Log(errors.Trace(err))
}<|MERGE_RESOLUTION|>--- conflicted
+++ resolved
@@ -129,11 +129,8 @@
 	validateConfig()
 	setGlobalVars()
 	setupLog()
-<<<<<<< HEAD
 	setupDashbase()
-=======
 	setupTracing() // Should before createServer and after setup config.
->>>>>>> 4550e919
 	printInfo()
 	setupBinlogClient()
 	createStoreAndDomain()
