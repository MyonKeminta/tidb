--- conflicted
+++ resolved
@@ -1755,11 +1755,7 @@
 	keyHex2 := hex.EncodeToString([]byte("b"))
 	tk := s.newTestKitWithRoot(c)
 	tk.MustQuery("select * from information_schema.DATA_LOCK_WAITS;").
-<<<<<<< HEAD
-		Check(testkit.Rows(keyHex1+" 1 2 "+digest1.String()+" <nil>", keyHex2+" 4 5 "+digest2.String()+" <nil>"))
-=======
-		Check(testkit.Rows(keyHex1+" <nil> 1 2 "+digest1.String(), keyHex2+" <nil> 4 5 "+digest2.String()))
->>>>>>> 4f5a8b60
+		Check(testkit.Rows(keyHex1+" <nil> 1 2 "+digest1.String()+" <nil>", keyHex2+" <nil> 4 5 "+digest2.String()+" <nil>"))
 }
 
 func (s *testDataLockWaitSuite) TestDataLockWaitsPrivilege(c *C) {
