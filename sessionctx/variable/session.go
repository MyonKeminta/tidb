// Copyright 2015 PingCAP, Inc.
//
// Licensed under the Apache License, Version 2.0 (the "License");
// you may not use this file except in compliance with the License.
// You may obtain a copy of the License at
//
//     http://www.apache.org/licenses/LICENSE-2.0
//
// Unless required by applicable law or agreed to in writing, software
// distributed under the License is distributed on an "AS IS" BASIS,
// WITHOUT WARRANTIES OR CONDITIONS OF ANY KIND, either express or implied.
// See the License for the specific language governing permissions and
// limitations under the License.

package variable

import (
	"bytes"
	"context"
	"crypto/tls"
	"encoding/binary"
	"fmt"
	"math"
	"math/rand"
	"net"
	"strconv"
	"strings"
	"sync"
	"sync/atomic"
	"time"

	"github.com/pingcap/errors"
	"github.com/pingcap/tidb/config"
	"github.com/pingcap/tidb/kv"
	"github.com/pingcap/tidb/meta/autoid"
	"github.com/pingcap/tidb/metrics"
	"github.com/pingcap/tidb/parser"
	"github.com/pingcap/tidb/parser/ast"
	"github.com/pingcap/tidb/parser/auth"
	"github.com/pingcap/tidb/parser/charset"
	"github.com/pingcap/tidb/parser/model"
	"github.com/pingcap/tidb/parser/mysql"
	ptypes "github.com/pingcap/tidb/parser/types"
	"github.com/pingcap/tidb/sessionctx/sessionstates"
	"github.com/pingcap/tidb/sessionctx/stmtctx"
	pumpcli "github.com/pingcap/tidb/tidb-binlog/pump_client"
	"github.com/pingcap/tidb/types"
	"github.com/pingcap/tidb/util/chunk"
	"github.com/pingcap/tidb/util/disk"
	"github.com/pingcap/tidb/util/execdetails"
	"github.com/pingcap/tidb/util/kvcache"
	"github.com/pingcap/tidb/util/mathutil"
	"github.com/pingcap/tidb/util/memory"
	"github.com/pingcap/tidb/util/rowcodec"
	"github.com/pingcap/tidb/util/stringutil"
	"github.com/pingcap/tidb/util/tableutil"
	"github.com/pingcap/tidb/util/timeutil"
	tikvstore "github.com/tikv/client-go/v2/kv"
	"github.com/tikv/client-go/v2/tikv"
	"github.com/twmb/murmur3"
	atomic2 "go.uber.org/atomic"
	"golang.org/x/exp/maps"
	"golang.org/x/exp/slices"
)

var (
	// PreparedStmtCount is exported for test.
	PreparedStmtCount int64
	// enableAdaptiveReplicaRead indicates whether closest adaptive replica read
	// can be enabled. We forces disable replica read when tidb server in missing
	// in regions that contains tikv server to avoid read traffic skew.
	enableAdaptiveReplicaRead uint32 = 1
)

// SetEnableAdaptiveReplicaRead set `enableAdaptiveReplicaRead` with given value.
// return true if the value is changed.
func SetEnableAdaptiveReplicaRead(enabled bool) bool {
	value := uint32(0)
	if enabled {
		value = 1
	}
	return atomic.SwapUint32(&enableAdaptiveReplicaRead, value) != value
}

// IsAdaptiveReplicaReadEnabled returns whether adaptive closest replica read can be enabled.
func IsAdaptiveReplicaReadEnabled() bool {
	return atomic.LoadUint32(&enableAdaptiveReplicaRead) > 0
}

// RetryInfo saves retry information.
type RetryInfo struct {
	Retrying               bool
	DroppedPreparedStmtIDs []uint32
	autoIncrementIDs       retryInfoAutoIDs
	autoRandomIDs          retryInfoAutoIDs
	LastRcReadTS           uint64
}

// ReuseChunkPool save Alloc object
type ReuseChunkPool struct {
	mu    sync.Mutex
	Alloc chunk.Allocator
}

// Clean does some clean work.
func (r *RetryInfo) Clean() {
	r.autoIncrementIDs.clean()
	r.autoRandomIDs.clean()

	if len(r.DroppedPreparedStmtIDs) > 0 {
		r.DroppedPreparedStmtIDs = r.DroppedPreparedStmtIDs[:0]
	}
}

// ResetOffset resets the current retry offset.
func (r *RetryInfo) ResetOffset() {
	r.autoIncrementIDs.resetOffset()
	r.autoRandomIDs.resetOffset()
}

// AddAutoIncrementID adds id to autoIncrementIDs.
func (r *RetryInfo) AddAutoIncrementID(id int64) {
	r.autoIncrementIDs.autoIDs = append(r.autoIncrementIDs.autoIDs, id)
}

// GetCurrAutoIncrementID gets current autoIncrementID.
func (r *RetryInfo) GetCurrAutoIncrementID() (int64, bool) {
	return r.autoIncrementIDs.getCurrent()
}

// AddAutoRandomID adds id to autoRandomIDs.
func (r *RetryInfo) AddAutoRandomID(id int64) {
	r.autoRandomIDs.autoIDs = append(r.autoRandomIDs.autoIDs, id)
}

// GetCurrAutoRandomID gets current AutoRandomID.
func (r *RetryInfo) GetCurrAutoRandomID() (int64, bool) {
	return r.autoRandomIDs.getCurrent()
}

type retryInfoAutoIDs struct {
	currentOffset int
	autoIDs       []int64
}

func (r *retryInfoAutoIDs) resetOffset() {
	r.currentOffset = 0
}

func (r *retryInfoAutoIDs) clean() {
	r.currentOffset = 0
	if len(r.autoIDs) > 0 {
		r.autoIDs = r.autoIDs[:0]
	}
}

func (r *retryInfoAutoIDs) getCurrent() (int64, bool) {
	if r.currentOffset >= len(r.autoIDs) {
		return 0, false
	}
	id := r.autoIDs[r.currentOffset]
	r.currentOffset++
	return id, true
}

// TransactionContext is used to store variables that has transaction scope.
type TransactionContext struct {
	TxnCtxNoNeedToRestore
	TxnCtxNeedToRestore
}

// TxnCtxNeedToRestore stores transaction variables which need to be restored when rolling back to a savepoint.
type TxnCtxNeedToRestore struct {
	// TableDeltaMap is used in the schema validator for DDL changes in one table not to block others.
	// It's also used in the statistics updating.
	// Note: for the partitioned table, it stores all the partition IDs.
	TableDeltaMap map[int64]TableDelta

	// pessimisticLockCache is the cache for pessimistic locked keys,
	// The value never changes during the transaction.
	pessimisticLockCache map[string][]byte

	// CachedTables is not nil if the transaction write on cached table.
	CachedTables map[int64]interface{}
}

// TxnCtxNoNeedToRestore stores transaction variables which do not need to restored when rolling back to a savepoint.
type TxnCtxNoNeedToRestore struct {
	forUpdateTS uint64
	Binlog      interface{}
	InfoSchema  interface{}
	History     interface{}
	StartTS     uint64

	// ShardStep indicates the max size of continuous rowid shard in one transaction.
	ShardStep    int
	shardRemain  int
	currentShard int64
	shardRand    *rand.Rand

	// unchangedRowKeys is used to store the unchanged rows that needs to lock for pessimistic transaction.
	unchangedRowKeys map[string]struct{}

	PessimisticCacheHit int

	// CreateTime For metrics.
	CreateTime     time.Time
	StatementCount int
	CouldRetry     bool
	IsPessimistic  bool
	// IsStaleness indicates whether the txn is read only staleness txn.
	IsStaleness bool
	// IsExplicit indicates whether the txn is an interactive txn, which is typically started with a BEGIN
	// or START TRANSACTION statement, or by setting autocommit to 0.
	IsExplicit bool
	Isolation  string
	LockExpire uint32
	ForUpdate  uint32
	// TxnScope indicates the value of txn_scope
	TxnScope string

	// Savepoints contains all definitions of the savepoint of a transaction at runtime, the order of the SavepointRecord is the same with the SAVEPOINT statements.
	// It is used for a lookup when running `ROLLBACK TO` statement.
	Savepoints []SavepointRecord

	// TableDeltaMap lock to prevent potential data race
	tdmLock sync.Mutex

	// TemporaryTables is used to store transaction-specific information for global temporary tables.
	// It can also be stored in sessionCtx with local temporary tables, but it's easier to clean this data after transaction ends.
	TemporaryTables map[int64]tableutil.TempTable
	// EnableMDL indicates whether to enable the MDL lock for the transaction.
	EnableMDL bool
	// relatedTableForMDL records the `lock` table for metadata lock. It maps from int64 to int64(version).
	relatedTableForMDL *sync.Map
}

// SavepointRecord indicates a transaction's savepoint record.
type SavepointRecord struct {
	// name is the name of the savepoint
	Name string
	// MemDBCheckpoint is the transaction's memdb checkpoint.
	MemDBCheckpoint *tikv.MemDBCheckpoint
	// TxnCtxSavepoint is the savepoint of TransactionContext
	TxnCtxSavepoint TxnCtxNeedToRestore
}

// GetCurrentShard returns the shard for the next `count` IDs.
func (tc *TransactionContext) GetCurrentShard(count int) int64 {
	if tc.shardRand == nil {
		tc.shardRand = rand.New(rand.NewSource(int64(tc.StartTS))) // #nosec G404
	}
	if tc.shardRemain <= 0 {
		tc.updateShard()
		tc.shardRemain = tc.ShardStep
	}
	tc.shardRemain -= count
	return tc.currentShard
}

func (tc *TransactionContext) updateShard() {
	var buf [8]byte
	binary.LittleEndian.PutUint64(buf[:], tc.shardRand.Uint64())
	tc.currentShard = int64(murmur3.Sum32(buf[:]))
}

// AddUnchangedRowKey adds an unchanged row key in update statement for pessimistic lock.
func (tc *TransactionContext) AddUnchangedRowKey(key []byte) {
	if tc.unchangedRowKeys == nil {
		tc.unchangedRowKeys = map[string]struct{}{}
	}
	tc.unchangedRowKeys[string(key)] = struct{}{}
}

// CollectUnchangedRowKeys collects unchanged row keys for pessimistic lock.
func (tc *TransactionContext) CollectUnchangedRowKeys(buf []kv.Key) []kv.Key {
	for key := range tc.unchangedRowKeys {
		buf = append(buf, kv.Key(key))
	}
	tc.unchangedRowKeys = nil
	return buf
}

// UpdateDeltaForTable updates the delta info for some table.
func (tc *TransactionContext) UpdateDeltaForTable(physicalTableID int64, delta int64, count int64, colSize map[int64]int64) {
	tc.tdmLock.Lock()
	defer tc.tdmLock.Unlock()
	if tc.TableDeltaMap == nil {
		tc.TableDeltaMap = make(map[int64]TableDelta)
	}
	item := tc.TableDeltaMap[physicalTableID]
	if item.ColSize == nil && colSize != nil {
		item.ColSize = make(map[int64]int64, len(colSize))
	}
	item.Delta += delta
	item.Count += count
	item.TableID = physicalTableID
	for key, val := range colSize {
		item.ColSize[key] += val
	}
	tc.TableDeltaMap[physicalTableID] = item
}

// GetKeyInPessimisticLockCache gets a key in pessimistic lock cache.
func (tc *TransactionContext) GetKeyInPessimisticLockCache(key kv.Key) (val []byte, ok bool) {
	if tc.pessimisticLockCache == nil {
		return nil, false
	}
	val, ok = tc.pessimisticLockCache[string(key)]
	if ok {
		tc.PessimisticCacheHit++
	}
	return
}

// SetPessimisticLockCache sets a key value pair into pessimistic lock cache.
func (tc *TransactionContext) SetPessimisticLockCache(key kv.Key, val []byte) {
	if tc.pessimisticLockCache == nil {
		tc.pessimisticLockCache = map[string][]byte{}
	}
	tc.pessimisticLockCache[string(key)] = val
}

// Cleanup clears up transaction info that no longer use.
func (tc *TransactionContext) Cleanup() {
	// tc.InfoSchema = nil; we cannot do it now, because some operation like handleFieldList depend on this.
	tc.Binlog = nil
	tc.History = nil
	tc.tdmLock.Lock()
	tc.TableDeltaMap = nil
	tc.relatedTableForMDL = nil
	tc.tdmLock.Unlock()
	tc.pessimisticLockCache = nil
	tc.IsStaleness = false
	tc.Savepoints = nil
	tc.EnableMDL = false
}

// ClearDelta clears the delta map.
func (tc *TransactionContext) ClearDelta() {
	tc.tdmLock.Lock()
	tc.TableDeltaMap = nil
	tc.tdmLock.Unlock()
}

// GetForUpdateTS returns the ts for update.
func (tc *TransactionContext) GetForUpdateTS() uint64 {
	if tc.forUpdateTS > tc.StartTS {
		return tc.forUpdateTS
	}
	return tc.StartTS
}

// SetForUpdateTS sets the ts for update.
func (tc *TransactionContext) SetForUpdateTS(forUpdateTS uint64) {
	if forUpdateTS > tc.forUpdateTS {
		tc.forUpdateTS = forUpdateTS
	}
}

// GetCurrentSavepoint gets TransactionContext's savepoint.
func (tc *TransactionContext) GetCurrentSavepoint() TxnCtxNeedToRestore {
	tableDeltaMap := make(map[int64]TableDelta, len(tc.TableDeltaMap))
	for k, v := range tc.TableDeltaMap {
		tableDeltaMap[k] = v.Clone()
	}
	pessimisticLockCache := make(map[string][]byte, len(tc.pessimisticLockCache))
	maps.Copy(pessimisticLockCache, tc.pessimisticLockCache)
	cachedTables := make(map[int64]interface{}, len(tc.CachedTables))
	maps.Copy(cachedTables, tc.CachedTables)
	return TxnCtxNeedToRestore{
		TableDeltaMap:        tableDeltaMap,
		pessimisticLockCache: pessimisticLockCache,
		CachedTables:         cachedTables,
	}
}

// RestoreBySavepoint restores TransactionContext to the specify savepoint.
func (tc *TransactionContext) RestoreBySavepoint(savepoint TxnCtxNeedToRestore) {
	tc.TableDeltaMap = savepoint.TableDeltaMap
	tc.pessimisticLockCache = savepoint.pessimisticLockCache
	tc.CachedTables = savepoint.CachedTables
}

// AddSavepoint adds a new savepoint.
func (tc *TransactionContext) AddSavepoint(name string, memdbCheckpoint *tikv.MemDBCheckpoint) {
	name = strings.ToLower(name)
	tc.DeleteSavepoint(name)

	record := SavepointRecord{
		Name:            name,
		MemDBCheckpoint: memdbCheckpoint,
		TxnCtxSavepoint: tc.GetCurrentSavepoint(),
	}
	tc.Savepoints = append(tc.Savepoints, record)
}

// DeleteSavepoint deletes the savepoint, return false indicate the savepoint name doesn't exists.
func (tc *TransactionContext) DeleteSavepoint(name string) bool {
	name = strings.ToLower(name)
	for i, sp := range tc.Savepoints {
		if sp.Name == name {
			tc.Savepoints = append(tc.Savepoints[:i], tc.Savepoints[i+1:]...)
			return true
		}
	}
	return false
}

// ReleaseSavepoint deletes the named savepoint and the later savepoints, return false indicate the named savepoint doesn't exists.
func (tc *TransactionContext) ReleaseSavepoint(name string) bool {
	name = strings.ToLower(name)
	for i, sp := range tc.Savepoints {
		if sp.Name == name {
			tc.Savepoints = append(tc.Savepoints[:i])
			return true
		}
	}
	return false
}

// RollbackToSavepoint rollbacks to the specified savepoint by name.
func (tc *TransactionContext) RollbackToSavepoint(name string) *SavepointRecord {
	name = strings.ToLower(name)
	for idx, sp := range tc.Savepoints {
		if name == sp.Name {
			tc.RestoreBySavepoint(sp.TxnCtxSavepoint)
			tc.Savepoints = tc.Savepoints[:idx+1]
			return &tc.Savepoints[idx]
		}
	}
	return nil
}

// WriteStmtBufs can be used by insert/replace/delete/update statement.
// TODO: use a common memory pool to replace this.
type WriteStmtBufs struct {
	// RowValBuf is used by tablecodec.EncodeRow, to reduce runtime.growslice.
	RowValBuf []byte
	// AddRowValues use to store temp insert rows value, to reduce memory allocations when importing data.
	AddRowValues []types.Datum

	// IndexValsBuf is used by index.FetchValues
	IndexValsBuf []types.Datum
	// IndexKeyBuf is used by index.GenIndexKey
	IndexKeyBuf []byte
}

func (ib *WriteStmtBufs) clean() {
	ib.RowValBuf = nil
	ib.AddRowValues = nil
	ib.IndexValsBuf = nil
	ib.IndexKeyBuf = nil
}

// TableSnapshot represents a data snapshot of the table contained in `information_schema`.
type TableSnapshot struct {
	Rows [][]types.Datum
	Err  error
}

type txnIsolationLevelOneShotState uint

// RewritePhaseInfo records some information about the rewrite phase
type RewritePhaseInfo struct {
	// DurationRewrite is the duration of rewriting the SQL.
	DurationRewrite time.Duration

	// DurationPreprocessSubQuery is the duration of pre-processing sub-queries.
	DurationPreprocessSubQuery time.Duration

	// PreprocessSubQueries is the number of pre-processed sub-queries.
	PreprocessSubQueries int
}

// Reset resets all fields in RewritePhaseInfo.
func (r *RewritePhaseInfo) Reset() {
	r.DurationRewrite = 0
	r.DurationPreprocessSubQuery = 0
	r.PreprocessSubQueries = 0
}

// TemporaryTableData is a interface to maintain temporary data in session
type TemporaryTableData interface {
	kv.Retriever
	// Staging create a new staging buffer inside the MemBuffer.
	// Subsequent writes will be temporarily stored in this new staging buffer.
	// When you think all modifications looks good, you can call `Release` to public all of them to the upper level buffer.
	Staging() kv.StagingHandle
	// Release publish all modifications in the latest staging buffer to upper level.
	Release(kv.StagingHandle)
	// Cleanup cleanups the resources referenced by the StagingHandle.
	// If the changes are not published by `Release`, they will be discarded.
	Cleanup(kv.StagingHandle)
	// GetTableSize get the size of a table
	GetTableSize(tblID int64) int64
	// DeleteTableKey removes the entry for key k from table
	DeleteTableKey(tblID int64, k kv.Key) error
	// SetTableKey sets the entry for k from table
	SetTableKey(tblID int64, k kv.Key, val []byte) error
}

// temporaryTableData is used for store temporary table data in session
type temporaryTableData struct {
	kv.MemBuffer
	tblSize map[int64]int64
}

// NewTemporaryTableData creates a new TemporaryTableData
func NewTemporaryTableData(memBuffer kv.MemBuffer) TemporaryTableData {
	return &temporaryTableData{
		MemBuffer: memBuffer,
		tblSize:   make(map[int64]int64),
	}
}

// GetTableSize get the size of a table
func (d *temporaryTableData) GetTableSize(tblID int64) int64 {
	if tblSize, ok := d.tblSize[tblID]; ok {
		return tblSize
	}
	return 0
}

// DeleteTableKey removes the entry for key k from table
func (d *temporaryTableData) DeleteTableKey(tblID int64, k kv.Key) error {
	bufferSize := d.MemBuffer.Size()
	defer d.updateTblSize(tblID, bufferSize)

	return d.MemBuffer.Delete(k)
}

// SetTableKey sets the entry for k from table
func (d *temporaryTableData) SetTableKey(tblID int64, k kv.Key, val []byte) error {
	bufferSize := d.MemBuffer.Size()
	defer d.updateTblSize(tblID, bufferSize)

	return d.MemBuffer.Set(k, val)
}

func (d *temporaryTableData) updateTblSize(tblID int64, beforeSize int) {
	delta := int64(d.MemBuffer.Size() - beforeSize)
	d.tblSize[tblID] = d.GetTableSize(tblID) + delta
}

const (
	// oneShotDef means default, that is tx_isolation_one_shot not set.
	oneShotDef txnIsolationLevelOneShotState = iota
	// oneShotSet means it's set in current transaction.
	oneShotSet
	// onsShotUse means it should be used in current transaction.
	oneShotUse
)

// ReadConsistencyLevel is the level of read consistency.
type ReadConsistencyLevel string

const (
	// ReadConsistencyStrict means read by strict consistency, default value.
	ReadConsistencyStrict ReadConsistencyLevel = "strict"
	// ReadConsistencyWeak means read can be weak consistency.
	ReadConsistencyWeak ReadConsistencyLevel = "weak"
)

// IsWeak returns true only if it's a weak-consistency read.
func (r ReadConsistencyLevel) IsWeak() bool {
	return r == ReadConsistencyWeak
}

func validateReadConsistencyLevel(val string) error {
	switch v := ReadConsistencyLevel(strings.ToLower(val)); v {
	case ReadConsistencyStrict, ReadConsistencyWeak:
		return nil
	default:
		return ErrWrongTypeForVar.GenWithStackByArgs(TiDBReadConsistency)
	}
}

// SetUserVarVal set user defined variables' value
func (s *SessionVars) SetUserVarVal(name string, dt types.Datum) {
	s.userVars.lock.Lock()
	defer s.userVars.lock.Unlock()
	s.userVars.values[name] = dt
}

// GetUserVarVal get user defined variables' value
func (s *SessionVars) GetUserVarVal(name string) (types.Datum, bool) {
	s.userVars.lock.RLock()
	defer s.userVars.lock.RUnlock()
	dt, ok := s.userVars.values[name]
	return dt, ok
}

// SetUserVarType set user defined variables' type
func (s *SessionVars) SetUserVarType(name string, ft *types.FieldType) {
	s.userVars.lock.Lock()
	defer s.userVars.lock.Unlock()
	s.userVars.types[name] = ft
}

// GetUserVarType get user defined variables' type
func (s *SessionVars) GetUserVarType(name string) (*types.FieldType, bool) {
	s.userVars.lock.RLock()
	defer s.userVars.lock.RUnlock()
	ft, ok := s.userVars.types[name]
	return ft, ok
}

// HookContext contains the necessary variables for executing set/get hook
type HookContext interface {
	GetStore() kv.Storage
}

// SessionVars is to handle user-defined or global variables in the current session.
type SessionVars struct {
	Concurrency
	MemQuota
	BatchSize
	// DMLBatchSize indicates the number of rows batch-committed for a statement.
	// It will be used when using LOAD DATA or BatchInsert or BatchDelete is on.
	DMLBatchSize        int
	RetryLimit          int64
	DisableTxnAutoRetry bool
	userVars            struct {
		// lock is for user defined variables. values and types is read/write protected.
		lock sync.RWMutex
		// values stores the Datum for user variables
		values map[string]types.Datum
		// types stores the FieldType for user variables, it cannot be inferred from values when values have not been set yet.
		types map[string]*types.FieldType
	}
	// systems variables, don't modify it directly, use GetSystemVar/SetSystemVar method.
	systems map[string]string
	// stmtVars variables are temporarily set by SET_VAR hint
	// It only take effect for the duration of a single statement
	stmtVars map[string]string
	// SysWarningCount is the system variable "warning_count", because it is on the hot path, so we extract it from the systems
	SysWarningCount int
	// SysErrorCount is the system variable "error_count", because it is on the hot path, so we extract it from the systems
	SysErrorCount uint16
	// generalPlanCacheStmts stores PlanCacheStmts for general plan cache.
	generalPlanCacheStmts *kvcache.SimpleLRUCache
	// PreparedStmts stores prepared statement.
	PreparedStmts        map[uint32]interface{}
	PreparedStmtNameToID map[string]uint32
	// preparedStmtID is id of prepared statement.
	preparedStmtID uint32
	// PreparedParams params for prepared statements
	PreparedParams    PreparedParams
	LastUpdateTime4PC types.Time

	// ActiveRoles stores active roles for current user
	ActiveRoles []*auth.RoleIdentity

	RetryInfo *RetryInfo
	//  TxnCtx Should be reset on transaction finished.
	TxnCtx *TransactionContext
	// TxnCtxMu is used to protect TxnCtx.
	TxnCtxMu sync.Mutex

	// TxnManager is used to manage txn context in session
	TxnManager interface{}

	// KVVars is the variables for KV storage.
	KVVars *tikvstore.Variables

	// txnIsolationLevelOneShot is used to implements "set transaction isolation level ..."
	txnIsolationLevelOneShot struct {
		state txnIsolationLevelOneShotState
		value string
	}

	// mppTaskIDAllocator is used to allocate mpp task id for a session.
	mppTaskIDAllocator struct {
		mu     sync.Mutex
		lastTS uint64
		taskID int64
	}

	// Status stands for the session status. e.g. in transaction or not, auto commit is on or off, and so on.
	Status uint16

	// ClientCapability is client's capability.
	ClientCapability uint32

	// TLSConnectionState is the TLS connection state (nil if not using TLS).
	TLSConnectionState *tls.ConnectionState

	// ConnectionID is the connection id of the current session.
	ConnectionID uint64

	// PlanID is the unique id of logical and physical plan.
	PlanID int

	// PlanColumnID is the unique id for column when building plan.
	PlanColumnID int64

	// MapHashCode2UniqueID4ExtendedCol map the expr's hash code to specified unique ID.
	MapHashCode2UniqueID4ExtendedCol map[string]int

	// User is the user identity with which the session login.
	User *auth.UserIdentity

	// Port is the port of the connected socket
	Port string

	// CurrentDB is the default database of this session.
	CurrentDB string

	// CurrentDBChanged indicates if the CurrentDB has been updated, and if it is we should print it into
	// the slow log to make it be compatible with MySQL, https://github.com/pingcap/tidb/issues/17846.
	CurrentDBChanged bool

	// StrictSQLMode indicates if the session is in strict mode.
	StrictSQLMode bool

	// CommonGlobalLoaded indicates if common global variable has been loaded for this session.
	CommonGlobalLoaded bool

	// InRestrictedSQL indicates if the session is handling restricted SQL execution.
	InRestrictedSQL bool

	// SnapshotTS is used for reading history data. For simplicity, SnapshotTS only supports distsql request.
	SnapshotTS uint64

	// TxnReadTS is used for staleness transaction, it provides next staleness transaction startTS.
	TxnReadTS *TxnReadTS

	// SnapshotInfoschema is used with SnapshotTS, when the schema version at snapshotTS less than current schema
	// version, we load an old version schema for query.
	SnapshotInfoschema interface{}

	// BinlogClient is used to write binlog.
	BinlogClient *pumpcli.PumpsClient

	// GlobalVarsAccessor is used to set and get global variables.
	GlobalVarsAccessor GlobalVarAccessor

	// LastFoundRows is the number of found rows of last query statement
	LastFoundRows uint64

	// StmtCtx holds variables for current executing statement.
	StmtCtx *stmtctx.StatementContext

	// RefCountOfStmtCtx indicates the reference count of StmtCtx. When the
	// StmtCtx is accessed by other sessions, e.g. oom-alarm-handler/expensive-query-handler, add one first.
	// Note: this variable should be accessed and updated by atomic operations.
	RefCountOfStmtCtx stmtctx.ReferenceCount

	// AllowAggPushDown can be set to false to forbid aggregation push down.
	AllowAggPushDown bool

	// AllowCartesianBCJ means allow broadcast CARTESIAN join, 0 means not allow, 1 means allow broadcast CARTESIAN join
	// but the table size should under the broadcast threshold, 2 means allow broadcast CARTESIAN join even if the table
	// size exceeds the broadcast threshold
	AllowCartesianBCJ int

	// MPPOuterJoinFixedBuildSide means in MPP plan, always use right(left) table as build side for left(right) out join
	MPPOuterJoinFixedBuildSide bool

	// AllowDistinctAggPushDown can be set true to allow agg with distinct push down to tikv/tiflash.
	AllowDistinctAggPushDown bool

	// EnableSkewDistinctAgg can be set true to allow skew distinct aggregate rewrite
	EnableSkewDistinctAgg bool

	// Enable3StageDistinctAgg indicates whether to allow 3 stage distinct aggregate
	Enable3StageDistinctAgg bool

	// MultiStatementMode permits incorrect client library usage. Not recommended to be turned on.
	MultiStatementMode int

	// AllowWriteRowID variable is currently not recommended to be turned on.
	AllowWriteRowID bool

	// AllowBatchCop means if we should send batch coprocessor to TiFlash. Default value is 1, means to use batch cop in case of aggregation and join.
	// Value set to 2 means to force to send batch cop for any query. Value set to 0 means never use batch cop.
	AllowBatchCop int

	// allowMPPExecution means if we should use mpp way to execute query.
	// Default value is `true`, means to be determined by the optimizer.
	// Value set to `false` means never use mpp.
	allowMPPExecution bool

	// HashExchangeWithNewCollation means if we support hash exchange when new collation is enabled.
	// Default value is `true`, means support hash exchange when new collation is enabled.
	// Value set to `false` means not use hash exchange when new collation is enabled.
	HashExchangeWithNewCollation bool

	// enforceMPPExecution means if we should enforce mpp way to execute query.
	// Default value is `false`, means to be determined by variable `allowMPPExecution`.
	// Value set to `true` means enforce use mpp.
	// Note if you want to set `enforceMPPExecution` to `true`, you must set `allowMPPExecution` to `true` first.
	enforceMPPExecution bool

	// TiFlashMaxThreads is the maximum number of threads to execute the request which is pushed down to tiflash.
	// Default value is -1, means it will not be pushed down to tiflash.
	// If the value is bigger than -1, it will be pushed down to tiflash and used to create db context in tiflash.
	TiFlashMaxThreads int64

	// TiDBAllowAutoRandExplicitInsert indicates whether explicit insertion on auto_random column is allowed.
	AllowAutoRandExplicitInsert bool

	// BroadcastJoinThresholdSize is used to limit the size of smaller table.
	// It's unit is bytes, if the size of small table is larger than it, we will not use bcj.
	BroadcastJoinThresholdSize int64

	// BroadcastJoinThresholdCount is used to limit the total count of smaller table.
	// If we can't estimate the size of one side of join child, we will check if its row number exceeds this limitation.
	BroadcastJoinThresholdCount int64

	// LimitPushDownThreshold determines if push Limit or TopN down to TiKV forcibly.
	LimitPushDownThreshold int64

	// CorrelationThreshold is the guard to enable row count estimation using column order correlation.
	CorrelationThreshold float64

	// EnableCorrelationAdjustment is used to indicate if correlation adjustment is enabled.
	EnableCorrelationAdjustment bool

	// CorrelationExpFactor is used to control the heuristic approach of row count estimation when CorrelationThreshold is not met.
	CorrelationExpFactor int

	// cpuFactor is the CPU cost of processing one expression for one row.
	cpuFactor float64
	// copCPUFactor is the CPU cost of processing one expression for one row in coprocessor.
	copCPUFactor float64
	// networkFactor is the network cost of transferring 1 byte data.
	networkFactor float64
	// ScanFactor is the IO cost of scanning 1 byte data on TiKV and TiFlash.
	scanFactor float64
	// descScanFactor is the IO cost of scanning 1 byte data on TiKV and TiFlash in desc order.
	descScanFactor float64
	// seekFactor is the IO cost of seeking the start value of a range in TiKV or TiFlash.
	seekFactor float64
	// memoryFactor is the memory cost of storing one tuple.
	memoryFactor float64
	// diskFactor is the IO cost of reading/writing one byte to temporary disk.
	diskFactor float64
	// concurrencyFactor is the CPU cost of additional one goroutine.
	concurrencyFactor float64

	// enableForceInlineCTE is used to enable/disable force inline CTE.
	enableForceInlineCTE bool

	// CopTiFlashConcurrencyFactor is the concurrency number of computation in tiflash coprocessor.
	CopTiFlashConcurrencyFactor float64

	// CurrInsertValues is used to record current ValuesExpr's values.
	// See http://dev.mysql.com/doc/refman/5.7/en/miscellaneous-functions.html#function_values
	CurrInsertValues chunk.Row

	// In https://github.com/pingcap/tidb/issues/14164, we can see that MySQL can enter the column that is not in the insert's SELECT's output.
	// We store the extra columns in this variable.
	CurrInsertBatchExtraCols [][]types.Datum

	// Per-connection time zones. Each client that connects has its own time zone setting, given by the session time_zone variable.
	// See https://dev.mysql.com/doc/refman/5.7/en/time-zone-support.html
	TimeZone *time.Location

	SQLMode mysql.SQLMode

	// AutoIncrementIncrement and AutoIncrementOffset indicates the autoID's start value and increment.
	AutoIncrementIncrement int

	AutoIncrementOffset int

	/* TiDB system variables */

	// SkipASCIICheck check on input value.
	SkipASCIICheck bool

	// SkipUTF8Check check on input value.
	SkipUTF8Check bool

	// BatchInsert indicates if we should split insert data into multiple batches.
	BatchInsert bool

	// BatchDelete indicates if we should split delete data into multiple batches.
	BatchDelete bool

	// BatchCommit indicates if we should split the transaction into multiple batches.
	BatchCommit bool

	// IDAllocator is provided by kvEncoder, if it is provided, we will use it to alloc auto id instead of using
	// Table.alloc.
	IDAllocator autoid.Allocator

	// OptimizerSelectivityLevel defines the level of the selectivity estimation in plan.
	OptimizerSelectivityLevel int

	// OptimizerEnableNewOnlyFullGroupByCheck enables the new only_full_group_by check which is implemented by maintaining functional dependency.
	OptimizerEnableNewOnlyFullGroupByCheck bool

	// EnableOuterJoinWithJoinReorder enables TiDB to involve the outer join into the join reorder.
	EnableOuterJoinReorder bool

	// OptimizerEnableNAAJ enables TiDB to use null-aware anti join.
	OptimizerEnableNAAJ bool

	// EnableTablePartition enables table partition feature.
	EnableTablePartition string

	// EnableListTablePartition enables list table partition feature.
	EnableListTablePartition bool

	// EnableCascadesPlanner enables the cascades planner.
	EnableCascadesPlanner bool

	// EnableWindowFunction enables the window function.
	EnableWindowFunction bool

	// EnablePipelinedWindowExec enables executing window functions in a pipelined manner.
	EnablePipelinedWindowExec bool

	// AllowProjectionPushDown enables pushdown projection on TiKV.
	AllowProjectionPushDown bool

	// EnableStrictDoubleTypeCheck enables table field double type check.
	EnableStrictDoubleTypeCheck bool

	// EnableVectorizedExpression  enables the vectorized expression evaluation.
	EnableVectorizedExpression bool

	// DDLReorgPriority is the operation priority of adding indices.
	DDLReorgPriority int

	// EnableAutoIncrementInGenerated is used to control whether to allow auto incremented columns in generated columns.
	EnableAutoIncrementInGenerated bool

	// EnablePointGetCache is used to cache value for point get for read only scenario.
	EnablePointGetCache bool

	// PlacementMode the placement mode we use
	//   strict: Check placement settings strictly in ddl operations
	//   ignore: Ignore all placement settings in ddl operations
	PlacementMode string

	// WaitSplitRegionFinish defines the split region behaviour is sync or async.
	WaitSplitRegionFinish bool

	// WaitSplitRegionTimeout defines the split region timeout.
	WaitSplitRegionTimeout uint64

	// EnableChunkRPC indicates whether the coprocessor request can use chunk API.
	EnableChunkRPC bool

	writeStmtBufs WriteStmtBufs

	// ConstraintCheckInPlace indicates whether to check the constraint when the SQL executing.
	ConstraintCheckInPlace bool

	// CommandValue indicates which command current session is doing.
	CommandValue uint32

	// TiDBOptJoinReorderThreshold defines the minimal number of join nodes
	// to use the greedy join reorder algorithm.
	TiDBOptJoinReorderThreshold int

	// SlowQueryFile indicates which slow query log file for SLOW_QUERY table to parse.
	SlowQueryFile string

	// EnableFastAnalyze indicates whether to take fast analyze.
	EnableFastAnalyze bool

	// TxnMode indicates should be pessimistic or optimistic.
	TxnMode string

	// LowResolutionTSO is used for reading data with low resolution TSO which is updated once every two seconds.
	LowResolutionTSO bool

	// MaxExecutionTime is the timeout for select statement, in milliseconds.
	// If the value is 0, timeouts are not enabled.
	// See https://dev.mysql.com/doc/refman/5.7/en/server-system-variables.html#sysvar_max_execution_time
	MaxExecutionTime uint64

	// Killed is a flag to indicate that this query is killed.
	Killed uint32

	// ConnectionInfo indicates current connection info used by current session.
	ConnectionInfo *ConnectionInfo

	// NoopFuncsMode allows OFF/ON/WARN values as 0/1/2.
	NoopFuncsMode int

	// StartTime is the start time of the last query.
	StartTime time.Time

	// DurationParse is the duration of parsing SQL string to AST of the last query.
	DurationParse time.Duration

	// DurationCompile is the duration of compiling AST to execution plan of the last query.
	DurationCompile time.Duration

	// RewritePhaseInfo records all information about the rewriting phase.
	RewritePhaseInfo

	// DurationOptimization is the duration of optimizing a query.
	DurationOptimization time.Duration

	// DurationWaitTS is the duration of waiting for a snapshot TS
	DurationWaitTS time.Duration

	// PrevStmt is used to store the previous executed statement in the current session.
	PrevStmt fmt.Stringer

	// prevStmtDigest is used to store the digest of the previous statement in the current session.
	prevStmtDigest string

	// AllowRemoveAutoInc indicates whether a user can drop the auto_increment column attribute or not.
	AllowRemoveAutoInc bool

	// UsePlanBaselines indicates whether we will use plan baselines to adjust plan.
	UsePlanBaselines bool

	// EvolvePlanBaselines indicates whether we will evolve the plan baselines.
	EvolvePlanBaselines bool

	// EnableExtendedStats indicates whether we enable the extended statistics feature.
	EnableExtendedStats bool

	// Unexported fields should be accessed and set through interfaces like GetReplicaRead() and SetReplicaRead().

	// allowInSubqToJoinAndAgg can be set to false to forbid rewriting the semi join to inner join with agg.
	allowInSubqToJoinAndAgg bool

	// preferRangeScan allows optimizer to always prefer range scan over table scan.
	preferRangeScan bool

	// EnableIndexMerge enables the generation of IndexMergePath.
	enableIndexMerge bool

	// replicaRead is used for reading data from replicas, only follower is supported at this time.
	replicaRead kv.ReplicaReadType
	// ReplicaClosestReadThreshold is the minimum response body size that a cop request should be sent to the closest replica.
	// this variable only take effect when `tidb_follower_read` = 'closest-adaptive'
	ReplicaClosestReadThreshold int64

	// IsolationReadEngines is used to isolation read, tidb only read from the stores whose engine type is in the engines.
	IsolationReadEngines map[kv.StoreType]struct{}

	PlannerSelectBlockAsName []ast.HintTable

	// LockWaitTimeout is the duration waiting for pessimistic lock in milliseconds
	LockWaitTimeout int64

	// MetricSchemaStep indicates the step when query metric schema.
	MetricSchemaStep int64

	// CDCWriteSource indicates the following data is written by TiCDC if it is not 0.
	CDCWriteSource uint64

	// MetricSchemaRangeDuration indicates the step when query metric schema.
	MetricSchemaRangeDuration int64

	// Some data of cluster-level memory tables will be retrieved many times in different inspection rules,
	// and the cost of retrieving some data is expensive. We use the `TableSnapshot` to cache those data
	// and obtain them lazily, and provide a consistent view of inspection tables for each inspection rules.
	// All cached snapshots will be released at the end of retrieving
	InspectionTableCache map[string]TableSnapshot

	// RowEncoder is reused in session for encode row data.
	RowEncoder rowcodec.Encoder

	// SequenceState cache all sequence's latest value accessed by lastval() builtins. It's a session scoped
	// variable, and all public methods of SequenceState are currently-safe.
	SequenceState *SequenceState

	// WindowingUseHighPrecision determines whether to compute window operations without loss of precision.
	// see https://dev.mysql.com/doc/refman/8.0/en/window-function-optimization.html for more details.
	WindowingUseHighPrecision bool

	// FoundInPlanCache indicates whether this statement was found in plan cache.
	FoundInPlanCache bool
	// PrevFoundInPlanCache indicates whether the last statement was found in plan cache.
	PrevFoundInPlanCache bool

	// FoundInBinding indicates whether the execution plan is matched with the hints in the binding.
	FoundInBinding bool
	// PrevFoundInBinding indicates whether the last execution plan is matched with the hints in the binding.
	PrevFoundInBinding bool

	// OptimizerUseInvisibleIndexes indicates whether optimizer can use invisible index
	OptimizerUseInvisibleIndexes bool

	// SelectLimit limits the max counts of select statement's output
	SelectLimit uint64

	// EnableClusteredIndex indicates whether to enable clustered index when creating a new table.
	EnableClusteredIndex ClusteredIndexDefMode

	// PresumeKeyNotExists indicates lazy existence checking is enabled.
	PresumeKeyNotExists bool

	// EnableParallelApply indicates that thether to use parallel apply.
	EnableParallelApply bool

	// EnableRedactLog indicates that whether redact log.
	EnableRedactLog bool

	// ShardAllocateStep indicates the max size of continuous rowid shard in one transaction.
	ShardAllocateStep int64

	// EnableAmendPessimisticTxn indicates if schema change amend is enabled for pessimistic transactions.
	EnableAmendPessimisticTxn bool

	// LastTxnInfo keeps track the info of last committed transaction.
	LastTxnInfo string

	// LastQueryInfo keeps track the info of last query.
	LastQueryInfo sessionstates.QueryInfo

	// LastDDLInfo keeps track the info of last DDL.
	LastDDLInfo sessionstates.LastDDLInfo

	// PartitionPruneMode indicates how and when to prune partitions.
	PartitionPruneMode atomic2.String

	// TxnScope indicates the scope of the transactions. It should be `global` or equal to the value of key `zone` in config.Labels.
	TxnScope kv.TxnScopeVar

	// EnabledRateLimitAction indicates whether enabled ratelimit action during coprocessor
	EnabledRateLimitAction bool

	// EnableAsyncCommit indicates whether to enable the async commit feature.
	EnableAsyncCommit bool

	// Enable1PC indicates whether to enable the one-phase commit feature.
	Enable1PC bool

	// GuaranteeLinearizability indicates whether to guarantee linearizability
	GuaranteeLinearizability bool

	// AnalyzeVersion indicates how TiDB collect and use analyzed statistics.
	AnalyzeVersion int

	// EnableIndexMergeJoin indicates whether to enable index merge join.
	EnableIndexMergeJoin bool

	// TrackAggregateMemoryUsage indicates whether to track the memory usage of aggregate function.
	TrackAggregateMemoryUsage bool

	// TiDBEnableExchangePartition indicates whether to enable exchange partition
	TiDBEnableExchangePartition bool

	// AllowFallbackToTiKV indicates the engine types whose unavailability triggers fallback to TiKV.
	// Now we only support TiFlash.
	AllowFallbackToTiKV map[kv.StoreType]struct{}

	// CTEMaxRecursionDepth indicates The common table expression (CTE) maximum recursion depth.
	// see https://dev.mysql.com/doc/refman/8.0/en/server-system-variables.html#sysvar_cte_max_recursion_depth
	CTEMaxRecursionDepth int

	// The temporary table size threshold, which is different from MySQL. See https://github.com/pingcap/tidb/issues/28691.
	TMPTableSize int64

	// EnableStableResultMode if stabilize query results.
	EnableStableResultMode bool

	// EnablePseudoForOutdatedStats if using pseudo for outdated stats
	EnablePseudoForOutdatedStats bool

	// RegardNULLAsPoint if regard NULL as Point
	RegardNULLAsPoint bool

	// LocalTemporaryTables is *infoschema.LocalTemporaryTables, use interface to avoid circle dependency.
	// It's nil if there is no local temporary table.
	LocalTemporaryTables interface{}

	// TemporaryTableData stores committed kv values for temporary table for current session.
	TemporaryTableData TemporaryTableData

	// MPPStoreLastFailTime records the lastest fail time that a TiFlash store failed. It maps store address(string) to fail time(time.Time).
	MPPStoreLastFailTime *sync.Map

	// MPPStoreFailTTL indicates the duration that protect TiDB from sending task to a new recovered TiFlash.
	MPPStoreFailTTL string

	// ReadStaleness indicates the staleness duration for the following query
	ReadStaleness time.Duration

	// cachedStmtCtx is used to optimze the object allocation.
	cachedStmtCtx [2]stmtctx.StatementContext

	// Rng stores the rand_seed1 and rand_seed2 for Rand() function
	Rng *mathutil.MysqlRng

	// EnablePaging indicates whether enable paging in coprocessor requests.
	EnablePaging bool

	// EnableLegacyInstanceScope says if SET SESSION can be used to set an instance
	// scope variable. The default is TRUE.
	EnableLegacyInstanceScope bool

	// ReadConsistency indicates the read consistency requirement.
	ReadConsistency ReadConsistencyLevel

	// StatsLoadSyncWait indicates how long to wait for stats load before timeout.
	StatsLoadSyncWait int64

	// SysdateIsNow indicates whether Sysdate is an alias of Now function
	SysdateIsNow bool
	// EnableMutationChecker indicates whether to check data consistency for mutations
	EnableMutationChecker bool
	// AssertionLevel controls how strict the assertions on data mutations should be.
	AssertionLevel AssertionLevel
	// IgnorePreparedCacheCloseStmt controls if ignore the close-stmt command for prepared statement.
	IgnorePreparedCacheCloseStmt bool
	// EnableNewCostInterface is a internal switch to indicates whether to use the new cost calculation interface.
	EnableNewCostInterface bool
	// CostModelVersion is a internal switch to indicates the Cost Model Version.
	CostModelVersion int
	// BatchPendingTiFlashCount shows the threshold of pending TiFlash tables when batch adding.
	BatchPendingTiFlashCount int
	// RcWriteCheckTS indicates whether some special write statements don't get latest tso from PD at RC
	RcWriteCheckTS bool
	// RemoveOrderbyInSubquery indicates whether to remove ORDER BY in subquery.
	RemoveOrderbyInSubquery bool
	// NonTransactionalIgnoreError indicates whether to ignore error in non-transactional statements.
	// When set to false, returns immediately when it meets the first error.
	NonTransactionalIgnoreError bool

	// MaxAllowedPacket indicates the maximum size of a packet for the MySQL protocol.
	MaxAllowedPacket uint64

	// TiFlash related optimization, only for MPP.
	TiFlashFineGrainedShuffleStreamCount int64
	TiFlashFineGrainedShuffleBatchSize   uint64

	// RequestSourceType is the type of inner request.
	RequestSourceType string

	// MemoryDebugModeMinHeapInUse indicated the minimum heapInUse threshold that triggers the memoryDebugMode.
	MemoryDebugModeMinHeapInUse int64
	// MemoryDebugModeAlarmRatio indicated the allowable bias ratio of memory tracking accuracy check.
	// When `(memory trakced by tidb) * (1+MemoryDebugModeAlarmRatio) < actual heapInUse`, an alarm log will be recorded.
	MemoryDebugModeAlarmRatio int64

	// EnableAnalyzeSnapshot indicates whether to read data on snapshot when collecting statistics.
	// When it is false, ANALYZE reads the latest data.
	// When it is true, ANALYZE reads data on the snapshot at the beginning of ANALYZE.
	EnableAnalyzeSnapshot bool

	// DefaultStrMatchSelectivity adjust the estimation strategy for string matching expressions that can't be estimated by building into range.
	// when > 0: it's the selectivity for the expression.
	// when = 0: try to use TopN to evaluate the like expression to estimate the selectivity.
	DefaultStrMatchSelectivity float64

	// TiFlashFastScan indicates whether use fast scan in TiFlash
	TiFlashFastScan bool

	// PrimaryKeyRequired indicates if sql_require_primary_key sysvar is set
	PrimaryKeyRequired bool

	// EnablePreparedPlanCache indicates whether to enable prepared plan cache.
	EnablePreparedPlanCache bool

	// GeneralPlanCacheSize controls the size of general plan cache.
	PreparedPlanCacheSize uint64

	// PreparedPlanCacheMonitor indicates whether to enable prepared plan cache monitor.
	EnablePreparedPlanCacheMemoryMonitor bool

	// EnableGeneralPlanCache indicates whether to enable general plan cache.
	EnableGeneralPlanCache bool

	// GeneralPlanCacheSize controls the size of general plan cache.
	GeneralPlanCacheSize uint64

	// ConstraintCheckInPlacePessimistic controls whether to skip the locking of some keys in pessimistic transactions.
	// Postpone the conflict check and constraint check to prewrite or later pessimistic locking requests.
	ConstraintCheckInPlacePessimistic bool

	// EnableTiFlashReadForWriteStmt indicates whether to enable TiFlash to read for write statements.
	EnableTiFlashReadForWriteStmt bool

	// EnableUnsafeSubstitute indicates whether to enable generate column takes unsafe substitute.
	EnableUnsafeSubstitute bool

	// ForeignKeyChecks indicates whether to enable foreign key constraint check.
	ForeignKeyChecks bool

	// RangeMaxSize is the max memory limit for ranges. When the optimizer estimates that the memory usage of complete
	// ranges would exceed the limit, it chooses less accurate ranges such as full range. 0 indicates that there is no
	// memory limit for ranges.
	RangeMaxSize int64

	// LastPlanReplayerToken indicates the last plan replayer token
	LastPlanReplayerToken string

	// AnalyzePartitionConcurrency indicates concurrency for partitions in Analyze
	AnalyzePartitionConcurrency int
	// AnalyzePartitionMergeConcurrency indicates concurrency for merging partition stats
	AnalyzePartitionMergeConcurrency int

	// EnableExternalTSRead indicates whether to enable read through external ts
	EnableExternalTSRead bool

	HookContext

	// MemTracker indicates the memory tracker of current session.
	MemTracker *memory.Tracker
	// MemDBDBFootprint tracks the memory footprint of memdb, and is attached to `MemTracker`
	MemDBFootprint *memory.Tracker
	DiskTracker    *memory.Tracker

	// OptPrefixIndexSingleScan indicates whether to do some optimizations to avoid double scan for prefix index.
	// When set to true, `col is (not) null`(`col` is index prefix column) is regarded as index filter rather than table filter.
	OptPrefixIndexSingleScan bool

	// ChunkPool Several chunks and columns are cached
	ChunkPool ReuseChunkPool
	// EnableReuseCheck indicates  request chunk whether use chunk alloc
	EnableReuseCheck bool

	// preuseChunkAlloc indicates whether pre statement use chunk alloc
	// like select @@last_sql_use_alloc
	preUseChunkAlloc bool

	// EnablePlanReplayerCapture indicates whether enabled plan replayer capture
	EnablePlanReplayerCapture bool

<<<<<<< HEAD
	// PessimisticTransactionAggressiveLocking controls whether aggressive locking for pessimistic transaction
	// is enabled.
	PessimisticTransactionAggressiveLocking bool
=======
	// StoreBatchSize indicates the batch size limit of store batch, set this field to 0 to disable store batch.
	StoreBatchSize int
>>>>>>> 2ea253e3
}

// GetNewChunkWithCapacity Attempt to request memory from the chunk pool
// thread safety
func (s *SessionVars) GetNewChunkWithCapacity(fields []*types.FieldType, capacity int, maxCachesize int, pool chunk.Allocator) *chunk.Chunk {
	if pool == nil {
		return chunk.New(fields, capacity, maxCachesize)
	}
	s.ChunkPool.mu.Lock()
	defer s.ChunkPool.mu.Unlock()
	if pool.CheckReuseAllocSize() && (!s.GetUseChunkAlloc()) {
		s.StmtCtx.SetUseChunkAlloc()
	}
	chk := pool.Alloc(fields, capacity, maxCachesize)
	return chk
}

// ExchangeChunkStatus give the status to preUseChunkAlloc
func (s *SessionVars) ExchangeChunkStatus() {
	s.preUseChunkAlloc = s.GetUseChunkAlloc()
}

// GetUseChunkAlloc return useChunkAlloc status
func (s *SessionVars) GetUseChunkAlloc() bool {
	return s.StmtCtx.GetUseChunkAllocStatus()
}

// SetAlloc Attempt to set the buffer pool address
func (s *SessionVars) SetAlloc(alloc chunk.Allocator) {
	if !s.EnableReuseCheck {
		return
	}
	s.ChunkPool.Alloc = alloc
}

// ClearAlloc indicates stop reuse chunk
func (s *SessionVars) ClearAlloc(alloc *chunk.Allocator, b bool) {
	if !b {
		s.ChunkPool.Alloc = nil
		return
	}

	// If an error is reported, re-apply for alloc
	// Prevent the goroutine left before, affecting the execution of the next sql
	// issuse 38918
	s.ChunkPool.mu.Lock()
	s.ChunkPool.Alloc = nil
	s.ChunkPool.mu.Unlock()
	*alloc = chunk.NewAllocator()
}

// GetPreparedStmtByName returns the prepared statement specified by stmtName.
func (s *SessionVars) GetPreparedStmtByName(stmtName string) (interface{}, error) {
	stmtID, ok := s.PreparedStmtNameToID[stmtName]
	if !ok {
		return nil, ErrStmtNotFound
	}
	return s.GetPreparedStmtByID(stmtID)
}

// GetPreparedStmtByID returns the prepared statement specified by stmtID.
func (s *SessionVars) GetPreparedStmtByID(stmtID uint32) (interface{}, error) {
	stmt, ok := s.PreparedStmts[stmtID]
	if !ok {
		return nil, ErrStmtNotFound
	}
	return stmt, nil
}

// InitStatementContext initializes a StatementContext, the object is reused to reduce allocation.
func (s *SessionVars) InitStatementContext() *stmtctx.StatementContext {
	sc := &s.cachedStmtCtx[0]
	if sc == s.StmtCtx {
		sc = &s.cachedStmtCtx[1]
	}
	if s.RefCountOfStmtCtx.TryFreeze() {
		*sc = stmtctx.StatementContext{}
		s.RefCountOfStmtCtx.UnFreeze()
	} else {
		sc = &stmtctx.StatementContext{}
	}
	return sc
}

// AllocMPPTaskID allocates task id for mpp tasks. It will reset the task id if the query's
// startTs is different.
func (s *SessionVars) AllocMPPTaskID(startTS uint64) int64 {
	s.mppTaskIDAllocator.mu.Lock()
	defer s.mppTaskIDAllocator.mu.Unlock()
	if s.mppTaskIDAllocator.lastTS == startTS {
		s.mppTaskIDAllocator.taskID++
		return s.mppTaskIDAllocator.taskID
	}
	s.mppTaskIDAllocator.lastTS = startTS
	s.mppTaskIDAllocator.taskID = 1
	return 1
}

// IsMPPAllowed returns whether mpp execution is allowed.
func (s *SessionVars) IsMPPAllowed() bool {
	return s.allowMPPExecution
}

// IsMPPEnforced returns whether mpp execution is enforced.
func (s *SessionVars) IsMPPEnforced() bool {
	return s.allowMPPExecution && s.enforceMPPExecution
}

// RaiseWarningWhenMPPEnforced will raise a warning when mpp mode is enforced and executing explain statement.
// TODO: Confirm whether this function will be inlined and
// omit the overhead of string construction when calling with false condition.
func (s *SessionVars) RaiseWarningWhenMPPEnforced(warning string) {
	if s.IsMPPEnforced() && s.StmtCtx.InExplainStmt {
		s.StmtCtx.AppendWarning(errors.New(warning))
	}
}

// CheckAndGetTxnScope will return the transaction scope we should use in the current session.
func (s *SessionVars) CheckAndGetTxnScope() string {
	if s.InRestrictedSQL || !EnableLocalTxn.Load() {
		return kv.GlobalTxnScope
	}
	if s.TxnScope.GetVarValue() == kv.LocalTxnScope {
		return s.TxnScope.GetTxnScope()
	}
	return kv.GlobalTxnScope
}

// IsDynamicPartitionPruneEnabled indicates whether dynamic partition prune enabled
// Note that: IsDynamicPartitionPruneEnabled only indicates whether dynamic partition prune mode is enabled according to
// session variable, it isn't guaranteed to be used during query due to other conditions checking.
func (s *SessionVars) IsDynamicPartitionPruneEnabled() bool {
	return PartitionPruneMode(s.PartitionPruneMode.Load()) == Dynamic
}

// BuildParserConfig generate parser.ParserConfig for initial parser
func (s *SessionVars) BuildParserConfig() parser.ParserConfig {
	return parser.ParserConfig{
		EnableWindowFunction:        s.EnableWindowFunction,
		EnableStrictDoubleTypeCheck: s.EnableStrictDoubleTypeCheck,
		SkipPositionRecording:       true,
	}
}

// AllocNewPlanID alloc new ID
func (s *SessionVars) AllocNewPlanID() int {
	s.PlanID++
	return s.PlanID
}

const (
	// PlacementModeStrict indicates all placement operations should be checked strictly in ddl
	PlacementModeStrict string = "STRICT"
	// PlacementModeIgnore indicates ignore all placement operations in ddl
	PlacementModeIgnore string = "IGNORE"
)

// PartitionPruneMode presents the prune mode used.
type PartitionPruneMode string

const (
	// Static indicates only prune at plan phase.
	Static PartitionPruneMode = "static"
	// Dynamic indicates only prune at execute phase.
	Dynamic PartitionPruneMode = "dynamic"

	// Don't use out-of-date mode.

	// StaticOnly is out-of-date.
	StaticOnly PartitionPruneMode = "static-only"
	// DynamicOnly is out-of-date.
	DynamicOnly PartitionPruneMode = "dynamic-only"
	// StaticButPrepareDynamic is out-of-date.
	StaticButPrepareDynamic PartitionPruneMode = "static-collect-dynamic"
)

// Valid indicate PruneMode is validated.
func (p PartitionPruneMode) Valid() bool {
	switch p {
	case Static, Dynamic, StaticOnly, DynamicOnly:
		return true
	default:
		return false
	}
}

// Update updates out-of-date PruneMode.
func (p PartitionPruneMode) Update() PartitionPruneMode {
	switch p {
	case StaticOnly, StaticButPrepareDynamic:
		return Static
	case DynamicOnly:
		return Dynamic
	default:
		return p
	}
}

// PreparedParams contains the parameters of the current prepared statement when executing it.
type PreparedParams []types.Datum

func (pps PreparedParams) String() string {
	if len(pps) == 0 {
		return ""
	}
	return " [arguments: " + types.DatumsToStrNoErr(pps) + "]"
}

// ConnectionInfo presents the connection information, which is mainly used by audit logs.
type ConnectionInfo struct {
	ConnectionID      uint64
	ConnectionType    string
	Host              string
	ClientIP          string
	ClientPort        string
	ServerID          int
	ServerIP          string
	ServerPort        int
	Duration          float64
	User              string
	ServerOSLoginUser string
	OSVersion         string
	ClientVersion     string
	ServerVersion     string
	SSLVersion        string
	PID               int
	DB                string
}

const (
	// ConnTypeSocket indicates socket without TLS.
	ConnTypeSocket string = "Socket"
	// ConnTypeUnixSocket indicates Unix Socket.
	ConnTypeUnixSocket string = "UnixSocket"
	// ConnTypeTLS indicates socket with TLS.
	ConnTypeTLS string = "SSL/TLS"
)

// IsSecureTransport checks whether the connection is secure.
func (connInfo *ConnectionInfo) IsSecureTransport() bool {
	switch connInfo.ConnectionType {
	case ConnTypeUnixSocket, ConnTypeTLS:
		return true
	}
	return false
}

// NewSessionVars creates a session vars object.
func NewSessionVars(hctx HookContext) *SessionVars {
	vars := &SessionVars{
		userVars: struct {
			lock   sync.RWMutex
			values map[string]types.Datum
			types  map[string]*types.FieldType
		}{
			values: make(map[string]types.Datum),
			types:  make(map[string]*types.FieldType),
		},
		systems:                       make(map[string]string),
		stmtVars:                      make(map[string]string),
		PreparedStmts:                 make(map[uint32]interface{}),
		PreparedStmtNameToID:          make(map[string]uint32),
		PreparedParams:                make([]types.Datum, 0, 10),
		TxnCtx:                        &TransactionContext{},
		RetryInfo:                     &RetryInfo{},
		ActiveRoles:                   make([]*auth.RoleIdentity, 0, 10),
		StrictSQLMode:                 true,
		AutoIncrementIncrement:        DefAutoIncrementIncrement,
		AutoIncrementOffset:           DefAutoIncrementOffset,
		Status:                        mysql.ServerStatusAutocommit,
		StmtCtx:                       new(stmtctx.StatementContext),
		AllowAggPushDown:              false,
		AllowCartesianBCJ:             DefOptCartesianBCJ,
		MPPOuterJoinFixedBuildSide:    DefOptMPPOuterJoinFixedBuildSide,
		BroadcastJoinThresholdSize:    DefBroadcastJoinThresholdSize,
		BroadcastJoinThresholdCount:   DefBroadcastJoinThresholdSize,
		OptimizerSelectivityLevel:     DefTiDBOptimizerSelectivityLevel,
		EnableOuterJoinReorder:        DefTiDBEnableOuterJoinReorder,
		RetryLimit:                    DefTiDBRetryLimit,
		DisableTxnAutoRetry:           DefTiDBDisableTxnAutoRetry,
		DDLReorgPriority:              kv.PriorityLow,
		allowInSubqToJoinAndAgg:       DefOptInSubqToJoinAndAgg,
		preferRangeScan:               DefOptPreferRangeScan,
		EnableCorrelationAdjustment:   DefOptEnableCorrelationAdjustment,
		LimitPushDownThreshold:        DefOptLimitPushDownThreshold,
		CorrelationThreshold:          DefOptCorrelationThreshold,
		CorrelationExpFactor:          DefOptCorrelationExpFactor,
		cpuFactor:                     DefOptCPUFactor,
		copCPUFactor:                  DefOptCopCPUFactor,
		CopTiFlashConcurrencyFactor:   DefOptTiFlashConcurrencyFactor,
		networkFactor:                 DefOptNetworkFactor,
		scanFactor:                    DefOptScanFactor,
		descScanFactor:                DefOptDescScanFactor,
		seekFactor:                    DefOptSeekFactor,
		memoryFactor:                  DefOptMemoryFactor,
		diskFactor:                    DefOptDiskFactor,
		concurrencyFactor:             DefOptConcurrencyFactor,
		enableForceInlineCTE:          DefOptForceInlineCTE,
		EnableVectorizedExpression:    DefEnableVectorizedExpression,
		CommandValue:                  uint32(mysql.ComSleep),
		TiDBOptJoinReorderThreshold:   DefTiDBOptJoinReorderThreshold,
		SlowQueryFile:                 config.GetGlobalConfig().Log.SlowQueryFile,
		WaitSplitRegionFinish:         DefTiDBWaitSplitRegionFinish,
		WaitSplitRegionTimeout:        DefWaitSplitRegionTimeout,
		enableIndexMerge:              DefTiDBEnableIndexMerge,
		NoopFuncsMode:                 TiDBOptOnOffWarn(DefTiDBEnableNoopFuncs),
		replicaRead:                   kv.ReplicaReadLeader,
		AllowRemoveAutoInc:            DefTiDBAllowRemoveAutoInc,
		UsePlanBaselines:              DefTiDBUsePlanBaselines,
		EvolvePlanBaselines:           DefTiDBEvolvePlanBaselines,
		EnableExtendedStats:           false,
		IsolationReadEngines:          make(map[kv.StoreType]struct{}),
		LockWaitTimeout:               DefInnodbLockWaitTimeout * 1000,
		MetricSchemaStep:              DefTiDBMetricSchemaStep,
		MetricSchemaRangeDuration:     DefTiDBMetricSchemaRangeDuration,
		SequenceState:                 NewSequenceState(),
		WindowingUseHighPrecision:     true,
		PrevFoundInPlanCache:          DefTiDBFoundInPlanCache,
		FoundInPlanCache:              DefTiDBFoundInPlanCache,
		PrevFoundInBinding:            DefTiDBFoundInBinding,
		FoundInBinding:                DefTiDBFoundInBinding,
		SelectLimit:                   math.MaxUint64,
		AllowAutoRandExplicitInsert:   DefTiDBAllowAutoRandExplicitInsert,
		EnableClusteredIndex:          DefTiDBEnableClusteredIndex,
		EnableParallelApply:           DefTiDBEnableParallelApply,
		ShardAllocateStep:             DefTiDBShardAllocateStep,
		EnableAmendPessimisticTxn:     DefTiDBEnableAmendPessimisticTxn,
		PartitionPruneMode:            *atomic2.NewString(DefTiDBPartitionPruneMode),
		TxnScope:                      kv.NewDefaultTxnScopeVar(),
		EnabledRateLimitAction:        DefTiDBEnableRateLimitAction,
		EnableAsyncCommit:             DefTiDBEnableAsyncCommit,
		Enable1PC:                     DefTiDBEnable1PC,
		GuaranteeLinearizability:      DefTiDBGuaranteeLinearizability,
		AnalyzeVersion:                DefTiDBAnalyzeVersion,
		EnableIndexMergeJoin:          DefTiDBEnableIndexMergeJoin,
		AllowFallbackToTiKV:           make(map[kv.StoreType]struct{}),
		CTEMaxRecursionDepth:          DefCTEMaxRecursionDepth,
		TMPTableSize:                  DefTiDBTmpTableMaxSize,
		MPPStoreLastFailTime:          new(sync.Map),
		MPPStoreFailTTL:               DefTiDBMPPStoreFailTTL,
		Rng:                           mathutil.NewWithTime(),
		StatsLoadSyncWait:             StatsLoadSyncWait.Load(),
		EnableLegacyInstanceScope:     DefEnableLegacyInstanceScope,
		RemoveOrderbyInSubquery:       DefTiDBRemoveOrderbyInSubquery,
		EnableSkewDistinctAgg:         DefTiDBSkewDistinctAgg,
		Enable3StageDistinctAgg:       DefTiDB3StageDistinctAgg,
		MaxAllowedPacket:              DefMaxAllowedPacket,
		TiFlashFastScan:               DefTiFlashFastScan,
		EnableTiFlashReadForWriteStmt: DefTiDBEnableTiFlashReadForWriteStmt,
		ForeignKeyChecks:              DefTiDBForeignKeyChecks,
		HookContext:                   hctx,
		EnableReuseCheck:              DefTiDBEnableReusechunk,
		preUseChunkAlloc:              DefTiDBUseAlloc,
		ChunkPool:                     ReuseChunkPool{Alloc: nil},
	}
	vars.KVVars = tikvstore.NewVariables(&vars.Killed)
	vars.Concurrency = Concurrency{
		indexLookupConcurrency:            DefIndexLookupConcurrency,
		indexSerialScanConcurrency:        DefIndexSerialScanConcurrency,
		indexLookupJoinConcurrency:        DefIndexLookupJoinConcurrency,
		hashJoinConcurrency:               DefTiDBHashJoinConcurrency,
		projectionConcurrency:             DefTiDBProjectionConcurrency,
		distSQLScanConcurrency:            DefDistSQLScanConcurrency,
		hashAggPartialConcurrency:         DefTiDBHashAggPartialConcurrency,
		hashAggFinalConcurrency:           DefTiDBHashAggFinalConcurrency,
		windowConcurrency:                 DefTiDBWindowConcurrency,
		mergeJoinConcurrency:              DefTiDBMergeJoinConcurrency,
		streamAggConcurrency:              DefTiDBStreamAggConcurrency,
		indexMergeIntersectionConcurrency: DefTiDBIndexMergeIntersectionConcurrency,
		ExecutorConcurrency:               DefExecutorConcurrency,
	}
	vars.MemQuota = MemQuota{
		MemQuotaQuery:      DefTiDBMemQuotaQuery,
		MemQuotaApplyCache: DefTiDBMemQuotaApplyCache,
	}
	vars.BatchSize = BatchSize{
		IndexJoinBatchSize: DefIndexJoinBatchSize,
		IndexLookupSize:    DefIndexLookupSize,
		InitChunkSize:      DefInitChunkSize,
		MaxChunkSize:       DefMaxChunkSize,
		MinPagingSize:      DefMinPagingSize,
		MaxPagingSize:      DefMaxPagingSize,
	}
	vars.DMLBatchSize = DefDMLBatchSize
	vars.AllowBatchCop = DefTiDBAllowBatchCop
	vars.allowMPPExecution = DefTiDBAllowMPPExecution
	vars.HashExchangeWithNewCollation = DefTiDBHashExchangeWithNewCollation
	vars.enforceMPPExecution = DefTiDBEnforceMPPExecution
	vars.TiFlashMaxThreads = DefTiFlashMaxThreads
	vars.MPPStoreFailTTL = DefTiDBMPPStoreFailTTL
	vars.DiskTracker = disk.NewTracker(memory.LabelForSession, -1)
	vars.MemTracker = memory.NewTracker(memory.LabelForSession, vars.MemQuotaQuery)
	vars.MemTracker.IsRootTrackerOfSess = true

	for _, engine := range config.GetGlobalConfig().IsolationRead.Engines {
		switch engine {
		case kv.TiFlash.Name():
			vars.IsolationReadEngines[kv.TiFlash] = struct{}{}
		case kv.TiKV.Name():
			vars.IsolationReadEngines[kv.TiKV] = struct{}{}
		case kv.TiDB.Name():
			vars.IsolationReadEngines[kv.TiDB] = struct{}{}
		}
	}
	if !EnableLocalTxn.Load() {
		vars.TxnScope = kv.NewGlobalTxnScopeVar()
	}
	vars.systems[CharacterSetConnection], vars.systems[CollationConnection] = charset.GetDefaultCharsetAndCollate()
	return vars
}

// GetAllowInSubqToJoinAndAgg get AllowInSubqToJoinAndAgg from sql hints and SessionVars.allowInSubqToJoinAndAgg.
func (s *SessionVars) GetAllowInSubqToJoinAndAgg() bool {
	if s.StmtCtx.HasAllowInSubqToJoinAndAggHint {
		return s.StmtCtx.AllowInSubqToJoinAndAgg
	}
	return s.allowInSubqToJoinAndAgg
}

// SetAllowInSubqToJoinAndAgg set SessionVars.allowInSubqToJoinAndAgg.
func (s *SessionVars) SetAllowInSubqToJoinAndAgg(val bool) {
	s.allowInSubqToJoinAndAgg = val
}

// GetAllowPreferRangeScan get preferRangeScan from SessionVars.preferRangeScan.
func (s *SessionVars) GetAllowPreferRangeScan() bool {
	return s.preferRangeScan
}

// SetAllowPreferRangeScan set SessionVars.preferRangeScan.
func (s *SessionVars) SetAllowPreferRangeScan(val bool) {
	s.preferRangeScan = val
}

// GetEnableCascadesPlanner get EnableCascadesPlanner from sql hints and SessionVars.EnableCascadesPlanner.
func (s *SessionVars) GetEnableCascadesPlanner() bool {
	if s.StmtCtx.HasEnableCascadesPlannerHint {
		return s.StmtCtx.EnableCascadesPlanner
	}
	return s.EnableCascadesPlanner
}

// SetEnableCascadesPlanner set SessionVars.EnableCascadesPlanner.
func (s *SessionVars) SetEnableCascadesPlanner(val bool) {
	s.EnableCascadesPlanner = val
}

// GetEnableIndexMerge get EnableIndexMerge from SessionVars.enableIndexMerge.
func (s *SessionVars) GetEnableIndexMerge() bool {
	return s.enableIndexMerge
}

// SetEnableIndexMerge set SessionVars.enableIndexMerge.
func (s *SessionVars) SetEnableIndexMerge(val bool) {
	s.enableIndexMerge = val
}

// GetEnablePseudoForOutdatedStats get EnablePseudoForOutdatedStats from SessionVars.EnablePseudoForOutdatedStats.
func (s *SessionVars) GetEnablePseudoForOutdatedStats() bool {
	return s.EnablePseudoForOutdatedStats
}

// SetEnablePseudoForOutdatedStats set SessionVars.EnablePseudoForOutdatedStats.
func (s *SessionVars) SetEnablePseudoForOutdatedStats(val bool) {
	s.EnablePseudoForOutdatedStats = val
}

// GetReplicaRead get ReplicaRead from sql hints and SessionVars.replicaRead.
func (s *SessionVars) GetReplicaRead() kv.ReplicaReadType {
	if s.StmtCtx.HasReplicaReadHint {
		return kv.ReplicaReadType(s.StmtCtx.ReplicaRead)
	}
	// if closest-adaptive is unavailable, fallback to leader read
	if s.replicaRead == kv.ReplicaReadClosestAdaptive && !IsAdaptiveReplicaReadEnabled() {
		return kv.ReplicaReadLeader
	}
	return s.replicaRead
}

// SetReplicaRead set SessionVars.replicaRead.
func (s *SessionVars) SetReplicaRead(val kv.ReplicaReadType) {
	s.replicaRead = val
}

// IsReplicaReadClosestAdaptive returns whether adaptive closest replica can be enabled.
func (s *SessionVars) IsReplicaReadClosestAdaptive() bool {
	return s.replicaRead == kv.ReplicaReadClosestAdaptive && IsAdaptiveReplicaReadEnabled()
}

// GetWriteStmtBufs get pointer of SessionVars.writeStmtBufs.
func (s *SessionVars) GetWriteStmtBufs() *WriteStmtBufs {
	return &s.writeStmtBufs
}

// GetSplitRegionTimeout gets split region timeout.
func (s *SessionVars) GetSplitRegionTimeout() time.Duration {
	return time.Duration(s.WaitSplitRegionTimeout) * time.Second
}

// GetIsolationReadEngines gets isolation read engines.
func (s *SessionVars) GetIsolationReadEngines() map[kv.StoreType]struct{} {
	return s.IsolationReadEngines
}

// CleanBuffers cleans the temporary bufs
func (s *SessionVars) CleanBuffers() {
	s.GetWriteStmtBufs().clean()
}

// AllocPlanColumnID allocates column id for plan.
func (s *SessionVars) AllocPlanColumnID() int64 {
	s.PlanColumnID++
	return s.PlanColumnID
}

// GetCharsetInfo gets charset and collation for current context.
// What character set should the server translate a statement to after receiving it?
// For this, the server uses the character_set_connection and collation_connection system variables.
// It converts statements sent by the client from character_set_client to character_set_connection
// (except for string literals that have an introducer such as _latin1 or _utf8).
// collation_connection is important for comparisons of literal strings.
// For comparisons of strings with column values, collation_connection does not matter because columns
// have their own collation, which has a higher collation precedence.
// See https://dev.mysql.com/doc/refman/5.7/en/charset-connection.html
func (s *SessionVars) GetCharsetInfo() (charset, collation string) {
	charset = s.systems[CharacterSetConnection]
	collation = s.systems[CollationConnection]
	return
}

// GetParseParams gets the parse parameters from session variables.
func (s *SessionVars) GetParseParams() []parser.ParseParam {
	chs, coll := s.GetCharsetInfo()
	cli, err := s.GetSessionOrGlobalSystemVar(context.Background(), CharacterSetClient)
	if err != nil {
		cli = ""
	}
	return []parser.ParseParam{
		parser.CharsetConnection(chs),
		parser.CollationConnection(coll),
		parser.CharsetClient(cli),
	}
}

// SetStringUserVar set the value and collation for user defined variable.
func (s *SessionVars) SetStringUserVar(name string, strVal string, collation string) {
	name = strings.ToLower(name)
	if len(collation) > 0 {
		s.SetUserVarVal(name, types.NewCollationStringDatum(stringutil.Copy(strVal), collation))
	} else {
		_, collation = s.GetCharsetInfo()
		s.SetUserVarVal(name, types.NewCollationStringDatum(stringutil.Copy(strVal), collation))
	}
}

// UnsetUserVar unset an user defined variable by name.
func (s *SessionVars) UnsetUserVar(varName string) {
	varName = strings.ToLower(varName)
	s.userVars.lock.Lock()
	defer s.userVars.lock.Unlock()
	delete(s.userVars.values, varName)
	delete(s.userVars.types, varName)
}

// SetLastInsertID saves the last insert id to the session context.
// TODO: we may store the result for last_insert_id sys var later.
func (s *SessionVars) SetLastInsertID(insertID uint64) {
	s.StmtCtx.LastInsertID = insertID
}

// SetStatusFlag sets the session server status variable.
// If on is true sets the flag in session status,
// otherwise removes the flag.
func (s *SessionVars) SetStatusFlag(flag uint16, on bool) {
	if on {
		s.Status |= flag
		return
	}
	s.Status &= ^flag
}

// GetStatusFlag gets the session server status variable, returns true if it is on.
func (s *SessionVars) GetStatusFlag(flag uint16) bool {
	return s.Status&flag > 0
}

// SetInTxn sets whether the session is in transaction.
// It also updates the IsExplicit flag in TxnCtx if val is true.
func (s *SessionVars) SetInTxn(val bool) {
	s.SetStatusFlag(mysql.ServerStatusInTrans, val)
	if val {
		s.TxnCtx.IsExplicit = val
	}
}

// InTxn returns if the session is in transaction.
func (s *SessionVars) InTxn() bool {
	return s.GetStatusFlag(mysql.ServerStatusInTrans)
}

// IsAutocommit returns if the session is set to autocommit.
func (s *SessionVars) IsAutocommit() bool {
	return s.GetStatusFlag(mysql.ServerStatusAutocommit)
}

// IsIsolation if true it means the transaction is at that isolation level.
func (s *SessionVars) IsIsolation(isolation string) bool {
	if s.TxnCtx.Isolation != "" {
		return s.TxnCtx.Isolation == isolation
	}
	if s.txnIsolationLevelOneShot.state == oneShotUse {
		s.TxnCtx.Isolation = s.txnIsolationLevelOneShot.value
	}
	if s.TxnCtx.Isolation == "" {
		s.TxnCtx.Isolation, _ = s.GetSystemVar(TxnIsolation)
	}
	return s.TxnCtx.Isolation == isolation
}

// IsolationLevelForNewTxn returns the isolation level if we want to enter a new transaction
func (s *SessionVars) IsolationLevelForNewTxn() (isolation string) {
	if s.InTxn() {
		if s.txnIsolationLevelOneShot.state == oneShotSet {
			isolation = s.txnIsolationLevelOneShot.value
		}
	} else {
		if s.txnIsolationLevelOneShot.state == oneShotUse {
			isolation = s.txnIsolationLevelOneShot.value
		}
	}

	if isolation == "" {
		isolation, _ = s.GetSystemVar(TxnIsolation)
	}

	return
}

// SetTxnIsolationLevelOneShotStateForNextTxn sets the txnIsolationLevelOneShot.state for next transaction.
func (s *SessionVars) SetTxnIsolationLevelOneShotStateForNextTxn() {
	if isoLevelOneShot := &s.txnIsolationLevelOneShot; isoLevelOneShot.state != oneShotDef {
		switch isoLevelOneShot.state {
		case oneShotSet:
			isoLevelOneShot.state = oneShotUse
		case oneShotUse:
			isoLevelOneShot.state = oneShotDef
			isoLevelOneShot.value = ""
		}
	}
}

// IsPessimisticReadConsistency if true it means the statement is in an read consistency pessimistic transaction.
func (s *SessionVars) IsPessimisticReadConsistency() bool {
	return s.TxnCtx.IsPessimistic && s.IsIsolation(ast.ReadCommitted)
}

// GetNextPreparedStmtID generates and returns the next session scope prepared statement id.
func (s *SessionVars) GetNextPreparedStmtID() uint32 {
	s.preparedStmtID++
	return s.preparedStmtID
}

// SetNextPreparedStmtID sets the next prepared statement id. It's only used in restoring session states.
func (s *SessionVars) SetNextPreparedStmtID(preparedStmtID uint32) {
	s.preparedStmtID = preparedStmtID
}

// Location returns the value of time_zone session variable. If it is nil, then return time.Local.
func (s *SessionVars) Location() *time.Location {
	loc := s.TimeZone
	if loc == nil {
		loc = timeutil.SystemLocation()
	}
	return loc
}

// GetSystemVar gets the string value of a system variable.
func (s *SessionVars) GetSystemVar(name string) (string, bool) {
	if name == WarningCount {
		return strconv.Itoa(s.SysWarningCount), true
	} else if name == ErrorCount {
		return strconv.Itoa(int(s.SysErrorCount)), true
	}
	if val, ok := s.stmtVars[name]; ok {
		return val, ok
	}
	val, ok := s.systems[name]
	return val, ok
}

func (s *SessionVars) setDDLReorgPriority(val string) {
	val = strings.ToLower(val)
	switch val {
	case "priority_low":
		s.DDLReorgPriority = kv.PriorityLow
	case "priority_normal":
		s.DDLReorgPriority = kv.PriorityNormal
	case "priority_high":
		s.DDLReorgPriority = kv.PriorityHigh
	default:
		s.DDLReorgPriority = kv.PriorityLow
	}
}

type planCacheStmtKey string

func (k planCacheStmtKey) Hash() []byte {
	return []byte(k)
}

// AddGeneralPlanCacheStmt adds this PlanCacheStmt into general-plan-cache-stmt cache
func (s *SessionVars) AddGeneralPlanCacheStmt(sql string, stmt interface{}) {
	if s.generalPlanCacheStmts == nil {
		s.generalPlanCacheStmts = kvcache.NewSimpleLRUCache(uint(s.GeneralPlanCacheSize), 0, 0)
	}
	s.generalPlanCacheStmts.Put(planCacheStmtKey(sql), stmt)
}

// GetGeneralPlanCacheStmt gets the PlanCacheStmt.
func (s *SessionVars) GetGeneralPlanCacheStmt(sql string) interface{} {
	if s.generalPlanCacheStmts == nil {
		return nil
	}
	stmt, _ := s.generalPlanCacheStmts.Get(planCacheStmtKey(sql))
	return stmt
}

// AddPreparedStmt adds prepareStmt to current session and count in global.
func (s *SessionVars) AddPreparedStmt(stmtID uint32, stmt interface{}) error {
	if _, exists := s.PreparedStmts[stmtID]; !exists {
		valStr, _ := s.GetSystemVar(MaxPreparedStmtCount)
		maxPreparedStmtCount, err := strconv.ParseInt(valStr, 10, 64)
		if err != nil {
			maxPreparedStmtCount = DefMaxPreparedStmtCount
		}
		newPreparedStmtCount := atomic.AddInt64(&PreparedStmtCount, 1)
		if maxPreparedStmtCount >= 0 && newPreparedStmtCount > maxPreparedStmtCount {
			atomic.AddInt64(&PreparedStmtCount, -1)
			return ErrMaxPreparedStmtCountReached.GenWithStackByArgs(maxPreparedStmtCount)
		}
		metrics.PreparedStmtGauge.Set(float64(newPreparedStmtCount))
	}
	s.PreparedStmts[stmtID] = stmt
	return nil
}

// RemovePreparedStmt removes preparedStmt from current session and decrease count in global.
func (s *SessionVars) RemovePreparedStmt(stmtID uint32) {
	_, exists := s.PreparedStmts[stmtID]
	if !exists {
		return
	}
	delete(s.PreparedStmts, stmtID)
	afterMinus := atomic.AddInt64(&PreparedStmtCount, -1)
	metrics.PreparedStmtGauge.Set(float64(afterMinus))
}

// WithdrawAllPreparedStmt remove all preparedStmt in current session and decrease count in global.
func (s *SessionVars) WithdrawAllPreparedStmt() {
	psCount := len(s.PreparedStmts)
	if psCount == 0 {
		return
	}
	afterMinus := atomic.AddInt64(&PreparedStmtCount, -int64(psCount))
	metrics.PreparedStmtGauge.Set(float64(afterMinus))
}

// SetStmtVar sets the value of a system variable temporarily
func (s *SessionVars) setStmtVar(name string, val string) error {
	s.stmtVars[name] = val
	return nil
}

// ClearStmtVars clear temporarily system variables.
func (s *SessionVars) ClearStmtVars() {
	s.stmtVars = make(map[string]string)
}

// GetSessionOrGlobalSystemVar gets a system variable.
// If it is a session only variable, use the default value defined in code.
// Returns error if there is no such variable.
func (s *SessionVars) GetSessionOrGlobalSystemVar(ctx context.Context, name string) (string, error) {
	sv := GetSysVar(name)
	if sv == nil {
		return "", ErrUnknownSystemVar.GenWithStackByArgs(name)
	}
	if sv.HasNoneScope() {
		return sv.Value, nil
	}
	if sv.HasSessionScope() {
		// Populate the value to s.systems if it is not there already.
		// in future should be already loaded on session init
		if sv.GetSession != nil {
			// shortcut to the getter, we won't use the value
			return sv.GetSessionFromHook(s)
		}
		if _, ok := s.systems[sv.Name]; !ok {
			if sv.HasGlobalScope() {
				if val, err := s.GlobalVarsAccessor.GetGlobalSysVar(sv.Name); err == nil {
					s.systems[sv.Name] = val
				}
			} else {
				s.systems[sv.Name] = sv.Value // no global scope, use default
			}
		}
		return sv.GetSessionFromHook(s)
	}
	return sv.GetGlobalFromHook(ctx, s)
}

// GetSessionStatesSystemVar gets the session variable value for session states.
// It's only used for encoding session states when migrating a session.
// The returned boolean indicates whether to keep this value in the session states.
func (s *SessionVars) GetSessionStatesSystemVar(name string) (string, bool, error) {
	sv := GetSysVar(name)
	if sv == nil {
		return "", false, ErrUnknownSystemVar.GenWithStackByArgs(name)
	}
	// Call GetStateValue first if it exists. Otherwise, call GetSession.
	if sv.GetStateValue != nil {
		return sv.GetStateValue(s)
	}
	if sv.GetSession != nil {
		val, err := sv.GetSessionFromHook(s)
		return val, err == nil, err
	}
	// Only get the cached value. No need to check the global or default value.
	if val, ok := s.systems[sv.Name]; ok {
		return val, true, nil
	}
	return "", false, nil
}

// GetGlobalSystemVar gets a global system variable.
func (s *SessionVars) GetGlobalSystemVar(ctx context.Context, name string) (string, error) {
	sv := GetSysVar(name)
	if sv == nil {
		return "", ErrUnknownSystemVar.GenWithStackByArgs(name)
	}
	return sv.GetGlobalFromHook(ctx, s)
}

// SetStmtVar sets system variable and updates SessionVars states.
func (s *SessionVars) SetStmtVar(name string, value string) error {
	name = strings.ToLower(name)
	sysVar := GetSysVar(name)
	if sysVar == nil {
		return ErrUnknownSystemVar.GenWithStackByArgs(name)
	}
	sVal, err := sysVar.Validate(s, value, ScopeSession)
	if err != nil {
		return err
	}
	return s.setStmtVar(name, sVal)
}

// SetSystemVar sets the value of a system variable for session scope.
// Values are automatically normalized (i.e. oN / on / 1 => ON)
// and the validation function is run. To set with less validation, see
// SetSystemVarWithRelaxedValidation.
func (s *SessionVars) SetSystemVar(name string, val string) error {
	sv := GetSysVar(name)
	if sv == nil {
		return ErrUnknownSystemVar.GenWithStackByArgs(name)
	}
	val, err := sv.Validate(s, val, ScopeSession)
	if err != nil {
		return err
	}
	return sv.SetSessionFromHook(s, val)
}

// SetSystemVarWithoutValidation sets the value of a system variable for session scope.
// Deprecated: Values are NOT normalized or Validated.
func (s *SessionVars) SetSystemVarWithoutValidation(name string, val string) error {
	sv := GetSysVar(name)
	if sv == nil {
		return ErrUnknownSystemVar.GenWithStackByArgs(name)
	}
	return sv.SetSessionFromHook(s, val)
}

// SetSystemVarWithRelaxedValidation sets the value of a system variable for session scope.
// Validation functions are called, but scope validation is skipped.
// Errors are not expected to be returned because this could cause upgrade issues.
func (s *SessionVars) SetSystemVarWithRelaxedValidation(name string, val string) error {
	sv := GetSysVar(name)
	if sv == nil {
		return ErrUnknownSystemVar.GenWithStackByArgs(name)
	}
	val = sv.ValidateWithRelaxedValidation(s, val, ScopeSession)
	return sv.SetSessionFromHook(s, val)
}

// GetReadableTxnMode returns the session variable TxnMode but rewrites it to "OPTIMISTIC" when it's empty.
func (s *SessionVars) GetReadableTxnMode() string {
	txnMode := s.TxnMode
	if txnMode == "" {
		txnMode = ast.Optimistic
	}
	return txnMode
}

// SetPrevStmtDigest sets the digest of the previous statement.
func (s *SessionVars) SetPrevStmtDigest(prevStmtDigest string) {
	s.prevStmtDigest = prevStmtDigest
}

// GetPrevStmtDigest returns the digest of the previous statement.
func (s *SessionVars) GetPrevStmtDigest() string {
	// Because `prevStmt` may be truncated, so it's senseless to normalize it.
	// Even if `prevStmtDigest` is empty but `prevStmt` is not, just return it anyway.
	return s.prevStmtDigest
}

// LazyCheckKeyNotExists returns if we can lazy check key not exists.
func (s *SessionVars) LazyCheckKeyNotExists() bool {
	return s.PresumeKeyNotExists || (s.TxnCtx != nil && s.TxnCtx.IsPessimistic && !s.StmtCtx.DupKeyAsWarning)
}

// GetTemporaryTable returns a TempTable by tableInfo.
func (s *SessionVars) GetTemporaryTable(tblInfo *model.TableInfo) tableutil.TempTable {
	if tblInfo.TempTableType != model.TempTableNone {
		if s.TxnCtx.TemporaryTables == nil {
			s.TxnCtx.TemporaryTables = make(map[int64]tableutil.TempTable)
		}
		tempTables := s.TxnCtx.TemporaryTables
		tempTable, ok := tempTables[tblInfo.ID]
		if !ok {
			tempTable = tableutil.TempTableFromMeta(tblInfo)
			tempTables[tblInfo.ID] = tempTable
		}
		return tempTable
	}

	return nil
}

// EncodeSessionStates saves session states into SessionStates.
func (s *SessionVars) EncodeSessionStates(ctx context.Context, sessionStates *sessionstates.SessionStates) (err error) {
	// Encode user-defined variables.
	sessionStates.UserVars = make(map[string]*types.Datum, len(s.userVars.values))
	sessionStates.UserVarTypes = make(map[string]*ptypes.FieldType, len(s.userVars.types))
	s.userVars.lock.RLock()
	defer s.userVars.lock.RUnlock()
	for name, userVar := range s.userVars.values {
		sessionStates.UserVars[name] = userVar.Clone()
	}
	for name, userVarType := range s.userVars.types {
		sessionStates.UserVarTypes[name] = userVarType.Clone()
	}

	// Encode other session contexts.
	sessionStates.PreparedStmtID = s.preparedStmtID
	sessionStates.Status = s.Status
	sessionStates.CurrentDB = s.CurrentDB
	sessionStates.LastTxnInfo = s.LastTxnInfo
	if s.LastQueryInfo.StartTS != 0 {
		sessionStates.LastQueryInfo = &s.LastQueryInfo
	}
	if s.LastDDLInfo.SeqNum != 0 {
		sessionStates.LastDDLInfo = &s.LastDDLInfo
	}
	sessionStates.LastFoundRows = s.LastFoundRows
	sessionStates.SequenceLatestValues = s.SequenceState.GetAllStates()
	sessionStates.MPPStoreLastFailTime = make(map[string]time.Time, 0)
	s.MPPStoreLastFailTime.Range(
		func(key, value interface{}) bool {
			sessionStates.MPPStoreLastFailTime[key.(string)] = value.(time.Time)
			return true
		})
	sessionStates.FoundInPlanCache = s.PrevFoundInPlanCache
	sessionStates.FoundInBinding = s.PrevFoundInBinding

	// Encode StatementContext. We encode it here to avoid circle dependency.
	sessionStates.LastAffectedRows = s.StmtCtx.PrevAffectedRows
	sessionStates.LastInsertID = s.StmtCtx.PrevLastInsertID
	sessionStates.Warnings = s.StmtCtx.GetWarnings()
	return
}

// DecodeSessionStates restores session states from SessionStates.
func (s *SessionVars) DecodeSessionStates(ctx context.Context, sessionStates *sessionstates.SessionStates) (err error) {
	// Decode user-defined variables.
	s.userVars.values = make(map[string]types.Datum, len(sessionStates.UserVars))
	for name, userVar := range sessionStates.UserVars {
		s.SetUserVarVal(name, *userVar.Clone())
	}
	s.userVars.types = make(map[string]*ptypes.FieldType, len(sessionStates.UserVarTypes))
	for name, userVarType := range sessionStates.UserVarTypes {
		s.SetUserVarType(name, userVarType.Clone())
	}

	// Decode other session contexts.
	s.preparedStmtID = sessionStates.PreparedStmtID
	s.Status = sessionStates.Status
	s.CurrentDB = sessionStates.CurrentDB
	s.LastTxnInfo = sessionStates.LastTxnInfo
	if sessionStates.LastQueryInfo != nil {
		s.LastQueryInfo = *sessionStates.LastQueryInfo
	}
	if sessionStates.LastDDLInfo != nil {
		s.LastDDLInfo = *sessionStates.LastDDLInfo
	}
	s.LastFoundRows = sessionStates.LastFoundRows
	s.SequenceState.SetAllStates(sessionStates.SequenceLatestValues)
	for k, v := range sessionStates.MPPStoreLastFailTime {
		s.MPPStoreLastFailTime.Store(k, v)
	}
	s.FoundInPlanCache = sessionStates.FoundInPlanCache
	s.FoundInBinding = sessionStates.FoundInBinding

	// Decode StatementContext.
	s.StmtCtx.SetAffectedRows(uint64(sessionStates.LastAffectedRows))
	s.StmtCtx.PrevLastInsertID = sessionStates.LastInsertID
	s.StmtCtx.SetWarnings(sessionStates.Warnings)
	return
}

// TableDelta stands for the changed count for one table or partition.
type TableDelta struct {
	Delta    int64
	Count    int64
	ColSize  map[int64]int64
	InitTime time.Time // InitTime is the time that this delta is generated.
	TableID  int64
}

// Clone returns a cloned TableDelta.
func (td TableDelta) Clone() TableDelta {
	colSize := make(map[int64]int64, len(td.ColSize))
	maps.Copy(colSize, td.ColSize)
	return TableDelta{
		Delta:    td.Delta,
		Count:    td.Count,
		ColSize:  colSize,
		InitTime: td.InitTime,
		TableID:  td.TableID,
	}
}

// ConcurrencyUnset means the value the of the concurrency related variable is unset.
const ConcurrencyUnset = -1

// Concurrency defines concurrency values.
type Concurrency struct {
	// indexLookupConcurrency is the number of concurrent index lookup worker.
	// indexLookupConcurrency is deprecated, use ExecutorConcurrency instead.
	indexLookupConcurrency int

	// indexLookupJoinConcurrency is the number of concurrent index lookup join inner worker.
	// indexLookupJoinConcurrency is deprecated, use ExecutorConcurrency instead.
	indexLookupJoinConcurrency int

	// distSQLScanConcurrency is the number of concurrent dist SQL scan worker.
	distSQLScanConcurrency int

	// hashJoinConcurrency is the number of concurrent hash join outer worker.
	// hashJoinConcurrency is deprecated, use ExecutorConcurrency instead.
	hashJoinConcurrency int

	// projectionConcurrency is the number of concurrent projection worker.
	// projectionConcurrency is deprecated, use ExecutorConcurrency instead.
	projectionConcurrency int

	// hashAggPartialConcurrency is the number of concurrent hash aggregation partial worker.
	// hashAggPartialConcurrency is deprecated, use ExecutorConcurrency instead.
	hashAggPartialConcurrency int

	// hashAggFinalConcurrency is the number of concurrent hash aggregation final worker.
	// hashAggFinalConcurrency is deprecated, use ExecutorConcurrency instead.
	hashAggFinalConcurrency int

	// windowConcurrency is the number of concurrent window worker.
	// windowConcurrency is deprecated, use ExecutorConcurrency instead.
	windowConcurrency int

	// mergeJoinConcurrency is the number of concurrent merge join worker
	mergeJoinConcurrency int

	// streamAggConcurrency is the number of concurrent stream aggregation worker.
	// streamAggConcurrency is deprecated, use ExecutorConcurrency instead.
	streamAggConcurrency int

	// indexMergeIntersectionConcurrency is the number of indexMergeProcessWorker
	// Only meaningful for dynamic pruned partition table.
	indexMergeIntersectionConcurrency int

	// indexSerialScanConcurrency is the number of concurrent index serial scan worker.
	indexSerialScanConcurrency int

	// ExecutorConcurrency is the number of concurrent worker for all executors.
	ExecutorConcurrency int

	// SourceAddr is the source address of request. Available in coprocessor ONLY.
	SourceAddr net.TCPAddr
}

// SetIndexLookupConcurrency set the number of concurrent index lookup worker.
func (c *Concurrency) SetIndexLookupConcurrency(n int) {
	c.indexLookupConcurrency = n
}

// SetIndexLookupJoinConcurrency set the number of concurrent index lookup join inner worker.
func (c *Concurrency) SetIndexLookupJoinConcurrency(n int) {
	c.indexLookupJoinConcurrency = n
}

// SetDistSQLScanConcurrency set the number of concurrent dist SQL scan worker.
func (c *Concurrency) SetDistSQLScanConcurrency(n int) {
	c.distSQLScanConcurrency = n
}

// SetHashJoinConcurrency set the number of concurrent hash join outer worker.
func (c *Concurrency) SetHashJoinConcurrency(n int) {
	c.hashJoinConcurrency = n
}

// SetProjectionConcurrency set the number of concurrent projection worker.
func (c *Concurrency) SetProjectionConcurrency(n int) {
	c.projectionConcurrency = n
}

// SetHashAggPartialConcurrency set the number of concurrent hash aggregation partial worker.
func (c *Concurrency) SetHashAggPartialConcurrency(n int) {
	c.hashAggPartialConcurrency = n
}

// SetHashAggFinalConcurrency set the number of concurrent hash aggregation final worker.
func (c *Concurrency) SetHashAggFinalConcurrency(n int) {
	c.hashAggFinalConcurrency = n
}

// SetWindowConcurrency set the number of concurrent window worker.
func (c *Concurrency) SetWindowConcurrency(n int) {
	c.windowConcurrency = n
}

// SetMergeJoinConcurrency set the number of concurrent merge join worker.
func (c *Concurrency) SetMergeJoinConcurrency(n int) {
	c.mergeJoinConcurrency = n
}

// SetStreamAggConcurrency set the number of concurrent stream aggregation worker.
func (c *Concurrency) SetStreamAggConcurrency(n int) {
	c.streamAggConcurrency = n
}

// SetIndexMergeIntersectionConcurrency set the number of concurrent intersection process worker.
func (c *Concurrency) SetIndexMergeIntersectionConcurrency(n int) {
	c.indexMergeIntersectionConcurrency = n
}

// SetIndexSerialScanConcurrency set the number of concurrent index serial scan worker.
func (c *Concurrency) SetIndexSerialScanConcurrency(n int) {
	c.indexSerialScanConcurrency = n
}

// IndexLookupConcurrency return the number of concurrent index lookup worker.
func (c *Concurrency) IndexLookupConcurrency() int {
	if c.indexLookupConcurrency != ConcurrencyUnset {
		return c.indexLookupConcurrency
	}
	return c.ExecutorConcurrency
}

// IndexLookupJoinConcurrency return the number of concurrent index lookup join inner worker.
func (c *Concurrency) IndexLookupJoinConcurrency() int {
	if c.indexLookupJoinConcurrency != ConcurrencyUnset {
		return c.indexLookupJoinConcurrency
	}
	return c.ExecutorConcurrency
}

// DistSQLScanConcurrency return the number of concurrent dist SQL scan worker.
func (c *Concurrency) DistSQLScanConcurrency() int {
	return c.distSQLScanConcurrency
}

// HashJoinConcurrency return the number of concurrent hash join outer worker.
func (c *Concurrency) HashJoinConcurrency() int {
	if c.hashJoinConcurrency != ConcurrencyUnset {
		return c.hashJoinConcurrency
	}
	return c.ExecutorConcurrency
}

// ProjectionConcurrency return the number of concurrent projection worker.
func (c *Concurrency) ProjectionConcurrency() int {
	if c.projectionConcurrency != ConcurrencyUnset {
		return c.projectionConcurrency
	}
	return c.ExecutorConcurrency
}

// HashAggPartialConcurrency return the number of concurrent hash aggregation partial worker.
func (c *Concurrency) HashAggPartialConcurrency() int {
	if c.hashAggPartialConcurrency != ConcurrencyUnset {
		return c.hashAggPartialConcurrency
	}
	return c.ExecutorConcurrency
}

// HashAggFinalConcurrency return the number of concurrent hash aggregation final worker.
func (c *Concurrency) HashAggFinalConcurrency() int {
	if c.hashAggFinalConcurrency != ConcurrencyUnset {
		return c.hashAggFinalConcurrency
	}
	return c.ExecutorConcurrency
}

// WindowConcurrency return the number of concurrent window worker.
func (c *Concurrency) WindowConcurrency() int {
	if c.windowConcurrency != ConcurrencyUnset {
		return c.windowConcurrency
	}
	return c.ExecutorConcurrency
}

// MergeJoinConcurrency return the number of concurrent merge join worker.
func (c *Concurrency) MergeJoinConcurrency() int {
	if c.mergeJoinConcurrency != ConcurrencyUnset {
		return c.mergeJoinConcurrency
	}
	return c.ExecutorConcurrency
}

// StreamAggConcurrency return the number of concurrent stream aggregation worker.
func (c *Concurrency) StreamAggConcurrency() int {
	if c.streamAggConcurrency != ConcurrencyUnset {
		return c.streamAggConcurrency
	}
	return c.ExecutorConcurrency
}

// IndexMergeIntersectionConcurrency return the number of concurrent process worker.
func (c *Concurrency) IndexMergeIntersectionConcurrency() int {
	if c.indexMergeIntersectionConcurrency != ConcurrencyUnset {
		return c.indexMergeIntersectionConcurrency
	}
	return c.ExecutorConcurrency
}

// IndexSerialScanConcurrency return the number of concurrent index serial scan worker.
// This option is not sync with ExecutorConcurrency since it's used by Analyze table.
func (c *Concurrency) IndexSerialScanConcurrency() int {
	return c.indexSerialScanConcurrency
}

// UnionConcurrency return the num of concurrent union worker.
func (c *Concurrency) UnionConcurrency() int {
	return c.ExecutorConcurrency
}

// MemQuota defines memory quota values.
type MemQuota struct {
	// MemQuotaQuery defines the memory quota for a query.
	MemQuotaQuery int64
	// MemQuotaApplyCache defines the memory capacity for apply cache.
	MemQuotaApplyCache int64
}

// BatchSize defines batch size values.
type BatchSize struct {
	// IndexJoinBatchSize is the batch size of a index lookup join.
	IndexJoinBatchSize int

	// IndexLookupSize is the number of handles for an index lookup task in index double read executor.
	IndexLookupSize int

	// InitChunkSize defines init row count of a Chunk during query execution.
	InitChunkSize int

	// MaxChunkSize defines max row count of a Chunk during query execution.
	MaxChunkSize int

	// MinPagingSize defines the min size used by the coprocessor paging protocol.
	MinPagingSize int

	// MinPagingSize defines the max size used by the coprocessor paging protocol.
	MaxPagingSize int
}

const (
	// SlowLogRowPrefixStr is slow log row prefix.
	SlowLogRowPrefixStr = "# "
	// SlowLogSpaceMarkStr is slow log space mark.
	SlowLogSpaceMarkStr = ": "
	// SlowLogSQLSuffixStr is slow log suffix.
	SlowLogSQLSuffixStr = ";"
	// SlowLogTimeStr is slow log field name.
	SlowLogTimeStr = "Time"
	// SlowLogStartPrefixStr is slow log start row prefix.
	SlowLogStartPrefixStr = SlowLogRowPrefixStr + SlowLogTimeStr + SlowLogSpaceMarkStr
	// SlowLogTxnStartTSStr is slow log field name.
	SlowLogTxnStartTSStr = "Txn_start_ts"
	// SlowLogUserAndHostStr is the user and host field name, which is compatible with MySQL.
	SlowLogUserAndHostStr = "User@Host"
	// SlowLogUserStr is slow log field name.
	SlowLogUserStr = "User"
	// SlowLogHostStr only for slow_query table usage.
	SlowLogHostStr = "Host"
	// SlowLogConnIDStr is slow log field name.
	SlowLogConnIDStr = "Conn_ID"
	// SlowLogQueryTimeStr is slow log field name.
	SlowLogQueryTimeStr = "Query_time"
	// SlowLogParseTimeStr is the parse sql time.
	SlowLogParseTimeStr = "Parse_time"
	// SlowLogCompileTimeStr is the compile plan time.
	SlowLogCompileTimeStr = "Compile_time"
	// SlowLogRewriteTimeStr is the rewrite time.
	SlowLogRewriteTimeStr = "Rewrite_time"
	// SlowLogOptimizeTimeStr is the optimization time.
	SlowLogOptimizeTimeStr = "Optimize_time"
	// SlowLogWaitTSTimeStr is the time of waiting TS.
	SlowLogWaitTSTimeStr = "Wait_TS"
	// SlowLogPreprocSubQueriesStr is the number of pre-processed sub-queries.
	SlowLogPreprocSubQueriesStr = "Preproc_subqueries"
	// SlowLogPreProcSubQueryTimeStr is the total time of pre-processing sub-queries.
	SlowLogPreProcSubQueryTimeStr = "Preproc_subqueries_time"
	// SlowLogDBStr is slow log field name.
	SlowLogDBStr = "DB"
	// SlowLogIsInternalStr is slow log field name.
	SlowLogIsInternalStr = "Is_internal"
	// SlowLogIndexNamesStr is slow log field name.
	SlowLogIndexNamesStr = "Index_names"
	// SlowLogDigestStr is slow log field name.
	SlowLogDigestStr = "Digest"
	// SlowLogQuerySQLStr is slow log field name.
	SlowLogQuerySQLStr = "Query" // use for slow log table, slow log will not print this field name but print sql directly.
	// SlowLogStatsInfoStr is plan stats info.
	SlowLogStatsInfoStr = "Stats"
	// SlowLogNumCopTasksStr is the number of cop-tasks.
	SlowLogNumCopTasksStr = "Num_cop_tasks"
	// SlowLogCopProcAvg is the average process time of all cop-tasks.
	SlowLogCopProcAvg = "Cop_proc_avg"
	// SlowLogCopProcP90 is the p90 process time of all cop-tasks.
	SlowLogCopProcP90 = "Cop_proc_p90"
	// SlowLogCopProcMax is the max process time of all cop-tasks.
	SlowLogCopProcMax = "Cop_proc_max"
	// SlowLogCopProcAddr is the address of TiKV where the cop-task which cost max process time run.
	SlowLogCopProcAddr = "Cop_proc_addr"
	// SlowLogCopWaitAvg is the average wait time of all cop-tasks.
	SlowLogCopWaitAvg = "Cop_wait_avg" // #nosec G101
	// SlowLogCopWaitP90 is the p90 wait time of all cop-tasks.
	SlowLogCopWaitP90 = "Cop_wait_p90" // #nosec G101
	// SlowLogCopWaitMax is the max wait time of all cop-tasks.
	SlowLogCopWaitMax = "Cop_wait_max"
	// SlowLogCopWaitAddr is the address of TiKV where the cop-task which cost wait process time run.
	SlowLogCopWaitAddr = "Cop_wait_addr" // #nosec G101
	// SlowLogCopBackoffPrefix contains backoff information.
	SlowLogCopBackoffPrefix = "Cop_backoff_"
	// SlowLogMemMax is the max number bytes of memory used in this statement.
	SlowLogMemMax = "Mem_max"
	// SlowLogDiskMax is the nax number bytes of disk used in this statement.
	SlowLogDiskMax = "Disk_max"
	// SlowLogPrepared is used to indicate whether this sql execute in prepare.
	SlowLogPrepared = "Prepared"
	// SlowLogPlanFromCache is used to indicate whether this plan is from plan cache.
	SlowLogPlanFromCache = "Plan_from_cache"
	// SlowLogPlanFromBinding is used to indicate whether this plan is matched with the hints in the binding.
	SlowLogPlanFromBinding = "Plan_from_binding"
	// SlowLogHasMoreResults is used to indicate whether this sql has more following results.
	SlowLogHasMoreResults = "Has_more_results"
	// SlowLogSucc is used to indicate whether this sql execute successfully.
	SlowLogSucc = "Succ"
	// SlowLogPrevStmt is used to show the previous executed statement.
	SlowLogPrevStmt = "Prev_stmt"
	// SlowLogPlan is used to record the query plan.
	SlowLogPlan = "Plan"
	// SlowLogPlanDigest is used to record the query plan digest.
	SlowLogPlanDigest = "Plan_digest"
	// SlowLogBinaryPlan is used to record the binary plan.
	SlowLogBinaryPlan = "Binary_plan"
	// SlowLogPlanPrefix is the prefix of the plan value.
	SlowLogPlanPrefix = ast.TiDBDecodePlan + "('"
	// SlowLogBinaryPlanPrefix is the prefix of the binary plan value.
	SlowLogBinaryPlanPrefix = ast.TiDBDecodeBinaryPlan + "('"
	// SlowLogPlanSuffix is the suffix of the plan value.
	SlowLogPlanSuffix = "')"
	// SlowLogPrevStmtPrefix is the prefix of Prev_stmt in slow log file.
	SlowLogPrevStmtPrefix = SlowLogPrevStmt + SlowLogSpaceMarkStr
	// SlowLogKVTotal is the total time waiting for kv.
	SlowLogKVTotal = "KV_total"
	// SlowLogPDTotal is the total time waiting for pd.
	SlowLogPDTotal = "PD_total"
	// SlowLogBackoffTotal is the total time doing backoff.
	SlowLogBackoffTotal = "Backoff_total"
	// SlowLogWriteSQLRespTotal is the total time used to write response to client.
	SlowLogWriteSQLRespTotal = "Write_sql_response_total"
	// SlowLogExecRetryCount is the execution retry count.
	SlowLogExecRetryCount = "Exec_retry_count"
	// SlowLogExecRetryTime is the execution retry time.
	SlowLogExecRetryTime = "Exec_retry_time"
	// SlowLogBackoffDetail is the detail of backoff.
	SlowLogBackoffDetail = "Backoff_Detail"
	// SlowLogResultRows is the row count of the SQL result.
	SlowLogResultRows = "Result_rows"
	// SlowLogIsExplicitTxn is used to indicate whether this sql execute in explicit transaction or not.
	SlowLogIsExplicitTxn = "IsExplicitTxn"
	// SlowLogIsWriteCacheTable is used to indicate whether writing to the cache table need to wait for the read lock to expire.
	SlowLogIsWriteCacheTable = "IsWriteCacheTable"
	// SlowLogIsSyncStatsFailed is used to indicate whether any failure happen during sync stats
	SlowLogIsSyncStatsFailed = "IsSyncStatsFailed"
)

// GenerateBinaryPlan decides whether we should record binary plan in slow log and stmt summary.
// It's controlled by the global variable `tidb_generate_binary_plan`.
var GenerateBinaryPlan atomic2.Bool

// SlowQueryLogItems is a collection of items that should be included in the
// slow query log.
type SlowQueryLogItems struct {
	TxnTS             uint64
	SQL               string
	Digest            string
	TimeTotal         time.Duration
	TimeParse         time.Duration
	TimeCompile       time.Duration
	TimeOptimize      time.Duration
	TimeWaitTS        time.Duration
	IndexNames        string
	StatsInfos        map[string]uint64
	CopTasks          *stmtctx.CopTasksDetails
	ExecDetail        execdetails.ExecDetails
	MemMax            int64
	DiskMax           int64
	Succ              bool
	Prepared          bool
	PlanFromCache     bool
	PlanFromBinding   bool
	HasMoreResults    bool
	PrevStmt          string
	Plan              string
	PlanDigest        string
	BinaryPlan        string
	RewriteInfo       RewritePhaseInfo
	KVTotal           time.Duration
	PDTotal           time.Duration
	BackoffTotal      time.Duration
	WriteSQLRespTotal time.Duration
	ExecRetryCount    uint
	ExecRetryTime     time.Duration
	ResultRows        int64
	IsExplicitTxn     bool
	IsWriteCacheTable bool
	// table -> name -> status
	StatsLoadStatus   map[string]map[string]string
	IsSyncStatsFailed bool
}

// SlowLogFormat uses for formatting slow log.
// The slow log output is like below:
// # Time: 2019-04-28T15:24:04.309074+08:00
// # Txn_start_ts: 406315658548871171
// # User@Host: root[root] @ localhost [127.0.0.1]
// # Conn_ID: 6
// # Query_time: 4.895492
// # Process_time: 0.161 Request_count: 1 Total_keys: 100001 Processed_keys: 100000
// # DB: test
// # Index_names: [t1.idx1,t2.idx2]
// # Is_internal: false
// # Digest: 42a1c8aae6f133e934d4bf0147491709a8812ea05ff8819ec522780fe657b772
// # Stats: t1:1,t2:2
// # Num_cop_tasks: 10
// # Cop_process: Avg_time: 1s P90_time: 2s Max_time: 3s Max_addr: 10.6.131.78
// # Cop_wait: Avg_time: 10ms P90_time: 20ms Max_time: 30ms Max_Addr: 10.6.131.79
// # Memory_max: 4096
// # Disk_max: 65535
// # Succ: true
// # Prev_stmt: begin;
// select * from t_slim;
func (s *SessionVars) SlowLogFormat(logItems *SlowQueryLogItems) string {
	var buf bytes.Buffer

	writeSlowLogItem(&buf, SlowLogTxnStartTSStr, strconv.FormatUint(logItems.TxnTS, 10))
	if s.User != nil {
		hostAddress := s.User.Hostname
		if s.ConnectionInfo != nil {
			hostAddress = s.ConnectionInfo.ClientIP
		}
		writeSlowLogItem(&buf, SlowLogUserAndHostStr, fmt.Sprintf("%s[%s] @ %s [%s]", s.User.Username, s.User.Username, s.User.Hostname, hostAddress))
	}
	if s.ConnectionID != 0 {
		writeSlowLogItem(&buf, SlowLogConnIDStr, strconv.FormatUint(s.ConnectionID, 10))
	}
	if logItems.ExecRetryCount > 0 {
		buf.WriteString(SlowLogRowPrefixStr)
		buf.WriteString(SlowLogExecRetryTime)
		buf.WriteString(SlowLogSpaceMarkStr)
		buf.WriteString(strconv.FormatFloat(logItems.ExecRetryTime.Seconds(), 'f', -1, 64))
		buf.WriteString(" ")
		buf.WriteString(SlowLogExecRetryCount)
		buf.WriteString(SlowLogSpaceMarkStr)
		buf.WriteString(strconv.Itoa(int(logItems.ExecRetryCount)))
		buf.WriteString("\n")
	}
	writeSlowLogItem(&buf, SlowLogQueryTimeStr, strconv.FormatFloat(logItems.TimeTotal.Seconds(), 'f', -1, 64))
	writeSlowLogItem(&buf, SlowLogParseTimeStr, strconv.FormatFloat(logItems.TimeParse.Seconds(), 'f', -1, 64))
	writeSlowLogItem(&buf, SlowLogCompileTimeStr, strconv.FormatFloat(logItems.TimeCompile.Seconds(), 'f', -1, 64))

	buf.WriteString(SlowLogRowPrefixStr + fmt.Sprintf("%v%v%v", SlowLogRewriteTimeStr,
		SlowLogSpaceMarkStr, strconv.FormatFloat(logItems.RewriteInfo.DurationRewrite.Seconds(), 'f', -1, 64)))
	if logItems.RewriteInfo.PreprocessSubQueries > 0 {
		buf.WriteString(fmt.Sprintf(" %v%v%v %v%v%v", SlowLogPreprocSubQueriesStr, SlowLogSpaceMarkStr, logItems.RewriteInfo.PreprocessSubQueries,
			SlowLogPreProcSubQueryTimeStr, SlowLogSpaceMarkStr, strconv.FormatFloat(logItems.RewriteInfo.DurationPreprocessSubQuery.Seconds(), 'f', -1, 64)))
	}
	buf.WriteString("\n")

	writeSlowLogItem(&buf, SlowLogOptimizeTimeStr, strconv.FormatFloat(logItems.TimeOptimize.Seconds(), 'f', -1, 64))
	writeSlowLogItem(&buf, SlowLogWaitTSTimeStr, strconv.FormatFloat(logItems.TimeWaitTS.Seconds(), 'f', -1, 64))

	if execDetailStr := logItems.ExecDetail.String(); len(execDetailStr) > 0 {
		buf.WriteString(SlowLogRowPrefixStr + execDetailStr + "\n")
	}

	if len(s.CurrentDB) > 0 {
		writeSlowLogItem(&buf, SlowLogDBStr, strings.ToLower(s.CurrentDB))
	}
	if len(logItems.IndexNames) > 0 {
		writeSlowLogItem(&buf, SlowLogIndexNamesStr, logItems.IndexNames)
	}

	writeSlowLogItem(&buf, SlowLogIsInternalStr, strconv.FormatBool(s.InRestrictedSQL))
	if len(logItems.Digest) > 0 {
		writeSlowLogItem(&buf, SlowLogDigestStr, logItems.Digest)
	}
	if len(logItems.StatsInfos) > 0 {
		buf.WriteString(SlowLogRowPrefixStr + SlowLogStatsInfoStr + SlowLogSpaceMarkStr)
		firstComma := false
		vStr := ""
		for k, v := range logItems.StatsInfos {
			if v == 0 {
				vStr = "pseudo"
			} else {
				vStr = strconv.FormatUint(v, 10)
			}
			if firstComma {
				buf.WriteString("," + k + ":" + vStr)
			} else {
				buf.WriteString(k + ":" + vStr)
				firstComma = true
			}
			if v != 0 && len(logItems.StatsLoadStatus[k]) > 0 {
				writeStatsLoadStatusItems(&buf, logItems.StatsLoadStatus[k])
			}
		}
		buf.WriteString("\n")
	}
	if logItems.CopTasks != nil {
		writeSlowLogItem(&buf, SlowLogNumCopTasksStr, strconv.FormatInt(int64(logItems.CopTasks.NumCopTasks), 10))
		if logItems.CopTasks.NumCopTasks > 0 {
			// make the result stable
			backoffs := make([]string, 0, 3)
			for backoff := range logItems.CopTasks.TotBackoffTimes {
				backoffs = append(backoffs, backoff)
			}
			slices.Sort(backoffs)

			if logItems.CopTasks.NumCopTasks == 1 {
				buf.WriteString(SlowLogRowPrefixStr + fmt.Sprintf("%v%v%v %v%v%v",
					SlowLogCopProcAvg, SlowLogSpaceMarkStr, logItems.CopTasks.AvgProcessTime.Seconds(),
					SlowLogCopProcAddr, SlowLogSpaceMarkStr, logItems.CopTasks.MaxProcessAddress) + "\n")
				buf.WriteString(SlowLogRowPrefixStr + fmt.Sprintf("%v%v%v %v%v%v",
					SlowLogCopWaitAvg, SlowLogSpaceMarkStr, logItems.CopTasks.AvgWaitTime.Seconds(),
					SlowLogCopWaitAddr, SlowLogSpaceMarkStr, logItems.CopTasks.MaxWaitAddress) + "\n")
				for _, backoff := range backoffs {
					backoffPrefix := SlowLogCopBackoffPrefix + backoff + "_"
					buf.WriteString(SlowLogRowPrefixStr + fmt.Sprintf("%v%v%v %v%v%v\n",
						backoffPrefix+"total_times", SlowLogSpaceMarkStr, logItems.CopTasks.TotBackoffTimes[backoff],
						backoffPrefix+"total_time", SlowLogSpaceMarkStr, logItems.CopTasks.TotBackoffTime[backoff].Seconds(),
					))
				}
			} else {
				buf.WriteString(SlowLogRowPrefixStr + fmt.Sprintf("%v%v%v %v%v%v %v%v%v %v%v%v",
					SlowLogCopProcAvg, SlowLogSpaceMarkStr, logItems.CopTasks.AvgProcessTime.Seconds(),
					SlowLogCopProcP90, SlowLogSpaceMarkStr, logItems.CopTasks.P90ProcessTime.Seconds(),
					SlowLogCopProcMax, SlowLogSpaceMarkStr, logItems.CopTasks.MaxProcessTime.Seconds(),
					SlowLogCopProcAddr, SlowLogSpaceMarkStr, logItems.CopTasks.MaxProcessAddress) + "\n")
				buf.WriteString(SlowLogRowPrefixStr + fmt.Sprintf("%v%v%v %v%v%v %v%v%v %v%v%v",
					SlowLogCopWaitAvg, SlowLogSpaceMarkStr, logItems.CopTasks.AvgWaitTime.Seconds(),
					SlowLogCopWaitP90, SlowLogSpaceMarkStr, logItems.CopTasks.P90WaitTime.Seconds(),
					SlowLogCopWaitMax, SlowLogSpaceMarkStr, logItems.CopTasks.MaxWaitTime.Seconds(),
					SlowLogCopWaitAddr, SlowLogSpaceMarkStr, logItems.CopTasks.MaxWaitAddress) + "\n")
				for _, backoff := range backoffs {
					backoffPrefix := SlowLogCopBackoffPrefix + backoff + "_"
					buf.WriteString(SlowLogRowPrefixStr + fmt.Sprintf("%v%v%v %v%v%v %v%v%v %v%v%v %v%v%v %v%v%v\n",
						backoffPrefix+"total_times", SlowLogSpaceMarkStr, logItems.CopTasks.TotBackoffTimes[backoff],
						backoffPrefix+"total_time", SlowLogSpaceMarkStr, logItems.CopTasks.TotBackoffTime[backoff].Seconds(),
						backoffPrefix+"max_time", SlowLogSpaceMarkStr, logItems.CopTasks.MaxBackoffTime[backoff].Seconds(),
						backoffPrefix+"max_addr", SlowLogSpaceMarkStr, logItems.CopTasks.MaxBackoffAddress[backoff],
						backoffPrefix+"avg_time", SlowLogSpaceMarkStr, logItems.CopTasks.AvgBackoffTime[backoff].Seconds(),
						backoffPrefix+"p90_time", SlowLogSpaceMarkStr, logItems.CopTasks.P90BackoffTime[backoff].Seconds(),
					))
				}
			}
		}
	}
	if logItems.MemMax > 0 {
		writeSlowLogItem(&buf, SlowLogMemMax, strconv.FormatInt(logItems.MemMax, 10))
	}
	if logItems.DiskMax > 0 {
		writeSlowLogItem(&buf, SlowLogDiskMax, strconv.FormatInt(logItems.DiskMax, 10))
	}

	writeSlowLogItem(&buf, SlowLogPrepared, strconv.FormatBool(logItems.Prepared))
	writeSlowLogItem(&buf, SlowLogPlanFromCache, strconv.FormatBool(logItems.PlanFromCache))
	writeSlowLogItem(&buf, SlowLogPlanFromBinding, strconv.FormatBool(logItems.PlanFromBinding))
	writeSlowLogItem(&buf, SlowLogHasMoreResults, strconv.FormatBool(logItems.HasMoreResults))
	writeSlowLogItem(&buf, SlowLogKVTotal, strconv.FormatFloat(logItems.KVTotal.Seconds(), 'f', -1, 64))
	writeSlowLogItem(&buf, SlowLogPDTotal, strconv.FormatFloat(logItems.PDTotal.Seconds(), 'f', -1, 64))
	writeSlowLogItem(&buf, SlowLogBackoffTotal, strconv.FormatFloat(logItems.BackoffTotal.Seconds(), 'f', -1, 64))
	writeSlowLogItem(&buf, SlowLogWriteSQLRespTotal, strconv.FormatFloat(logItems.WriteSQLRespTotal.Seconds(), 'f', -1, 64))
	writeSlowLogItem(&buf, SlowLogResultRows, strconv.FormatInt(logItems.ResultRows, 10))
	writeSlowLogItem(&buf, SlowLogSucc, strconv.FormatBool(logItems.Succ))
	writeSlowLogItem(&buf, SlowLogIsExplicitTxn, strconv.FormatBool(logItems.IsExplicitTxn))
	writeSlowLogItem(&buf, SlowLogIsSyncStatsFailed, strconv.FormatBool(logItems.IsSyncStatsFailed))
	if s.StmtCtx.WaitLockLeaseTime > 0 {
		writeSlowLogItem(&buf, SlowLogIsWriteCacheTable, strconv.FormatBool(logItems.IsWriteCacheTable))
	}
	if len(logItems.Plan) != 0 {
		writeSlowLogItem(&buf, SlowLogPlan, logItems.Plan)
	}
	if len(logItems.PlanDigest) != 0 {
		writeSlowLogItem(&buf, SlowLogPlanDigest, logItems.PlanDigest)
	}
	if len(logItems.BinaryPlan) != 0 {
		writeSlowLogItem(&buf, SlowLogBinaryPlan, logItems.BinaryPlan)
	}
	if logItems.PrevStmt != "" {
		writeSlowLogItem(&buf, SlowLogPrevStmt, logItems.PrevStmt)
	}

	if s.CurrentDBChanged {
		buf.WriteString(fmt.Sprintf("use %s;\n", strings.ToLower(s.CurrentDB)))
		s.CurrentDBChanged = false
	}

	buf.WriteString(logItems.SQL)
	if len(logItems.SQL) == 0 || logItems.SQL[len(logItems.SQL)-1] != ';' {
		buf.WriteString(";")
	}

	return buf.String()
}

func writeStatsLoadStatusItems(buf *bytes.Buffer, loadStatus map[string]string) {
	if len(loadStatus) > 0 {
		buf.WriteString("[")
		firstComma := false
		for name, status := range loadStatus {
			if firstComma {
				buf.WriteString("," + name + ":" + status)
			} else {
				buf.WriteString(name + ":" + status)
				firstComma = true
			}
		}
		buf.WriteString("]")
	}
}

// writeSlowLogItem writes a slow log item in the form of: "# ${key}:${value}"
func writeSlowLogItem(buf *bytes.Buffer, key, value string) {
	buf.WriteString(SlowLogRowPrefixStr + key + SlowLogSpaceMarkStr + value + "\n")
}

// TxnReadTS indicates the value and used situation for tx_read_ts
type TxnReadTS struct {
	readTS uint64
	used   bool
}

// NewTxnReadTS creates TxnReadTS
func NewTxnReadTS(ts uint64) *TxnReadTS {
	return &TxnReadTS{
		readTS: ts,
		used:   false,
	}
}

// UseTxnReadTS returns readTS, and mark used as true
func (t *TxnReadTS) UseTxnReadTS() uint64 {
	if t == nil {
		return 0
	}
	t.used = true
	return t.readTS
}

// SetTxnReadTS update readTS, and refresh used
func (t *TxnReadTS) SetTxnReadTS(ts uint64) {
	if t == nil {
		return
	}
	t.used = false
	t.readTS = ts
}

// PeakTxnReadTS returns readTS
func (t *TxnReadTS) PeakTxnReadTS() uint64 {
	if t == nil {
		return 0
	}
	return t.readTS
}

// CleanupTxnReadTSIfUsed cleans txnReadTS if used
func (s *SessionVars) CleanupTxnReadTSIfUsed() {
	if s.TxnReadTS == nil {
		return
	}
	if s.TxnReadTS.used && s.TxnReadTS.readTS > 0 {
		s.TxnReadTS = NewTxnReadTS(0)
		s.SnapshotInfoschema = nil
	}
}

// GetCPUFactor returns the session variable cpuFactor
func (s *SessionVars) GetCPUFactor() float64 {
	return s.cpuFactor
}

// GetCopCPUFactor returns the session variable copCPUFactor
func (s *SessionVars) GetCopCPUFactor() float64 {
	return s.copCPUFactor
}

// GetMemoryFactor returns the session variable memoryFactor
func (s *SessionVars) GetMemoryFactor() float64 {
	return s.memoryFactor
}

// GetDiskFactor returns the session variable diskFactor
func (s *SessionVars) GetDiskFactor() float64 {
	return s.diskFactor
}

// GetConcurrencyFactor returns the session variable concurrencyFactor
func (s *SessionVars) GetConcurrencyFactor() float64 {
	return s.concurrencyFactor
}

// GetNetworkFactor returns the session variable networkFactor
// returns 0 when tbl is a temporary table.
func (s *SessionVars) GetNetworkFactor(tbl *model.TableInfo) float64 {
	if tbl != nil {
		if tbl.TempTableType != model.TempTableNone {
			return 0
		}
	}
	return s.networkFactor
}

// GetScanFactor returns the session variable scanFactor
// returns 0 when tbl is a temporary table.
func (s *SessionVars) GetScanFactor(tbl *model.TableInfo) float64 {
	if tbl != nil {
		if tbl.TempTableType != model.TempTableNone {
			return 0
		}
	}
	return s.scanFactor
}

// GetDescScanFactor returns the session variable descScanFactor
// returns 0 when tbl is a temporary table.
func (s *SessionVars) GetDescScanFactor(tbl *model.TableInfo) float64 {
	if tbl != nil {
		if tbl.TempTableType != model.TempTableNone {
			return 0
		}
	}
	return s.descScanFactor
}

// GetSeekFactor returns the session variable seekFactor
// returns 0 when tbl is a temporary table.
func (s *SessionVars) GetSeekFactor(tbl *model.TableInfo) float64 {
	if tbl != nil {
		if tbl.TempTableType != model.TempTableNone {
			return 0
		}
	}
	return s.seekFactor
}

// EnableEvalTopNEstimationForStrMatch means if we need to evaluate expression with TopN to improve estimation.
// Currently, it's only for string matching functions (like and regexp).
func (s *SessionVars) EnableEvalTopNEstimationForStrMatch() bool {
	return s.DefaultStrMatchSelectivity == 0
}

// GetStrMatchDefaultSelectivity means the default selectivity for like and regexp.
// Note: 0 is a special value, which means the default selectivity is 0.1 and TopN assisted estimation is enabled.
func (s *SessionVars) GetStrMatchDefaultSelectivity() float64 {
	if s.DefaultStrMatchSelectivity == 0 {
		return 0.1
	}
	return s.DefaultStrMatchSelectivity
}

// GetNegateStrMatchDefaultSelectivity means the default selectivity for not like and not regexp.
// Note:
//
//	  0 is a special value, which means the default selectivity is 0.9 and TopN assisted estimation is enabled.
//	  0.8 (the default value) is also a special value. For backward compatibility, when the variable is set to 0.8, we
//	keep the default selectivity of like/regexp and not like/regexp all 0.8.
func (s *SessionVars) GetNegateStrMatchDefaultSelectivity() float64 {
	if s.DefaultStrMatchSelectivity == DefTiDBDefaultStrMatchSelectivity {
		return DefTiDBDefaultStrMatchSelectivity
	}
	return 1 - s.GetStrMatchDefaultSelectivity()
}

// GetRelatedTableForMDL gets the related table for metadata lock.
func (s *SessionVars) GetRelatedTableForMDL() *sync.Map {
	s.TxnCtx.tdmLock.Lock()
	defer s.TxnCtx.tdmLock.Unlock()
	if s.TxnCtx.relatedTableForMDL == nil {
		s.TxnCtx.relatedTableForMDL = new(sync.Map)
	}
	return s.TxnCtx.relatedTableForMDL
}

// EnableForceInlineCTE returns the session variable enableForceInlineCTE
func (s *SessionVars) EnableForceInlineCTE() bool {
	return s.enableForceInlineCTE
}<|MERGE_RESOLUTION|>--- conflicted
+++ resolved
@@ -1320,14 +1320,12 @@
 	// EnablePlanReplayerCapture indicates whether enabled plan replayer capture
 	EnablePlanReplayerCapture bool
 
-<<<<<<< HEAD
+	// StoreBatchSize indicates the batch size limit of store batch, set this field to 0 to disable store batch.
+	StoreBatchSize int
+
 	// PessimisticTransactionAggressiveLocking controls whether aggressive locking for pessimistic transaction
 	// is enabled.
 	PessimisticTransactionAggressiveLocking bool
-=======
-	// StoreBatchSize indicates the batch size limit of store batch, set this field to 0 to disable store batch.
-	StoreBatchSize int
->>>>>>> 2ea253e3
 }
 
 // GetNewChunkWithCapacity Attempt to request memory from the chunk pool
