// Copyright 2015 PingCAP, Inc.
//
// Licensed under the Apache License, Version 2.0 (the "License");
// you may not use this file except in compliance with the License.
// You may obtain a copy of the License at
//
//     http://www.apache.org/licenses/LICENSE-2.0
//
// Unless required by applicable law or agreed to in writing, software
// distributed under the License is distributed on an "AS IS" BASIS,
// WITHOUT WARRANTIES OR CONDITIONS OF ANY KIND, either express or implied.
// See the License for the specific language governing permissions and
// limitations under the License.

package variable

import (
	"bytes"
	"crypto/tls"
	"encoding/binary"
	"fmt"
	"math"
	"math/rand"
	"net"
	"sort"
	"strconv"
	"strings"
	"sync"
	"sync/atomic"
	"time"

	"github.com/pingcap/errors"
	pumpcli "github.com/pingcap/tidb-tools/tidb-binlog/pump_client"
	"github.com/pingcap/tidb/config"
	"github.com/pingcap/tidb/kv"
	"github.com/pingcap/tidb/meta/autoid"
	"github.com/pingcap/tidb/metrics"
	"github.com/pingcap/tidb/parser"
	"github.com/pingcap/tidb/parser/ast"
	"github.com/pingcap/tidb/parser/auth"
	"github.com/pingcap/tidb/parser/charset"
	"github.com/pingcap/tidb/parser/model"
	"github.com/pingcap/tidb/parser/mysql"
	"github.com/pingcap/tidb/parser/terror"
	"github.com/pingcap/tidb/sessionctx/stmtctx"
	"github.com/pingcap/tidb/types"
	"github.com/pingcap/tidb/util/chunk"
	"github.com/pingcap/tidb/util/execdetails"
	utilMath "github.com/pingcap/tidb/util/math"
	"github.com/pingcap/tidb/util/rowcodec"
	"github.com/pingcap/tidb/util/stringutil"
	"github.com/pingcap/tidb/util/tableutil"
	"github.com/pingcap/tidb/util/timeutil"
	"github.com/pingcap/tidb/util/topsql/stmtstats"
	tikvstore "github.com/tikv/client-go/v2/kv"
	"github.com/tikv/client-go/v2/oracle"
	"github.com/twmb/murmur3"
	atomic2 "go.uber.org/atomic"
)

// PreparedStmtCount is exported for test.
var PreparedStmtCount int64

// RetryInfo saves retry information.
type RetryInfo struct {
	Retrying               bool
	DroppedPreparedStmtIDs []uint32
	autoIncrementIDs       retryInfoAutoIDs
	autoRandomIDs          retryInfoAutoIDs
}

// Clean does some clean work.
func (r *RetryInfo) Clean() {
	r.autoIncrementIDs.clean()
	r.autoRandomIDs.clean()

	if len(r.DroppedPreparedStmtIDs) > 0 {
		r.DroppedPreparedStmtIDs = r.DroppedPreparedStmtIDs[:0]
	}
}

// ResetOffset resets the current retry offset.
func (r *RetryInfo) ResetOffset() {
	r.autoIncrementIDs.resetOffset()
	r.autoRandomIDs.resetOffset()
}

// AddAutoIncrementID adds id to autoIncrementIDs.
func (r *RetryInfo) AddAutoIncrementID(id int64) {
	r.autoIncrementIDs.autoIDs = append(r.autoIncrementIDs.autoIDs, id)
}

// GetCurrAutoIncrementID gets current autoIncrementID.
func (r *RetryInfo) GetCurrAutoIncrementID() (int64, bool) {
	return r.autoIncrementIDs.getCurrent()
}

// AddAutoRandomID adds id to autoRandomIDs.
func (r *RetryInfo) AddAutoRandomID(id int64) {
	r.autoRandomIDs.autoIDs = append(r.autoRandomIDs.autoIDs, id)
}

// GetCurrAutoRandomID gets current AutoRandomID.
func (r *RetryInfo) GetCurrAutoRandomID() (int64, bool) {
	return r.autoRandomIDs.getCurrent()
}

type retryInfoAutoIDs struct {
	currentOffset int
	autoIDs       []int64
}

func (r *retryInfoAutoIDs) resetOffset() {
	r.currentOffset = 0
}

func (r *retryInfoAutoIDs) clean() {
	r.currentOffset = 0
	if len(r.autoIDs) > 0 {
		r.autoIDs = r.autoIDs[:0]
	}
}

func (r *retryInfoAutoIDs) getCurrent() (int64, bool) {
	if r.currentOffset >= len(r.autoIDs) {
		return 0, false
	}
	id := r.autoIDs[r.currentOffset]
	r.currentOffset++
	return id, true
}

// TransactionContext is used to store variables that has transaction scope.
type TransactionContext struct {
	forUpdateTS uint64
	stmtFuture  oracle.Future
	Binlog      interface{}
	InfoSchema  interface{}
	History     interface{}
	StartTS     uint64

	// ShardStep indicates the max size of continuous rowid shard in one transaction.
	ShardStep    int
	shardRemain  int
	currentShard int64
	shardRand    *rand.Rand

	// TableDeltaMap is used in the schema validator for DDL changes in one table not to block others.
	// It's also used in the statistics updating.
	// Note: for the partitioned table, it stores all the partition IDs.
	TableDeltaMap map[int64]TableDelta

	// unchangedRowKeys is used to store the unchanged rows that needs to lock for pessimistic transaction.
	unchangedRowKeys map[string]struct{}

	// pessimisticLockCache is the cache for pessimistic locked keys,
	// The value never changes during the transaction.
	pessimisticLockCache map[string][]byte
	PessimisticCacheHit  int

	// CreateTime For metrics.
	CreateTime     time.Time
	StatementCount int
	CouldRetry     bool
	IsPessimistic  bool
	// IsStaleness indicates whether the txn is read only staleness txn.
	IsStaleness bool
	// IsExplicit indicates whether the txn is an interactive txn, which is typically started with a BEGIN
	// or START TRANSACTION statement, or by setting autocommit to 0.
	IsExplicit bool
	Isolation  string
	LockExpire uint32
	ForUpdate  uint32
	// TxnScope indicates the value of txn_scope
	TxnScope string

	// TableDeltaMap lock to prevent potential data race
	tdmLock sync.Mutex

	// TemporaryTables is used to store transaction-specific information for global temporary tables.
	// It can also be stored in sessionCtx with local temporary tables, but it's easier to clean this data after transaction ends.
	TemporaryTables map[int64]tableutil.TempTable

	// CachedTables is not nil if the transaction write on cached table.
	CachedTables map[int64]interface{}
}

// GetShard returns the shard prefix for the next `count` rowids.
func (tc *TransactionContext) GetShard(shardRowIDBits uint64, typeBitsLength uint64, reserveSignBit bool, count int) int64 {
	if shardRowIDBits == 0 {
		return 0
	}
	if tc.shardRand == nil {
		tc.shardRand = rand.New(rand.NewSource(int64(tc.StartTS))) // #nosec G404
	}
	if tc.shardRemain <= 0 {
		tc.updateShard()
		tc.shardRemain = tc.ShardStep
	}
	tc.shardRemain -= count

	var signBitLength uint64
	if reserveSignBit {
		signBitLength = 1
	}
	return (tc.currentShard & (1<<shardRowIDBits - 1)) << (typeBitsLength - shardRowIDBits - signBitLength)
}

func (tc *TransactionContext) updateShard() {
	var buf [8]byte
	binary.LittleEndian.PutUint64(buf[:], tc.shardRand.Uint64())
	tc.currentShard = int64(murmur3.Sum32(buf[:]))
}

// AddUnchangedRowKey adds an unchanged row key in update statement for pessimistic lock.
func (tc *TransactionContext) AddUnchangedRowKey(key []byte) {
	if tc.unchangedRowKeys == nil {
		tc.unchangedRowKeys = map[string]struct{}{}
	}
	tc.unchangedRowKeys[string(key)] = struct{}{}
}

// CollectUnchangedRowKeys collects unchanged row keys for pessimistic lock.
func (tc *TransactionContext) CollectUnchangedRowKeys(buf []kv.Key) []kv.Key {
	for key := range tc.unchangedRowKeys {
		buf = append(buf, kv.Key(key))
	}
	tc.unchangedRowKeys = nil
	return buf
}

// UpdateDeltaForTable updates the delta info for some table.
func (tc *TransactionContext) UpdateDeltaForTable(physicalTableID int64, delta int64, count int64, colSize map[int64]int64) {
	tc.tdmLock.Lock()
	defer tc.tdmLock.Unlock()
	if tc.TableDeltaMap == nil {
		tc.TableDeltaMap = make(map[int64]TableDelta)
	}
	item := tc.TableDeltaMap[physicalTableID]
	if item.ColSize == nil && colSize != nil {
		item.ColSize = make(map[int64]int64, len(colSize))
	}
	item.Delta += delta
	item.Count += count
	item.TableID = physicalTableID
	for key, val := range colSize {
		item.ColSize[key] += val
	}
	tc.TableDeltaMap[physicalTableID] = item
}

// GetKeyInPessimisticLockCache gets a key in pessimistic lock cache.
func (tc *TransactionContext) GetKeyInPessimisticLockCache(key kv.Key) (val []byte, ok bool) {
	if tc.pessimisticLockCache == nil {
		return nil, false
	}
	val, ok = tc.pessimisticLockCache[string(key)]
	if ok {
		tc.PessimisticCacheHit++
	}
	return
}

// SetPessimisticLockCache sets a key value pair into pessimistic lock cache.
func (tc *TransactionContext) SetPessimisticLockCache(key kv.Key, val []byte) {
	if tc.pessimisticLockCache == nil {
		tc.pessimisticLockCache = map[string][]byte{}
	}
	tc.pessimisticLockCache[string(key)] = val
}

// Cleanup clears up transaction info that no longer use.
func (tc *TransactionContext) Cleanup() {
	// tc.InfoSchema = nil; we cannot do it now, because some operation like handleFieldList depend on this.
	tc.Binlog = nil
	tc.History = nil
	tc.tdmLock.Lock()
	tc.TableDeltaMap = nil
	tc.tdmLock.Unlock()
	tc.pessimisticLockCache = nil
	tc.IsStaleness = false
}

// ClearDelta clears the delta map.
func (tc *TransactionContext) ClearDelta() {
	tc.tdmLock.Lock()
	tc.TableDeltaMap = nil
	tc.tdmLock.Unlock()
}

// GetForUpdateTS returns the ts for update.
func (tc *TransactionContext) GetForUpdateTS() uint64 {
	if tc.forUpdateTS > tc.StartTS {
		return tc.forUpdateTS
	}
	return tc.StartTS
}

// SetForUpdateTS sets the ts for update.
func (tc *TransactionContext) SetForUpdateTS(forUpdateTS uint64) {
	if forUpdateTS > tc.forUpdateTS {
		tc.forUpdateTS = forUpdateTS
	}
}

// SetStmtFutureForRC sets the stmtFuture .
func (tc *TransactionContext) SetStmtFutureForRC(future oracle.Future) {
	tc.stmtFuture = future
}

// GetStmtFutureForRC gets the stmtFuture.
func (tc *TransactionContext) GetStmtFutureForRC() oracle.Future {
	return tc.stmtFuture
}

// WriteStmtBufs can be used by insert/replace/delete/update statement.
// TODO: use a common memory pool to replace this.
type WriteStmtBufs struct {
	// RowValBuf is used by tablecodec.EncodeRow, to reduce runtime.growslice.
	RowValBuf []byte
	// AddRowValues use to store temp insert rows value, to reduce memory allocations when importing data.
	AddRowValues []types.Datum

	// IndexValsBuf is used by index.FetchValues
	IndexValsBuf []types.Datum
	// IndexKeyBuf is used by index.GenIndexKey
	IndexKeyBuf []byte
}

func (ib *WriteStmtBufs) clean() {
	ib.RowValBuf = nil
	ib.AddRowValues = nil
	ib.IndexValsBuf = nil
	ib.IndexKeyBuf = nil
}

// TableSnapshot represents a data snapshot of the table contained in `information_schema`.
type TableSnapshot struct {
	Rows [][]types.Datum
	Err  error
}

type txnIsolationLevelOneShotState uint

// RewritePhaseInfo records some information about the rewrite phase
type RewritePhaseInfo struct {
	// DurationRewrite is the duration of rewriting the SQL.
	DurationRewrite time.Duration

	// DurationPreprocessSubQuery is the duration of pre-processing sub-queries.
	DurationPreprocessSubQuery time.Duration

	// PreprocessSubQueries is the number of pre-processed sub-queries.
	PreprocessSubQueries int
}

// Reset resets all fields in RewritePhaseInfo.
func (r *RewritePhaseInfo) Reset() {
	r.DurationRewrite = 0
	r.DurationPreprocessSubQuery = 0
	r.PreprocessSubQueries = 0
}

// TemporaryTableData is a interface to maintain temporary data in session
type TemporaryTableData interface {
	kv.Retriever
	// Staging create a new staging buffer inside the MemBuffer.
	// Subsequent writes will be temporarily stored in this new staging buffer.
	// When you think all modifications looks good, you can call `Release` to public all of them to the upper level buffer.
	Staging() kv.StagingHandle
	// Release publish all modifications in the latest staging buffer to upper level.
	Release(kv.StagingHandle)
	// Cleanup cleanups the resources referenced by the StagingHandle.
	// If the changes are not published by `Release`, they will be discarded.
	Cleanup(kv.StagingHandle)
	// GetTableSize get the size of a table
	GetTableSize(tblID int64) int64
	// DeleteTableKey removes the entry for key k from table
	DeleteTableKey(tblID int64, k kv.Key) error
	// SetTableKey sets the entry for k from table
	SetTableKey(tblID int64, k kv.Key, val []byte) error
}

// temporaryTableData is used for store temporary table data in session
type temporaryTableData struct {
	kv.MemBuffer
	tblSize map[int64]int64
}

// NewTemporaryTableData creates a new TemporaryTableData
func NewTemporaryTableData(memBuffer kv.MemBuffer) TemporaryTableData {
	return &temporaryTableData{
		MemBuffer: memBuffer,
		tblSize:   make(map[int64]int64),
	}
}

// GetTableSize get the size of a table
func (d *temporaryTableData) GetTableSize(tblID int64) int64 {
	if tblSize, ok := d.tblSize[tblID]; ok {
		return tblSize
	}
	return 0
}

// DeleteTableKey removes the entry for key k from table
func (d *temporaryTableData) DeleteTableKey(tblID int64, k kv.Key) error {
	bufferSize := d.MemBuffer.Size()
	defer d.updateTblSize(tblID, bufferSize)

	return d.MemBuffer.Delete(k)
}

// SetTableKey sets the entry for k from table
func (d *temporaryTableData) SetTableKey(tblID int64, k kv.Key, val []byte) error {
	bufferSize := d.MemBuffer.Size()
	defer d.updateTblSize(tblID, bufferSize)

	return d.MemBuffer.Set(k, val)
}

func (d *temporaryTableData) updateTblSize(tblID int64, beforeSize int) {
	delta := int64(d.MemBuffer.Size() - beforeSize)
	d.tblSize[tblID] = d.GetTableSize(tblID) + delta
}

const (
	// oneShotDef means default, that is tx_isolation_one_shot not set.
	oneShotDef txnIsolationLevelOneShotState = iota
	// oneShotSet means it's set in current transaction.
	oneShotSet
	// onsShotUse means it should be used in current transaction.
	oneShotUse
)

// ReadConsistencyLevel is the level of read consistency.
type ReadConsistencyLevel string

const (
	// ReadConsistencyStrict means read by strict consistency, default value.
	ReadConsistencyStrict ReadConsistencyLevel = "strict"
	// ReadConsistencyWeak means read can be weak consistency.
	ReadConsistencyWeak ReadConsistencyLevel = "weak"
)

// IsWeak returns true only if it's a weak-consistency read.
func (r ReadConsistencyLevel) IsWeak() bool {
	return r == ReadConsistencyWeak
}

func validateReadConsistencyLevel(val string) error {
	switch v := ReadConsistencyLevel(strings.ToLower(val)); v {
	case ReadConsistencyStrict, ReadConsistencyWeak:
		return nil
	default:
		return ErrWrongTypeForVar.GenWithStackByArgs(TiDBReadConsistency)
	}
}

// SessionVars is to handle user-defined or global variables in the current session.
type SessionVars struct {
	Concurrency
	MemQuota
	BatchSize
	// DMLBatchSize indicates the number of rows batch-committed for a statement.
	// It will be used when using LOAD DATA or BatchInsert or BatchDelete is on.
	DMLBatchSize        int
	RetryLimit          int64
	DisableTxnAutoRetry bool
	// UsersLock is a lock for user defined variables.
	UsersLock sync.RWMutex
	// Users are user defined variables.
	Users map[string]types.Datum
	// UserVarTypes stores the FieldType for user variables, it cannot be inferred from Users when Users have not been set yet.
	// It is read/write protected by UsersLock.
	UserVarTypes map[string]*types.FieldType
	// systems variables, don't modify it directly, use GetSystemVar/SetSystemVar method.
	systems map[string]string
	// stmtVars variables are temporarily set by SET_VAR hint
	// It only take effect for the duration of a single statement
	stmtVars map[string]string
	// SysWarningCount is the system variable "warning_count", because it is on the hot path, so we extract it from the systems
	SysWarningCount int
	// SysErrorCount is the system variable "error_count", because it is on the hot path, so we extract it from the systems
	SysErrorCount uint16
	// PreparedStmts stores prepared statement.
	PreparedStmts        map[uint32]interface{}
	PreparedStmtNameToID map[string]uint32
	// preparedStmtID is id of prepared statement.
	preparedStmtID uint32
	// PreparedParams params for prepared statements
	PreparedParams    PreparedParams
	LastUpdateTime4PC types.Time

	// ActiveRoles stores active roles for current user
	ActiveRoles []*auth.RoleIdentity

	RetryInfo *RetryInfo
	//  TxnCtx Should be reset on transaction finished.
	TxnCtx *TransactionContext

	// TxnManager is used to manage txn context in session
	TxnManager interface{}

	// KVVars is the variables for KV storage.
	KVVars *tikvstore.Variables

	// txnIsolationLevelOneShot is used to implements "set transaction isolation level ..."
	txnIsolationLevelOneShot struct {
		state txnIsolationLevelOneShotState
		value string
	}

	// mppTaskIDAllocator is used to allocate mpp task id for a session.
	mppTaskIDAllocator struct {
		mu     sync.Mutex
		lastTS uint64
		taskID int64
	}

	// Status stands for the session status. e.g. in transaction or not, auto commit is on or off, and so on.
	Status uint16

	// ClientCapability is client's capability.
	ClientCapability uint32

	// TLSConnectionState is the TLS connection state (nil if not using TLS).
	TLSConnectionState *tls.ConnectionState

	// ConnectionID is the connection id of the current session.
	ConnectionID uint64

	// PlanID is the unique id of logical and physical plan.
	PlanID int

	// PlanColumnID is the unique id for column when building plan.
	PlanColumnID int64

	// User is the user identity with which the session login.
	User *auth.UserIdentity

	// Port is the port of the connected socket
	Port string

	// CurrentDB is the default database of this session.
	CurrentDB string

	// CurrentDBChanged indicates if the CurrentDB has been updated, and if it is we should print it into
	// the slow log to make it be compatible with MySQL, https://github.com/pingcap/tidb/issues/17846.
	CurrentDBChanged bool

	// StrictSQLMode indicates if the session is in strict mode.
	StrictSQLMode bool

	// CommonGlobalLoaded indicates if common global variable has been loaded for this session.
	CommonGlobalLoaded bool

	// InRestrictedSQL indicates if the session is handling restricted SQL execution.
	InRestrictedSQL bool

	// SnapshotTS is used for reading history data. For simplicity, SnapshotTS only supports distsql request.
	SnapshotTS uint64

	// TxnReadTS is used for staleness transaction, it provides next staleness transaction startTS.
	TxnReadTS *TxnReadTS

	// SnapshotInfoschema is used with SnapshotTS, when the schema version at snapshotTS less than current schema
	// version, we load an old version schema for query.
	SnapshotInfoschema interface{}

	// BinlogClient is used to write binlog.
	BinlogClient *pumpcli.PumpsClient

	// GlobalVarsAccessor is used to set and get global variables.
	GlobalVarsAccessor GlobalVarAccessor

	// LastFoundRows is the number of found rows of last query statement
	LastFoundRows uint64

	// StmtCtx holds variables for current executing statement.
	StmtCtx *stmtctx.StatementContext

	// AllowAggPushDown can be set to false to forbid aggregation push down.
	AllowAggPushDown bool

	// AllowBCJ means allow broadcast join.
	AllowBCJ bool

	// AllowCartesianBCJ means allow broadcast CARTESIAN join, 0 means not allow, 1 means allow broadcast CARTESIAN join
	// but the table size should under the broadcast threshold, 2 means allow broadcast CARTESIAN join even if the table
	// size exceeds the broadcast threshold
	AllowCartesianBCJ int

	// MPPOuterJoinFixedBuildSide means in MPP plan, always use right(left) table as build side for left(right) out join
	MPPOuterJoinFixedBuildSide bool

	// AllowDistinctAggPushDown can be set true to allow agg with distinct push down to tikv/tiflash.
	AllowDistinctAggPushDown bool

	// MultiStatementMode permits incorrect client library usage. Not recommended to be turned on.
	MultiStatementMode int

	// AllowWriteRowID variable is currently not recommended to be turned on.
	AllowWriteRowID bool

	// AllowBatchCop means if we should send batch coprocessor to TiFlash. Default value is 1, means to use batch cop in case of aggregation and join.
	// Value set to 2 means to force to send batch cop for any query. Value set to 0 means never use batch cop.
	AllowBatchCop int

	// allowMPPExecution means if we should use mpp way to execute query.
	// Default value is `true`, means to be determined by the optimizer.
	// Value set to `false` means never use mpp.
	allowMPPExecution bool

	// HashExchangeWithNewCollation means if we support hash exchange when new collation is enabled.
	// Default value is `true`, means support hash exchange when new collation is enabled.
	// Value set to `false` means not use hash exchange when new collation is enabled.
	HashExchangeWithNewCollation bool

	// enforceMPPExecution means if we should enforce mpp way to execute query.
	// Default value is `false`, means to be determined by variable `allowMPPExecution`.
	// Value set to `true` means enforce use mpp.
	// Note if you want to set `enforceMPPExecution` to `true`, you must set `allowMPPExecution` to `true` first.
	enforceMPPExecution bool

	// TiDBAllowAutoRandExplicitInsert indicates whether explicit insertion on auto_random column is allowed.
	AllowAutoRandExplicitInsert bool

	// BroadcastJoinThresholdSize is used to limit the size of smaller table.
	// It's unit is bytes, if the size of small table is larger than it, we will not use bcj.
	BroadcastJoinThresholdSize int64

	// BroadcastJoinThresholdCount is used to limit the total count of smaller table.
	// If we can't estimate the size of one side of join child, we will check if its row number exceeds this limitation.
	BroadcastJoinThresholdCount int64

	// LimitPushDownThreshold determines if push Limit or TopN down to TiKV forcibly.
	LimitPushDownThreshold int64

	// CorrelationThreshold is the guard to enable row count estimation using column order correlation.
	CorrelationThreshold float64

	// EnableCorrelationAdjustment is used to indicate if correlation adjustment is enabled.
	EnableCorrelationAdjustment bool

	// CorrelationExpFactor is used to control the heuristic approach of row count estimation when CorrelationThreshold is not met.
	CorrelationExpFactor int

	// CPUFactor is the CPU cost of processing one expression for one row.
	CPUFactor float64
	// CopCPUFactor is the CPU cost of processing one expression for one row in coprocessor.
	CopCPUFactor float64
	// CopTiFlashConcurrencyFactor is the concurrency number of computation in tiflash coprocessor.
	CopTiFlashConcurrencyFactor float64
	// networkFactor is the network cost of transferring 1 byte data.
	networkFactor float64
	// ScanFactor is the IO cost of scanning 1 byte data on TiKV and TiFlash.
	scanFactor float64
	// descScanFactor is the IO cost of scanning 1 byte data on TiKV and TiFlash in desc order.
	descScanFactor float64
	// seekFactor is the IO cost of seeking the start value of a range in TiKV or TiFlash.
	seekFactor float64
	// MemoryFactor is the memory cost of storing one tuple.
	MemoryFactor float64
	// DiskFactor is the IO cost of reading/writing one byte to temporary disk.
	DiskFactor float64
	// ConcurrencyFactor is the CPU cost of additional one goroutine.
	ConcurrencyFactor float64

	// CurrInsertValues is used to record current ValuesExpr's values.
	// See http://dev.mysql.com/doc/refman/5.7/en/miscellaneous-functions.html#function_values
	CurrInsertValues chunk.Row

	// In https://github.com/pingcap/tidb/issues/14164, we can see that MySQL can enter the column that is not in the insert's SELECT's output.
	// We store the extra columns in this variable.
	CurrInsertBatchExtraCols [][]types.Datum

	// Per-connection time zones. Each client that connects has its own time zone setting, given by the session time_zone variable.
	// See https://dev.mysql.com/doc/refman/5.7/en/time-zone-support.html
	TimeZone *time.Location

	SQLMode mysql.SQLMode

	// AutoIncrementIncrement and AutoIncrementOffset indicates the autoID's start value and increment.
	AutoIncrementIncrement int

	AutoIncrementOffset int

	/* TiDB system variables */

	// SkipASCIICheck check on input value.
	SkipASCIICheck bool

	// SkipUTF8Check check on input value.
	SkipUTF8Check bool

	// BatchInsert indicates if we should split insert data into multiple batches.
	BatchInsert bool

	// BatchDelete indicates if we should split delete data into multiple batches.
	BatchDelete bool

	// BatchCommit indicates if we should split the transaction into multiple batches.
	BatchCommit bool

	// IDAllocator is provided by kvEncoder, if it is provided, we will use it to alloc auto id instead of using
	// Table.alloc.
	IDAllocator autoid.Allocator

	// OptimizerSelectivityLevel defines the level of the selectivity estimation in plan.
	OptimizerSelectivityLevel int

	// EnableTablePartition enables table partition feature.
	EnableTablePartition string

	// EnableListTablePartition enables list table partition feature.
	EnableListTablePartition bool

	// EnableCascadesPlanner enables the cascades planner.
	EnableCascadesPlanner bool

	// EnableWindowFunction enables the window function.
	EnableWindowFunction bool

	// EnablePipelinedWindowExec enables executing window functions in a pipelined manner.
	EnablePipelinedWindowExec bool

	// EnableStrictDoubleTypeCheck enables table field double type check.
	EnableStrictDoubleTypeCheck bool

	// EnableVectorizedExpression  enables the vectorized expression evaluation.
	EnableVectorizedExpression bool

	// DDLReorgPriority is the operation priority of adding indices.
	DDLReorgPriority int

	// EnableChangeMultiSchema is used to control whether to enable the multi schema change.
	EnableChangeMultiSchema bool

	// EnableAutoIncrementInGenerated is used to control whether to allow auto incremented columns in generated columns.
	EnableAutoIncrementInGenerated bool

	// EnablePointGetCache is used to cache value for point get for read only scenario.
	EnablePointGetCache bool

	// EnablePlacementChecks indicates whether a user can check validation of placement.
	EnablePlacementChecks bool

	// WaitSplitRegionFinish defines the split region behaviour is sync or async.
	WaitSplitRegionFinish bool

	// WaitSplitRegionTimeout defines the split region timeout.
	WaitSplitRegionTimeout uint64

	// EnableStreaming indicates whether the coprocessor request can use streaming API.
	// TODO: remove this after tidb-server configuration "enable-streaming' removed.
	EnableStreaming bool

	// EnableChunkRPC indicates whether the coprocessor request can use chunk API.
	EnableChunkRPC bool

	writeStmtBufs WriteStmtBufs

	// ConstraintCheckInPlace indicates whether to check the constraint when the SQL executing.
	ConstraintCheckInPlace bool

	// CommandValue indicates which command current session is doing.
	CommandValue uint32

	// TiDBOptJoinReorderThreshold defines the minimal number of join nodes
	// to use the greedy join reorder algorithm.
	TiDBOptJoinReorderThreshold int

	// SlowQueryFile indicates which slow query log file for SLOW_QUERY table to parse.
	SlowQueryFile string

	// EnableFastAnalyze indicates whether to take fast analyze.
	EnableFastAnalyze bool

	// TxnMode indicates should be pessimistic or optimistic.
	TxnMode string

	// LowResolutionTSO is used for reading data with low resolution TSO which is updated once every two seconds.
	LowResolutionTSO bool

	// MaxExecutionTime is the timeout for select statement, in milliseconds.
	// If the value is 0, timeouts are not enabled.
	// See https://dev.mysql.com/doc/refman/5.7/en/server-system-variables.html#sysvar_max_execution_time
	MaxExecutionTime uint64

	// Killed is a flag to indicate that this query is killed.
	Killed uint32

	// ConnectionInfo indicates current connection info used by current session, only be lazy assigned by plugin.
	ConnectionInfo *ConnectionInfo

	// NoopFuncsMode allows OFF/ON/WARN values as 0/1/2.
	NoopFuncsMode int

	// StartTime is the start time of the last query.
	StartTime time.Time

	// DurationParse is the duration of parsing SQL string to AST of the last query.
	DurationParse time.Duration

	// DurationCompile is the duration of compiling AST to execution plan of the last query.
	DurationCompile time.Duration

	// RewritePhaseInfo records all information about the rewriting phase.
	RewritePhaseInfo

	// DurationOptimization is the duration of optimizing a query.
	DurationOptimization time.Duration

	// DurationWaitTS is the duration of waiting for a snapshot TS
	DurationWaitTS time.Duration

	// PrevStmt is used to store the previous executed statement in the current session.
	PrevStmt fmt.Stringer

	// prevStmtDigest is used to store the digest of the previous statement in the current session.
	prevStmtDigest string

	// AllowRemoveAutoInc indicates whether a user can drop the auto_increment column attribute or not.
	AllowRemoveAutoInc bool

	// UsePlanBaselines indicates whether we will use plan baselines to adjust plan.
	UsePlanBaselines bool

	// EvolvePlanBaselines indicates whether we will evolve the plan baselines.
	EvolvePlanBaselines bool

	// EnableExtendedStats indicates whether we enable the extended statistics feature.
	EnableExtendedStats bool

	// Unexported fields should be accessed and set through interfaces like GetReplicaRead() and SetReplicaRead().

	// allowInSubqToJoinAndAgg can be set to false to forbid rewriting the semi join to inner join with agg.
	allowInSubqToJoinAndAgg bool

	// preferRangeScan allows optimizer to always prefer range scan over table scan.
	preferRangeScan bool

	// EnableIndexMerge enables the generation of IndexMergePath.
	enableIndexMerge bool

	// replicaRead is used for reading data from replicas, only follower is supported at this time.
	replicaRead kv.ReplicaReadType

	// IsolationReadEngines is used to isolation read, tidb only read from the stores whose engine type is in the engines.
	IsolationReadEngines map[kv.StoreType]struct{}

	PlannerSelectBlockAsName []ast.HintTable

	// LockWaitTimeout is the duration waiting for pessimistic lock in milliseconds
	LockWaitTimeout int64

	// MetricSchemaStep indicates the step when query metric schema.
	MetricSchemaStep int64
	// MetricSchemaRangeDuration indicates the step when query metric schema.
	MetricSchemaRangeDuration int64

	// Some data of cluster-level memory tables will be retrieved many times in different inspection rules,
	// and the cost of retrieving some data is expensive. We use the `TableSnapshot` to cache those data
	// and obtain them lazily, and provide a consistent view of inspection tables for each inspection rules.
	// All cached snapshots will be released at the end of retrieving
	InspectionTableCache map[string]TableSnapshot

	// RowEncoder is reused in session for encode row data.
	RowEncoder rowcodec.Encoder

	// SequenceState cache all sequence's latest value accessed by lastval() builtins. It's a session scoped
	// variable, and all public methods of SequenceState are currently-safe.
	SequenceState *SequenceState

	// WindowingUseHighPrecision determines whether to compute window operations without loss of precision.
	// see https://dev.mysql.com/doc/refman/8.0/en/window-function-optimization.html for more details.
	WindowingUseHighPrecision bool

	// FoundInPlanCache indicates whether this statement was found in plan cache.
	FoundInPlanCache bool
	// PrevFoundInPlanCache indicates whether the last statement was found in plan cache.
	PrevFoundInPlanCache bool

	// FoundInBinding indicates whether the execution plan is matched with the hints in the binding.
	FoundInBinding bool
	// PrevFoundInBinding indicates whether the last execution plan is matched with the hints in the binding.
	PrevFoundInBinding bool

	// OptimizerUseInvisibleIndexes indicates whether optimizer can use invisible index
	OptimizerUseInvisibleIndexes bool

	// SelectLimit limits the max counts of select statement's output
	SelectLimit uint64

	// EnableClusteredIndex indicates whether to enable clustered index when creating a new table.
	EnableClusteredIndex ClusteredIndexDefMode

	// PresumeKeyNotExists indicates lazy existence checking is enabled.
	PresumeKeyNotExists bool

	// EnableParallelApply indicates that thether to use parallel apply.
	EnableParallelApply bool

	// EnableRedactLog indicates that whether redact log.
	EnableRedactLog bool

	// ShardAllocateStep indicates the max size of continuous rowid shard in one transaction.
	ShardAllocateStep int64

	// EnableAmendPessimisticTxn indicates if schema change amend is enabled for pessimistic transactions.
	EnableAmendPessimisticTxn bool

	// LastTxnInfo keeps track the info of last committed transaction.
	LastTxnInfo string

	// LastQueryInfo keeps track the info of last query.
	LastQueryInfo QueryInfo

	// PartitionPruneMode indicates how and when to prune partitions.
	PartitionPruneMode atomic2.String

	// TxnScope indicates the scope of the transactions. It should be `global` or equal to the value of key `zone` in config.Labels.
	TxnScope kv.TxnScopeVar

	// EnabledRateLimitAction indicates whether enabled ratelimit action during coprocessor
	EnabledRateLimitAction bool

	// EnableAsyncCommit indicates whether to enable the async commit feature.
	EnableAsyncCommit bool

	// Enable1PC indicates whether to enable the one-phase commit feature.
	Enable1PC bool

	// GuaranteeLinearizability indicates whether to guarantee linearizability
	GuaranteeLinearizability bool

	// AnalyzeVersion indicates how TiDB collect and use analyzed statistics.
	AnalyzeVersion int

	// EnableIndexMergeJoin indicates whether to enable index merge join.
	EnableIndexMergeJoin bool

	// TrackAggregateMemoryUsage indicates whether to track the memory usage of aggregate function.
	TrackAggregateMemoryUsage bool

	// TiDBEnableExchangePartition indicates whether to enable exchange partition
	TiDBEnableExchangePartition bool

	// AllowFallbackToTiKV indicates the engine types whose unavailability triggers fallback to TiKV.
	// Now we only support TiFlash.
	AllowFallbackToTiKV map[kv.StoreType]struct{}

	// CTEMaxRecursionDepth indicates The common table expression (CTE) maximum recursion depth.
	// see https://dev.mysql.com/doc/refman/8.0/en/server-system-variables.html#sysvar_cte_max_recursion_depth
	CTEMaxRecursionDepth int

	// The temporary table size threshold, which is different from MySQL. See https://github.com/pingcap/tidb/issues/28691.
	TMPTableSize int64

	// EnableStableResultMode if stabilize query results.
	EnableStableResultMode bool

	// EnablePseudoForOutdatedStats if using pseudo for outdated stats
	EnablePseudoForOutdatedStats bool

	// RegardNULLAsPoint if regard NULL as Point
	RegardNULLAsPoint bool

	// LocalTemporaryTables is *infoschema.LocalTemporaryTables, use interface to avoid circle dependency.
	// It's nil if there is no local temporary table.
	LocalTemporaryTables interface{}

	// TemporaryTableData stores committed kv values for temporary table for current session.
	TemporaryTableData TemporaryTableData

	// MPPStoreLastFailTime records the lastest fail time that a TiFlash store failed.
	MPPStoreLastFailTime map[string]time.Time

	// MPPStoreFailTTL indicates the duration that protect TiDB from sending task to a new recovered TiFlash.
	MPPStoreFailTTL string

	// ReadStaleness indicates the staleness duration for the following query
	ReadStaleness time.Duration

	// cached is used to optimze the object allocation.
	cached struct {
		curr int8
		data [2]stmtctx.StatementContext
	}

	// Rng stores the rand_seed1 and rand_seed2 for Rand() function
	Rng *utilMath.MysqlRng

	// EnablePaging indicates whether enable paging in coprocessor requests.
	EnablePaging bool

<<<<<<< HEAD
	// EnableMutationChecker indicates whether to check data consistency for mutations
	EnableMutationChecker bool
	// AssertionLevel controls how strict the assertions on data mutations should be.
	AssertionLevel AssertionLevel
=======
	// StmtStats is used to count various indicators of each SQL in this session
	// at each point in time. These data will be periodically taken away by the
	// background goroutine. The background goroutine will continue to aggregate
	// all the local data in each session, and finally report them to the remote
	// regularly.
	StmtStats *stmtstats.StatementStats

	// ReadConsistency indicates the read consistency requirement.
	ReadConsistency ReadConsistencyLevel

	// StatsLoadSyncWait indicates how long to wait for stats load before timeout.
	StatsLoadSyncWait int64
>>>>>>> aa7ad03b
}

// InitStatementContext initializes a StatementContext, the object is reused to reduce allocation.
func (s *SessionVars) InitStatementContext() *stmtctx.StatementContext {
	s.cached.curr = (s.cached.curr + 1) % 2
	s.cached.data[s.cached.curr] = stmtctx.StatementContext{}
	return &s.cached.data[s.cached.curr]
}

// AllocMPPTaskID allocates task id for mpp tasks. It will reset the task id if the query's
// startTs is different.
func (s *SessionVars) AllocMPPTaskID(startTS uint64) int64 {
	s.mppTaskIDAllocator.mu.Lock()
	defer s.mppTaskIDAllocator.mu.Unlock()
	if s.mppTaskIDAllocator.lastTS == startTS {
		s.mppTaskIDAllocator.taskID++
		return s.mppTaskIDAllocator.taskID
	}
	s.mppTaskIDAllocator.lastTS = startTS
	s.mppTaskIDAllocator.taskID = 1
	return 1
}

// IsMPPAllowed returns whether mpp execution is allowed.
func (s *SessionVars) IsMPPAllowed() bool {
	return s.allowMPPExecution
}

// IsMPPEnforced returns whether mpp execution is enforced.
func (s *SessionVars) IsMPPEnforced() bool {
	return s.allowMPPExecution && s.enforceMPPExecution
}

// RaiseWarningWhenMPPEnforced will raise a warning when mpp mode is enforced and executing explain statement.
// TODO: Confirm whether this function will be inlined and
// omit the overhead of string construction when calling with false condition.
func (s *SessionVars) RaiseWarningWhenMPPEnforced(warning string) {
	if s.IsMPPEnforced() && s.StmtCtx.InExplainStmt {
		s.StmtCtx.AppendWarning(errors.New(warning))
	}
}

// CheckAndGetTxnScope will return the transaction scope we should use in the current session.
func (s *SessionVars) CheckAndGetTxnScope() string {
	if s.InRestrictedSQL || !EnableLocalTxn.Load() {
		return kv.GlobalTxnScope
	}
	if s.TxnScope.GetVarValue() == kv.LocalTxnScope {
		return s.TxnScope.GetTxnScope()
	}
	return kv.GlobalTxnScope
}

// UseDynamicPartitionPrune indicates whether use new dynamic partition prune.
func (s *SessionVars) UseDynamicPartitionPrune() bool {
	if s.InTxn() || !s.GetStatusFlag(mysql.ServerStatusAutocommit) {
		// UnionScan cannot get partition table IDs in dynamic-mode, this is a quick-fix for issues/26719,
		// please see it for more details.
		return false
	}
	return PartitionPruneMode(s.PartitionPruneMode.Load()) == Dynamic
}

// BuildParserConfig generate parser.ParserConfig for initial parser
func (s *SessionVars) BuildParserConfig() parser.ParserConfig {
	return parser.ParserConfig{
		EnableWindowFunction:        s.EnableWindowFunction,
		EnableStrictDoubleTypeCheck: s.EnableStrictDoubleTypeCheck,
		SkipPositionRecording:       true,
	}
}

// PartitionPruneMode presents the prune mode used.
type PartitionPruneMode string

const (
	// Static indicates only prune at plan phase.
	Static PartitionPruneMode = "static"
	// Dynamic indicates only prune at execute phase.
	Dynamic PartitionPruneMode = "dynamic"

	// Don't use out-of-date mode.

	// StaticOnly is out-of-date.
	StaticOnly PartitionPruneMode = "static-only"
	// DynamicOnly is out-of-date.
	DynamicOnly PartitionPruneMode = "dynamic-only"
	// StaticButPrepareDynamic is out-of-date.
	StaticButPrepareDynamic PartitionPruneMode = "static-collect-dynamic"
)

// Valid indicate PruneMode is validated.
func (p PartitionPruneMode) Valid() bool {
	switch p {
	case Static, Dynamic, StaticOnly, DynamicOnly:
		return true
	default:
		return false
	}
}

// Update updates out-of-date PruneMode.
func (p PartitionPruneMode) Update() PartitionPruneMode {
	switch p {
	case StaticOnly, StaticButPrepareDynamic:
		return Static
	case DynamicOnly:
		return Dynamic
	default:
		return p
	}
}

// PreparedParams contains the parameters of the current prepared statement when executing it.
type PreparedParams []types.Datum

func (pps PreparedParams) String() string {
	if len(pps) == 0 {
		return ""
	}
	return " [arguments: " + types.DatumsToStrNoErr(pps) + "]"
}

// ConnectionInfo present connection used by audit.
type ConnectionInfo struct {
	ConnectionID      uint64
	ConnectionType    string
	Host              string
	ClientIP          string
	ClientPort        string
	ServerID          int
	ServerPort        int
	Duration          float64
	User              string
	ServerOSLoginUser string
	OSVersion         string
	ClientVersion     string
	ServerVersion     string
	SSLVersion        string
	PID               int
	DB                string
}

// NewSessionVars creates a session vars object.
func NewSessionVars() *SessionVars {
	vars := &SessionVars{
		Users:                       make(map[string]types.Datum),
		UserVarTypes:                make(map[string]*types.FieldType),
		systems:                     make(map[string]string),
		stmtVars:                    make(map[string]string),
		PreparedStmts:               make(map[uint32]interface{}),
		PreparedStmtNameToID:        make(map[string]uint32),
		PreparedParams:              make([]types.Datum, 0, 10),
		TxnCtx:                      &TransactionContext{},
		RetryInfo:                   &RetryInfo{},
		ActiveRoles:                 make([]*auth.RoleIdentity, 0, 10),
		StrictSQLMode:               true,
		AutoIncrementIncrement:      DefAutoIncrementIncrement,
		AutoIncrementOffset:         DefAutoIncrementOffset,
		Status:                      mysql.ServerStatusAutocommit,
		StmtCtx:                     new(stmtctx.StatementContext),
		AllowAggPushDown:            false,
		AllowBCJ:                    false,
		AllowCartesianBCJ:           DefOptCartesianBCJ,
		MPPOuterJoinFixedBuildSide:  DefOptMPPOuterJoinFixedBuildSide,
		BroadcastJoinThresholdSize:  DefBroadcastJoinThresholdSize,
		BroadcastJoinThresholdCount: DefBroadcastJoinThresholdSize,
		OptimizerSelectivityLevel:   DefTiDBOptimizerSelectivityLevel,
		RetryLimit:                  DefTiDBRetryLimit,
		DisableTxnAutoRetry:         DefTiDBDisableTxnAutoRetry,
		DDLReorgPriority:            kv.PriorityLow,
		allowInSubqToJoinAndAgg:     DefOptInSubqToJoinAndAgg,
		preferRangeScan:             DefOptPreferRangeScan,
		EnableCorrelationAdjustment: DefOptEnableCorrelationAdjustment,
		LimitPushDownThreshold:      DefOptLimitPushDownThreshold,
		CorrelationThreshold:        DefOptCorrelationThreshold,
		CorrelationExpFactor:        DefOptCorrelationExpFactor,
		CPUFactor:                   DefOptCPUFactor,
		CopCPUFactor:                DefOptCopCPUFactor,
		CopTiFlashConcurrencyFactor: DefOptTiFlashConcurrencyFactor,
		networkFactor:               DefOptNetworkFactor,
		scanFactor:                  DefOptScanFactor,
		descScanFactor:              DefOptDescScanFactor,
		seekFactor:                  DefOptSeekFactor,
		MemoryFactor:                DefOptMemoryFactor,
		DiskFactor:                  DefOptDiskFactor,
		ConcurrencyFactor:           DefOptConcurrencyFactor,
		EnableVectorizedExpression:  DefEnableVectorizedExpression,
		CommandValue:                uint32(mysql.ComSleep),
		TiDBOptJoinReorderThreshold: DefTiDBOptJoinReorderThreshold,
		SlowQueryFile:               config.GetGlobalConfig().Log.SlowQueryFile,
		WaitSplitRegionFinish:       DefTiDBWaitSplitRegionFinish,
		WaitSplitRegionTimeout:      DefWaitSplitRegionTimeout,
		enableIndexMerge:            DefTiDBEnableIndexMerge,
		NoopFuncsMode:               TiDBOptOnOffWarn(DefTiDBEnableNoopFuncs),
		replicaRead:                 kv.ReplicaReadLeader,
		AllowRemoveAutoInc:          DefTiDBAllowRemoveAutoInc,
		UsePlanBaselines:            DefTiDBUsePlanBaselines,
		EvolvePlanBaselines:         DefTiDBEvolvePlanBaselines,
		EnableExtendedStats:         false,
		IsolationReadEngines:        make(map[kv.StoreType]struct{}),
		LockWaitTimeout:             DefInnodbLockWaitTimeout * 1000,
		MetricSchemaStep:            DefTiDBMetricSchemaStep,
		MetricSchemaRangeDuration:   DefTiDBMetricSchemaRangeDuration,
		SequenceState:               NewSequenceState(),
		WindowingUseHighPrecision:   true,
		PrevFoundInPlanCache:        DefTiDBFoundInPlanCache,
		FoundInPlanCache:            DefTiDBFoundInPlanCache,
		PrevFoundInBinding:          DefTiDBFoundInBinding,
		FoundInBinding:              DefTiDBFoundInBinding,
		SelectLimit:                 math.MaxUint64,
		AllowAutoRandExplicitInsert: DefTiDBAllowAutoRandExplicitInsert,
		EnableClusteredIndex:        DefTiDBEnableClusteredIndex,
		EnableParallelApply:         DefTiDBEnableParallelApply,
		ShardAllocateStep:           DefTiDBShardAllocateStep,
		EnableChangeMultiSchema:     DefTiDBChangeMultiSchema,
		EnablePointGetCache:         DefTiDBPointGetCache,
		EnableAmendPessimisticTxn:   DefTiDBEnableAmendPessimisticTxn,
		PartitionPruneMode:          *atomic2.NewString(DefTiDBPartitionPruneMode),
		TxnScope:                    kv.NewDefaultTxnScopeVar(),
		EnabledRateLimitAction:      DefTiDBEnableRateLimitAction,
		EnableAsyncCommit:           DefTiDBEnableAsyncCommit,
		Enable1PC:                   DefTiDBEnable1PC,
		GuaranteeLinearizability:    DefTiDBGuaranteeLinearizability,
		AnalyzeVersion:              DefTiDBAnalyzeVersion,
		EnableIndexMergeJoin:        DefTiDBEnableIndexMergeJoin,
		AllowFallbackToTiKV:         make(map[kv.StoreType]struct{}),
		CTEMaxRecursionDepth:        DefCTEMaxRecursionDepth,
		TMPTableSize:                DefTiDBTmpTableMaxSize,
		MPPStoreLastFailTime:        make(map[string]time.Time),
		MPPStoreFailTTL:             DefTiDBMPPStoreFailTTL,
		EnablePlacementChecks:       DefEnablePlacementCheck,
		Rng:                         utilMath.NewWithTime(),
		StmtStats:                   stmtstats.CreateStatementStats(),
		StatsLoadSyncWait:           StatsLoadSyncWait.Load(),
	}
	vars.KVVars = tikvstore.NewVariables(&vars.Killed)
	vars.Concurrency = Concurrency{
		indexLookupConcurrency:     DefIndexLookupConcurrency,
		indexSerialScanConcurrency: DefIndexSerialScanConcurrency,
		indexLookupJoinConcurrency: DefIndexLookupJoinConcurrency,
		hashJoinConcurrency:        DefTiDBHashJoinConcurrency,
		projectionConcurrency:      DefTiDBProjectionConcurrency,
		distSQLScanConcurrency:     DefDistSQLScanConcurrency,
		hashAggPartialConcurrency:  DefTiDBHashAggPartialConcurrency,
		hashAggFinalConcurrency:    DefTiDBHashAggFinalConcurrency,
		windowConcurrency:          DefTiDBWindowConcurrency,
		mergeJoinConcurrency:       DefTiDBMergeJoinConcurrency,
		streamAggConcurrency:       DefTiDBStreamAggConcurrency,
		ExecutorConcurrency:        DefExecutorConcurrency,
	}
	vars.MemQuota = MemQuota{
		MemQuotaQuery:      config.GetGlobalConfig().MemQuotaQuery,
		MemQuotaApplyCache: DefTiDBMemQuotaApplyCache,

		// The variables below do not take any effect anymore, it's remaining for compatibility.
		// TODO: remove them in v4.1
		MemQuotaHashJoin:          DefTiDBMemQuotaHashJoin,
		MemQuotaMergeJoin:         DefTiDBMemQuotaMergeJoin,
		MemQuotaSort:              DefTiDBMemQuotaSort,
		MemQuotaTopn:              DefTiDBMemQuotaTopn,
		MemQuotaIndexLookupReader: DefTiDBMemQuotaIndexLookupReader,
		MemQuotaIndexLookupJoin:   DefTiDBMemQuotaIndexLookupJoin,
		MemQuotaDistSQL:           DefTiDBMemQuotaDistSQL,
	}
	vars.BatchSize = BatchSize{
		IndexJoinBatchSize: DefIndexJoinBatchSize,
		IndexLookupSize:    DefIndexLookupSize,
		InitChunkSize:      DefInitChunkSize,
		MaxChunkSize:       DefMaxChunkSize,
	}
	vars.DMLBatchSize = DefDMLBatchSize
	var enableStreaming string
	if config.GetGlobalConfig().EnableStreaming {
		enableStreaming = "1"
	} else {
		enableStreaming = "0"
	}
	terror.Log(vars.SetSystemVar(TiDBEnableStreaming, enableStreaming))

	vars.AllowBatchCop = DefTiDBAllowBatchCop
	vars.allowMPPExecution = DefTiDBAllowMPPExecution
	vars.HashExchangeWithNewCollation = DefTiDBHashExchangeWithNewCollation
	vars.enforceMPPExecution = DefTiDBEnforceMPPExecution
	vars.MPPStoreFailTTL = DefTiDBMPPStoreFailTTL

	var enableChunkRPC string
	if config.GetGlobalConfig().TiKVClient.EnableChunkRPC {
		enableChunkRPC = "1"
	} else {
		enableChunkRPC = "0"
	}
	terror.Log(vars.SetSystemVar(TiDBEnableChunkRPC, enableChunkRPC))
	for _, engine := range config.GetGlobalConfig().IsolationRead.Engines {
		switch engine {
		case kv.TiFlash.Name():
			vars.IsolationReadEngines[kv.TiFlash] = struct{}{}
		case kv.TiKV.Name():
			vars.IsolationReadEngines[kv.TiKV] = struct{}{}
		case kv.TiDB.Name():
			vars.IsolationReadEngines[kv.TiDB] = struct{}{}
		}
	}
	if !EnableLocalTxn.Load() {
		vars.TxnScope = kv.NewGlobalTxnScopeVar()
	}
	vars.systems[CharacterSetConnection], vars.systems[CollationConnection] = charset.GetDefaultCharsetAndCollate()
	return vars
}

// GetAllowInSubqToJoinAndAgg get AllowInSubqToJoinAndAgg from sql hints and SessionVars.allowInSubqToJoinAndAgg.
func (s *SessionVars) GetAllowInSubqToJoinAndAgg() bool {
	if s.StmtCtx.HasAllowInSubqToJoinAndAggHint {
		return s.StmtCtx.AllowInSubqToJoinAndAgg
	}
	return s.allowInSubqToJoinAndAgg
}

// SetAllowInSubqToJoinAndAgg set SessionVars.allowInSubqToJoinAndAgg.
func (s *SessionVars) SetAllowInSubqToJoinAndAgg(val bool) {
	s.allowInSubqToJoinAndAgg = val
}

// GetAllowPreferRangeScan get preferRangeScan from SessionVars.preferRangeScan.
func (s *SessionVars) GetAllowPreferRangeScan() bool {
	return s.preferRangeScan
}

// SetAllowPreferRangeScan set SessionVars.preferRangeScan.
func (s *SessionVars) SetAllowPreferRangeScan(val bool) {
	s.preferRangeScan = val
}

// GetEnableCascadesPlanner get EnableCascadesPlanner from sql hints and SessionVars.EnableCascadesPlanner.
func (s *SessionVars) GetEnableCascadesPlanner() bool {
	if s.StmtCtx.HasEnableCascadesPlannerHint {
		return s.StmtCtx.EnableCascadesPlanner
	}
	return s.EnableCascadesPlanner
}

// SetEnableCascadesPlanner set SessionVars.EnableCascadesPlanner.
func (s *SessionVars) SetEnableCascadesPlanner(val bool) {
	s.EnableCascadesPlanner = val
}

// GetEnableIndexMerge get EnableIndexMerge from SessionVars.enableIndexMerge.
func (s *SessionVars) GetEnableIndexMerge() bool {
	return s.enableIndexMerge
}

// SetEnableIndexMerge set SessionVars.enableIndexMerge.
func (s *SessionVars) SetEnableIndexMerge(val bool) {
	s.enableIndexMerge = val
}

// GetEnablePseudoForOutdatedStats get EnablePseudoForOutdatedStats from SessionVars.EnablePseudoForOutdatedStats.
func (s *SessionVars) GetEnablePseudoForOutdatedStats() bool {
	return s.EnablePseudoForOutdatedStats
}

// SetEnablePseudoForOutdatedStats set SessionVars.EnablePseudoForOutdatedStats.
func (s *SessionVars) SetEnablePseudoForOutdatedStats(val bool) {
	s.EnablePseudoForOutdatedStats = val
}

// GetReplicaRead get ReplicaRead from sql hints and SessionVars.replicaRead.
func (s *SessionVars) GetReplicaRead() kv.ReplicaReadType {
	if s.StmtCtx.HasReplicaReadHint {
		return kv.ReplicaReadType(s.StmtCtx.ReplicaRead)
	}
	return s.replicaRead
}

// SetReplicaRead set SessionVars.replicaRead.
func (s *SessionVars) SetReplicaRead(val kv.ReplicaReadType) {
	s.replicaRead = val
}

// GetWriteStmtBufs get pointer of SessionVars.writeStmtBufs.
func (s *SessionVars) GetWriteStmtBufs() *WriteStmtBufs {
	return &s.writeStmtBufs
}

// GetSplitRegionTimeout gets split region timeout.
func (s *SessionVars) GetSplitRegionTimeout() time.Duration {
	return time.Duration(s.WaitSplitRegionTimeout) * time.Second
}

// GetIsolationReadEngines gets isolation read engines.
func (s *SessionVars) GetIsolationReadEngines() map[kv.StoreType]struct{} {
	return s.IsolationReadEngines
}

// CleanBuffers cleans the temporary bufs
func (s *SessionVars) CleanBuffers() {
	s.GetWriteStmtBufs().clean()
}

// AllocPlanColumnID allocates column id for plan.
func (s *SessionVars) AllocPlanColumnID() int64 {
	s.PlanColumnID++
	return s.PlanColumnID
}

// GetCharsetInfo gets charset and collation for current context.
// What character set should the server translate a statement to after receiving it?
// For this, the server uses the character_set_connection and collation_connection system variables.
// It converts statements sent by the client from character_set_client to character_set_connection
// (except for string literals that have an introducer such as _latin1 or _utf8).
// collation_connection is important for comparisons of literal strings.
// For comparisons of strings with column values, collation_connection does not matter because columns
// have their own collation, which has a higher collation precedence.
// See https://dev.mysql.com/doc/refman/5.7/en/charset-connection.html
func (s *SessionVars) GetCharsetInfo() (charset, collation string) {
	charset = s.systems[CharacterSetConnection]
	collation = s.systems[CollationConnection]
	return
}

// GetParseParams gets the parse parameters from session variables.
func (s *SessionVars) GetParseParams() []parser.ParseParam {
	chs, coll := s.GetCharsetInfo()
	cli, err := GetSessionOrGlobalSystemVar(s, CharacterSetClient)
	if err != nil {
		cli = ""
	}
	return []parser.ParseParam{
		parser.CharsetConnection(chs),
		parser.CollationConnection(coll),
		parser.CharsetClient(cli),
	}
}

// SetUserVar set the value and collation for user defined variable.
func (s *SessionVars) SetUserVar(varName string, svalue string, collation string) {
	if len(collation) > 0 {
		s.Users[varName] = types.NewCollationStringDatum(stringutil.Copy(svalue), collation)
	} else {
		_, collation = s.GetCharsetInfo()
		s.Users[varName] = types.NewCollationStringDatum(stringutil.Copy(svalue), collation)
	}
}

// SetLastInsertID saves the last insert id to the session context.
// TODO: we may store the result for last_insert_id sys var later.
func (s *SessionVars) SetLastInsertID(insertID uint64) {
	s.StmtCtx.LastInsertID = insertID
}

// SetStatusFlag sets the session server status variable.
// If on is ture sets the flag in session status,
// otherwise removes the flag.
func (s *SessionVars) SetStatusFlag(flag uint16, on bool) {
	if on {
		s.Status |= flag
		return
	}
	s.Status &= ^flag
}

// GetStatusFlag gets the session server status variable, returns true if it is on.
func (s *SessionVars) GetStatusFlag(flag uint16) bool {
	return s.Status&flag > 0
}

// SetInTxn sets whether the session is in transaction.
// It also updates the IsExplicit flag in TxnCtx if val is true.
func (s *SessionVars) SetInTxn(val bool) {
	s.SetStatusFlag(mysql.ServerStatusInTrans, val)
	if val {
		s.TxnCtx.IsExplicit = val
	}
}

// InTxn returns if the session is in transaction.
func (s *SessionVars) InTxn() bool {
	return s.GetStatusFlag(mysql.ServerStatusInTrans)
}

// IsAutocommit returns if the session is set to autocommit.
func (s *SessionVars) IsAutocommit() bool {
	return s.GetStatusFlag(mysql.ServerStatusAutocommit)
}

// IsIsolation if true it means the transaction is at that isolation level.
func (s *SessionVars) IsIsolation(isolation string) bool {
	if s.TxnCtx.Isolation != "" {
		return s.TxnCtx.Isolation == isolation
	}
	if s.txnIsolationLevelOneShot.state == oneShotUse {
		s.TxnCtx.Isolation = s.txnIsolationLevelOneShot.value
	}
	if s.TxnCtx.Isolation == "" {
		s.TxnCtx.Isolation, _ = s.GetSystemVar(TxnIsolation)
	}
	return s.TxnCtx.Isolation == isolation
}

// SetTxnIsolationLevelOneShotStateForNextTxn sets the txnIsolationLevelOneShot.state for next transaction.
func (s *SessionVars) SetTxnIsolationLevelOneShotStateForNextTxn() {
	if isoLevelOneShot := &s.txnIsolationLevelOneShot; isoLevelOneShot.state != oneShotDef {
		switch isoLevelOneShot.state {
		case oneShotSet:
			isoLevelOneShot.state = oneShotUse
		case oneShotUse:
			isoLevelOneShot.state = oneShotDef
			isoLevelOneShot.value = ""
		}
	}
}

// IsPessimisticReadConsistency if true it means the statement is in an read consistency pessimistic transaction.
func (s *SessionVars) IsPessimisticReadConsistency() bool {
	return s.TxnCtx.IsPessimistic && s.IsIsolation(ast.ReadCommitted)
}

// GetNextPreparedStmtID generates and returns the next session scope prepared statement id.
func (s *SessionVars) GetNextPreparedStmtID() uint32 {
	s.preparedStmtID++
	return s.preparedStmtID
}

// Location returns the value of time_zone session variable. If it is nil, then return time.Local.
func (s *SessionVars) Location() *time.Location {
	loc := s.TimeZone
	if loc == nil {
		loc = timeutil.SystemLocation()
	}
	return loc
}

// GetSystemVar gets the string value of a system variable.
func (s *SessionVars) GetSystemVar(name string) (string, bool) {
	if name == WarningCount {
		return strconv.Itoa(s.SysWarningCount), true
	} else if name == ErrorCount {
		return strconv.Itoa(int(s.SysErrorCount)), true
	}
	if name == TiDBSlowLogMasking {
		name = TiDBRedactLog
	}
	if val, ok := s.stmtVars[name]; ok {
		return val, ok
	}
	val, ok := s.systems[name]
	return val, ok
}

func (s *SessionVars) setDDLReorgPriority(val string) {
	val = strings.ToLower(val)
	switch val {
	case "priority_low":
		s.DDLReorgPriority = kv.PriorityLow
	case "priority_normal":
		s.DDLReorgPriority = kv.PriorityNormal
	case "priority_high":
		s.DDLReorgPriority = kv.PriorityHigh
	default:
		s.DDLReorgPriority = kv.PriorityLow
	}
}

// AddPreparedStmt adds prepareStmt to current session and count in global.
func (s *SessionVars) AddPreparedStmt(stmtID uint32, stmt interface{}) error {
	if _, exists := s.PreparedStmts[stmtID]; !exists {
		valStr, _ := s.GetSystemVar(MaxPreparedStmtCount)
		maxPreparedStmtCount, err := strconv.ParseInt(valStr, 10, 64)
		if err != nil {
			maxPreparedStmtCount = DefMaxPreparedStmtCount
		}
		newPreparedStmtCount := atomic.AddInt64(&PreparedStmtCount, 1)
		if maxPreparedStmtCount >= 0 && newPreparedStmtCount > maxPreparedStmtCount {
			atomic.AddInt64(&PreparedStmtCount, -1)
			return ErrMaxPreparedStmtCountReached.GenWithStackByArgs(maxPreparedStmtCount)
		}
		metrics.PreparedStmtGauge.Set(float64(newPreparedStmtCount))
	}
	s.PreparedStmts[stmtID] = stmt
	return nil
}

// RemovePreparedStmt removes preparedStmt from current session and decrease count in global.
func (s *SessionVars) RemovePreparedStmt(stmtID uint32) {
	_, exists := s.PreparedStmts[stmtID]
	if !exists {
		return
	}
	delete(s.PreparedStmts, stmtID)
	afterMinus := atomic.AddInt64(&PreparedStmtCount, -1)
	metrics.PreparedStmtGauge.Set(float64(afterMinus))
}

// WithdrawAllPreparedStmt remove all preparedStmt in current session and decrease count in global.
func (s *SessionVars) WithdrawAllPreparedStmt() {
	psCount := len(s.PreparedStmts)
	if psCount == 0 {
		return
	}
	afterMinus := atomic.AddInt64(&PreparedStmtCount, -int64(psCount))
	metrics.PreparedStmtGauge.Set(float64(afterMinus))
}

// SetStmtVar sets the value of a system variable temporarily
func (s *SessionVars) SetStmtVar(name string, val string) error {
	s.stmtVars[name] = val
	return nil
}

// ClearStmtVars clear temporarily system variables.
func (s *SessionVars) ClearStmtVars() {
	s.stmtVars = make(map[string]string)
}

// SetSystemVar sets the value of a system variable for session scope.
// Validation is expected to be performed before calling this function,
// and the values should been normalized.
// i.e. oN / on / 1 => ON
func (s *SessionVars) SetSystemVar(name string, val string) error {
	sv := GetSysVar(name)
	return sv.SetSessionFromHook(s, val)
}

// SetSystemVarWithRelaxedValidation sets the value of a system variable for session scope.
// Validation functions are called, but scope validation is skipped.
// Errors are not expected to be returned because this could cause upgrade issues.
func (s *SessionVars) SetSystemVarWithRelaxedValidation(name string, val string) error {
	sv := GetSysVar(name)
	if sv == nil {
		return ErrUnknownSystemVar.GenWithStackByArgs(name)
	}
	val = sv.ValidateWithRelaxedValidation(s, val, ScopeSession)
	return sv.SetSessionFromHook(s, val)
}

// GetReadableTxnMode returns the session variable TxnMode but rewrites it to "OPTIMISTIC" when it's empty.
func (s *SessionVars) GetReadableTxnMode() string {
	txnMode := s.TxnMode
	if txnMode == "" {
		txnMode = ast.Optimistic
	}
	return txnMode
}

func (s *SessionVars) setTxnMode(val string) error {
	switch strings.ToUpper(val) {
	case ast.Pessimistic:
		s.TxnMode = ast.Pessimistic
	case ast.Optimistic:
		s.TxnMode = ast.Optimistic
	case "":
		s.TxnMode = ""
	default:
		return ErrWrongValueForVar.FastGenByArgs(TiDBTxnMode, val)
	}
	return nil
}

// SetPrevStmtDigest sets the digest of the previous statement.
func (s *SessionVars) SetPrevStmtDigest(prevStmtDigest string) {
	s.prevStmtDigest = prevStmtDigest
}

// GetPrevStmtDigest returns the digest of the previous statement.
func (s *SessionVars) GetPrevStmtDigest() string {
	// Because `prevStmt` may be truncated, so it's senseless to normalize it.
	// Even if `prevStmtDigest` is empty but `prevStmt` is not, just return it anyway.
	return s.prevStmtDigest
}

// LazyCheckKeyNotExists returns if we can lazy check key not exists.
func (s *SessionVars) LazyCheckKeyNotExists() bool {
	return s.PresumeKeyNotExists || (s.TxnCtx != nil && s.TxnCtx.IsPessimistic && !s.StmtCtx.DupKeyAsWarning)
}

// GetTemporaryTable returns a TempTable by tableInfo.
func (s *SessionVars) GetTemporaryTable(tblInfo *model.TableInfo) tableutil.TempTable {
	if tblInfo.TempTableType != model.TempTableNone {
		if s.TxnCtx.TemporaryTables == nil {
			s.TxnCtx.TemporaryTables = make(map[int64]tableutil.TempTable)
		}
		tempTables := s.TxnCtx.TemporaryTables
		tempTable, ok := tempTables[tblInfo.ID]
		if !ok {
			tempTable = tableutil.TempTableFromMeta(tblInfo)
			tempTables[tblInfo.ID] = tempTable
		}
		return tempTable
	}

	return nil
}

// TableDelta stands for the changed count for one table or partition.
type TableDelta struct {
	Delta    int64
	Count    int64
	ColSize  map[int64]int64
	InitTime time.Time // InitTime is the time that this delta is generated.
	TableID  int64
}

// ConcurrencyUnset means the value the of the concurrency related variable is unset.
const ConcurrencyUnset = -1

// Concurrency defines concurrency values.
type Concurrency struct {
	// indexLookupConcurrency is the number of concurrent index lookup worker.
	// indexLookupConcurrency is deprecated, use ExecutorConcurrency instead.
	indexLookupConcurrency int

	// indexLookupJoinConcurrency is the number of concurrent index lookup join inner worker.
	// indexLookupJoinConcurrency is deprecated, use ExecutorConcurrency instead.
	indexLookupJoinConcurrency int

	// distSQLScanConcurrency is the number of concurrent dist SQL scan worker.
	// distSQLScanConcurrency is deprecated, use ExecutorConcurrency instead.
	distSQLScanConcurrency int

	// hashJoinConcurrency is the number of concurrent hash join outer worker.
	// hashJoinConcurrency is deprecated, use ExecutorConcurrency instead.
	hashJoinConcurrency int

	// projectionConcurrency is the number of concurrent projection worker.
	// projectionConcurrency is deprecated, use ExecutorConcurrency instead.
	projectionConcurrency int

	// hashAggPartialConcurrency is the number of concurrent hash aggregation partial worker.
	// hashAggPartialConcurrency is deprecated, use ExecutorConcurrency instead.
	hashAggPartialConcurrency int

	// hashAggFinalConcurrency is the number of concurrent hash aggregation final worker.
	// hashAggFinalConcurrency is deprecated, use ExecutorConcurrency instead.
	hashAggFinalConcurrency int

	// windowConcurrency is the number of concurrent window worker.
	// windowConcurrency is deprecated, use ExecutorConcurrency instead.
	windowConcurrency int

	// mergeJoinConcurrency is the number of concurrent merge join worker
	mergeJoinConcurrency int

	// streamAggConcurrency is the number of concurrent stream aggregation worker.
	// streamAggConcurrency is deprecated, use ExecutorConcurrency instead.
	streamAggConcurrency int

	// indexSerialScanConcurrency is the number of concurrent index serial scan worker.
	indexSerialScanConcurrency int

	// ExecutorConcurrency is the number of concurrent worker for all executors.
	ExecutorConcurrency int

	// SourceAddr is the source address of request. Available in coprocessor ONLY.
	SourceAddr net.TCPAddr
}

// SetIndexLookupConcurrency set the number of concurrent index lookup worker.
func (c *Concurrency) SetIndexLookupConcurrency(n int) {
	c.indexLookupConcurrency = n
}

// SetIndexLookupJoinConcurrency set the number of concurrent index lookup join inner worker.
func (c *Concurrency) SetIndexLookupJoinConcurrency(n int) {
	c.indexLookupJoinConcurrency = n
}

// SetDistSQLScanConcurrency set the number of concurrent dist SQL scan worker.
func (c *Concurrency) SetDistSQLScanConcurrency(n int) {
	c.distSQLScanConcurrency = n
}

// SetHashJoinConcurrency set the number of concurrent hash join outer worker.
func (c *Concurrency) SetHashJoinConcurrency(n int) {
	c.hashJoinConcurrency = n
}

// SetProjectionConcurrency set the number of concurrent projection worker.
func (c *Concurrency) SetProjectionConcurrency(n int) {
	c.projectionConcurrency = n
}

// SetHashAggPartialConcurrency set the number of concurrent hash aggregation partial worker.
func (c *Concurrency) SetHashAggPartialConcurrency(n int) {
	c.hashAggPartialConcurrency = n
}

// SetHashAggFinalConcurrency set the number of concurrent hash aggregation final worker.
func (c *Concurrency) SetHashAggFinalConcurrency(n int) {
	c.hashAggFinalConcurrency = n
}

// SetWindowConcurrency set the number of concurrent window worker.
func (c *Concurrency) SetWindowConcurrency(n int) {
	c.windowConcurrency = n
}

// SetMergeJoinConcurrency set the number of concurrent merge join worker.
func (c *Concurrency) SetMergeJoinConcurrency(n int) {
	c.mergeJoinConcurrency = n
}

// SetStreamAggConcurrency set the number of concurrent stream aggregation worker.
func (c *Concurrency) SetStreamAggConcurrency(n int) {
	c.streamAggConcurrency = n
}

// SetIndexSerialScanConcurrency set the number of concurrent index serial scan worker.
func (c *Concurrency) SetIndexSerialScanConcurrency(n int) {
	c.indexSerialScanConcurrency = n
}

// IndexLookupConcurrency return the number of concurrent index lookup worker.
func (c *Concurrency) IndexLookupConcurrency() int {
	if c.indexLookupConcurrency != ConcurrencyUnset {
		return c.indexLookupConcurrency
	}
	return c.ExecutorConcurrency
}

// IndexLookupJoinConcurrency return the number of concurrent index lookup join inner worker.
func (c *Concurrency) IndexLookupJoinConcurrency() int {
	if c.indexLookupJoinConcurrency != ConcurrencyUnset {
		return c.indexLookupJoinConcurrency
	}
	return c.ExecutorConcurrency
}

// DistSQLScanConcurrency return the number of concurrent dist SQL scan worker.
func (c *Concurrency) DistSQLScanConcurrency() int {
	return c.distSQLScanConcurrency
}

// HashJoinConcurrency return the number of concurrent hash join outer worker.
func (c *Concurrency) HashJoinConcurrency() int {
	if c.hashJoinConcurrency != ConcurrencyUnset {
		return c.hashJoinConcurrency
	}
	return c.ExecutorConcurrency
}

// ProjectionConcurrency return the number of concurrent projection worker.
func (c *Concurrency) ProjectionConcurrency() int {
	if c.projectionConcurrency != ConcurrencyUnset {
		return c.projectionConcurrency
	}
	return c.ExecutorConcurrency
}

// HashAggPartialConcurrency return the number of concurrent hash aggregation partial worker.
func (c *Concurrency) HashAggPartialConcurrency() int {
	if c.hashAggPartialConcurrency != ConcurrencyUnset {
		return c.hashAggPartialConcurrency
	}
	return c.ExecutorConcurrency
}

// HashAggFinalConcurrency return the number of concurrent hash aggregation final worker.
func (c *Concurrency) HashAggFinalConcurrency() int {
	if c.hashAggFinalConcurrency != ConcurrencyUnset {
		return c.hashAggFinalConcurrency
	}
	return c.ExecutorConcurrency
}

// WindowConcurrency return the number of concurrent window worker.
func (c *Concurrency) WindowConcurrency() int {
	if c.windowConcurrency != ConcurrencyUnset {
		return c.windowConcurrency
	}
	return c.ExecutorConcurrency
}

// MergeJoinConcurrency return the number of concurrent merge join worker.
func (c *Concurrency) MergeJoinConcurrency() int {
	if c.mergeJoinConcurrency != ConcurrencyUnset {
		return c.mergeJoinConcurrency
	}
	return c.ExecutorConcurrency
}

// StreamAggConcurrency return the number of concurrent stream aggregation worker.
func (c *Concurrency) StreamAggConcurrency() int {
	if c.streamAggConcurrency != ConcurrencyUnset {
		return c.streamAggConcurrency
	}
	return c.ExecutorConcurrency
}

// IndexSerialScanConcurrency return the number of concurrent index serial scan worker.
// This option is not sync with ExecutorConcurrency since it's used by Analyze table.
func (c *Concurrency) IndexSerialScanConcurrency() int {
	return c.indexSerialScanConcurrency
}

// UnionConcurrency return the num of concurrent union worker.
func (c *Concurrency) UnionConcurrency() int {
	return c.ExecutorConcurrency
}

// MemQuota defines memory quota values.
type MemQuota struct {
	// MemQuotaQuery defines the memory quota for a query.
	MemQuotaQuery int64
	// MemQuotaApplyCache defines the memory capacity for apply cache.
	MemQuotaApplyCache int64

	// The variables below do not take any effect anymore, it's remaining for compatibility.
	// TODO: remove them in v4.1
	// MemQuotaHashJoin defines the memory quota for a hash join executor.
	MemQuotaHashJoin int64
	// MemQuotaMergeJoin defines the memory quota for a merge join executor.
	MemQuotaMergeJoin int64
	// MemQuotaSort defines the memory quota for a sort executor.
	MemQuotaSort int64
	// MemQuotaTopn defines the memory quota for a top n executor.
	MemQuotaTopn int64
	// MemQuotaIndexLookupReader defines the memory quota for a index lookup reader executor.
	MemQuotaIndexLookupReader int64
	// MemQuotaIndexLookupJoin defines the memory quota for a index lookup join executor.
	MemQuotaIndexLookupJoin int64
	// MemQuotaDistSQL defines the memory quota for all operators in DistSQL layer like co-processor and selectResult.
	MemQuotaDistSQL int64
}

// BatchSize defines batch size values.
type BatchSize struct {
	// IndexJoinBatchSize is the batch size of a index lookup join.
	IndexJoinBatchSize int

	// IndexLookupSize is the number of handles for an index lookup task in index double read executor.
	IndexLookupSize int

	// InitChunkSize defines init row count of a Chunk during query execution.
	InitChunkSize int

	// MaxChunkSize defines max row count of a Chunk during query execution.
	MaxChunkSize int
}

const (
	// SlowLogRowPrefixStr is slow log row prefix.
	SlowLogRowPrefixStr = "# "
	// SlowLogSpaceMarkStr is slow log space mark.
	SlowLogSpaceMarkStr = ": "
	// SlowLogSQLSuffixStr is slow log suffix.
	SlowLogSQLSuffixStr = ";"
	// SlowLogTimeStr is slow log field name.
	SlowLogTimeStr = "Time"
	// SlowLogStartPrefixStr is slow log start row prefix.
	SlowLogStartPrefixStr = SlowLogRowPrefixStr + SlowLogTimeStr + SlowLogSpaceMarkStr
	// SlowLogTxnStartTSStr is slow log field name.
	SlowLogTxnStartTSStr = "Txn_start_ts"
	// SlowLogUserAndHostStr is the user and host field name, which is compatible with MySQL.
	SlowLogUserAndHostStr = "User@Host"
	// SlowLogUserStr is slow log field name.
	SlowLogUserStr = "User"
	// SlowLogHostStr only for slow_query table usage.
	SlowLogHostStr = "Host"
	// SlowLogConnIDStr is slow log field name.
	SlowLogConnIDStr = "Conn_ID"
	// SlowLogQueryTimeStr is slow log field name.
	SlowLogQueryTimeStr = "Query_time"
	// SlowLogParseTimeStr is the parse sql time.
	SlowLogParseTimeStr = "Parse_time"
	// SlowLogCompileTimeStr is the compile plan time.
	SlowLogCompileTimeStr = "Compile_time"
	// SlowLogRewriteTimeStr is the rewrite time.
	SlowLogRewriteTimeStr = "Rewrite_time"
	// SlowLogOptimizeTimeStr is the optimization time.
	SlowLogOptimizeTimeStr = "Optimize_time"
	// SlowLogWaitTSTimeStr is the time of waiting TS.
	SlowLogWaitTSTimeStr = "Wait_TS"
	// SlowLogPreprocSubQueriesStr is the number of pre-processed sub-queries.
	SlowLogPreprocSubQueriesStr = "Preproc_subqueries"
	// SlowLogPreProcSubQueryTimeStr is the total time of pre-processing sub-queries.
	SlowLogPreProcSubQueryTimeStr = "Preproc_subqueries_time"
	// SlowLogDBStr is slow log field name.
	SlowLogDBStr = "DB"
	// SlowLogIsInternalStr is slow log field name.
	SlowLogIsInternalStr = "Is_internal"
	// SlowLogIndexNamesStr is slow log field name.
	SlowLogIndexNamesStr = "Index_names"
	// SlowLogDigestStr is slow log field name.
	SlowLogDigestStr = "Digest"
	// SlowLogQuerySQLStr is slow log field name.
	SlowLogQuerySQLStr = "Query" // use for slow log table, slow log will not print this field name but print sql directly.
	// SlowLogStatsInfoStr is plan stats info.
	SlowLogStatsInfoStr = "Stats"
	// SlowLogNumCopTasksStr is the number of cop-tasks.
	SlowLogNumCopTasksStr = "Num_cop_tasks"
	// SlowLogCopProcAvg is the average process time of all cop-tasks.
	SlowLogCopProcAvg = "Cop_proc_avg"
	// SlowLogCopProcP90 is the p90 process time of all cop-tasks.
	SlowLogCopProcP90 = "Cop_proc_p90"
	// SlowLogCopProcMax is the max process time of all cop-tasks.
	SlowLogCopProcMax = "Cop_proc_max"
	// SlowLogCopProcAddr is the address of TiKV where the cop-task which cost max process time run.
	SlowLogCopProcAddr = "Cop_proc_addr"
	// SlowLogCopWaitAvg is the average wait time of all cop-tasks.
	SlowLogCopWaitAvg = "Cop_wait_avg" // #nosec G101
	// SlowLogCopWaitP90 is the p90 wait time of all cop-tasks.
	SlowLogCopWaitP90 = "Cop_wait_p90" // #nosec G101
	// SlowLogCopWaitMax is the max wait time of all cop-tasks.
	SlowLogCopWaitMax = "Cop_wait_max"
	// SlowLogCopWaitAddr is the address of TiKV where the cop-task which cost wait process time run.
	SlowLogCopWaitAddr = "Cop_wait_addr" // #nosec G101
	// SlowLogCopBackoffPrefix contains backoff information.
	SlowLogCopBackoffPrefix = "Cop_backoff_"
	// SlowLogMemMax is the max number bytes of memory used in this statement.
	SlowLogMemMax = "Mem_max"
	// SlowLogDiskMax is the nax number bytes of disk used in this statement.
	SlowLogDiskMax = "Disk_max"
	// SlowLogPrepared is used to indicate whether this sql execute in prepare.
	SlowLogPrepared = "Prepared"
	// SlowLogPlanFromCache is used to indicate whether this plan is from plan cache.
	SlowLogPlanFromCache = "Plan_from_cache"
	// SlowLogPlanFromBinding is used to indicate whether this plan is matched with the hints in the binding.
	SlowLogPlanFromBinding = "Plan_from_binding"
	// SlowLogHasMoreResults is used to indicate whether this sql has more following results.
	SlowLogHasMoreResults = "Has_more_results"
	// SlowLogSucc is used to indicate whether this sql execute successfully.
	SlowLogSucc = "Succ"
	// SlowLogPrevStmt is used to show the previous executed statement.
	SlowLogPrevStmt = "Prev_stmt"
	// SlowLogPlan is used to record the query plan.
	SlowLogPlan = "Plan"
	// SlowLogPlanDigest is used to record the query plan digest.
	SlowLogPlanDigest = "Plan_digest"
	// SlowLogPlanPrefix is the prefix of the plan value.
	SlowLogPlanPrefix = ast.TiDBDecodePlan + "('"
	// SlowLogPlanSuffix is the suffix of the plan value.
	SlowLogPlanSuffix = "')"
	// SlowLogPrevStmtPrefix is the prefix of Prev_stmt in slow log file.
	SlowLogPrevStmtPrefix = SlowLogPrevStmt + SlowLogSpaceMarkStr
	// SlowLogKVTotal is the total time waiting for kv.
	SlowLogKVTotal = "KV_total"
	// SlowLogPDTotal is the total time waiting for pd.
	SlowLogPDTotal = "PD_total"
	// SlowLogBackoffTotal is the total time doing backoff.
	SlowLogBackoffTotal = "Backoff_total"
	// SlowLogWriteSQLRespTotal is the total time used to write response to client.
	SlowLogWriteSQLRespTotal = "Write_sql_response_total"
	// SlowLogExecRetryCount is the execution retry count.
	SlowLogExecRetryCount = "Exec_retry_count"
	// SlowLogExecRetryTime is the execution retry time.
	SlowLogExecRetryTime = "Exec_retry_time"
	// SlowLogBackoffDetail is the detail of backoff.
	SlowLogBackoffDetail = "Backoff_Detail"
	// SlowLogResultRows is the row count of the SQL result.
	SlowLogResultRows = "Result_rows"
	// SlowLogIsExplicitTxn is used to indicate whether this sql execute in explicit transaction or not.
	SlowLogIsExplicitTxn = "IsExplicitTxn"
	// SlowLogIsWriteCacheTable is used to indicate whether writing to the cache table need to wait for the read lock to expire.
	SlowLogIsWriteCacheTable = "IsWriteCacheTable"
)

// SlowQueryLogItems is a collection of items that should be included in the
// slow query log.
type SlowQueryLogItems struct {
	TxnTS             uint64
	SQL               string
	Digest            string
	TimeTotal         time.Duration
	TimeParse         time.Duration
	TimeCompile       time.Duration
	TimeOptimize      time.Duration
	TimeWaitTS        time.Duration
	IndexNames        string
	StatsInfos        map[string]uint64
	CopTasks          *stmtctx.CopTasksDetails
	ExecDetail        execdetails.ExecDetails
	MemMax            int64
	DiskMax           int64
	Succ              bool
	Prepared          bool
	PlanFromCache     bool
	PlanFromBinding   bool
	HasMoreResults    bool
	PrevStmt          string
	Plan              string
	PlanDigest        string
	RewriteInfo       RewritePhaseInfo
	KVTotal           time.Duration
	PDTotal           time.Duration
	BackoffTotal      time.Duration
	WriteSQLRespTotal time.Duration
	ExecRetryCount    uint
	ExecRetryTime     time.Duration
	ResultRows        int64
	IsExplicitTxn     bool
	IsWriteCacheTable bool
}

// SlowLogFormat uses for formatting slow log.
// The slow log output is like below:
// # Time: 2019-04-28T15:24:04.309074+08:00
// # Txn_start_ts: 406315658548871171
// # User@Host: root[root] @ localhost [127.0.0.1]
// # Conn_ID: 6
// # Query_time: 4.895492
// # Process_time: 0.161 Request_count: 1 Total_keys: 100001 Processed_keys: 100000
// # DB: test
// # Index_names: [t1.idx1,t2.idx2]
// # Is_internal: false
// # Digest: 42a1c8aae6f133e934d4bf0147491709a8812ea05ff8819ec522780fe657b772
// # Stats: t1:1,t2:2
// # Num_cop_tasks: 10
// # Cop_process: Avg_time: 1s P90_time: 2s Max_time: 3s Max_addr: 10.6.131.78
// # Cop_wait: Avg_time: 10ms P90_time: 20ms Max_time: 30ms Max_Addr: 10.6.131.79
// # Memory_max: 4096
// # Disk_max: 65535
// # Succ: true
// # Prev_stmt: begin;
// select * from t_slim;
func (s *SessionVars) SlowLogFormat(logItems *SlowQueryLogItems) string {
	var buf bytes.Buffer

	writeSlowLogItem(&buf, SlowLogTxnStartTSStr, strconv.FormatUint(logItems.TxnTS, 10))
	if s.User != nil {
		hostAddress := s.User.Hostname
		if s.ConnectionInfo != nil {
			hostAddress = s.ConnectionInfo.ClientIP
		}
		writeSlowLogItem(&buf, SlowLogUserAndHostStr, fmt.Sprintf("%s[%s] @ %s [%s]", s.User.Username, s.User.Username, s.User.Hostname, hostAddress))
	}
	if s.ConnectionID != 0 {
		writeSlowLogItem(&buf, SlowLogConnIDStr, strconv.FormatUint(s.ConnectionID, 10))
	}
	if logItems.ExecRetryCount > 0 {
		buf.WriteString(SlowLogRowPrefixStr)
		buf.WriteString(SlowLogExecRetryTime)
		buf.WriteString(SlowLogSpaceMarkStr)
		buf.WriteString(strconv.FormatFloat(logItems.ExecRetryTime.Seconds(), 'f', -1, 64))
		buf.WriteString(" ")
		buf.WriteString(SlowLogExecRetryCount)
		buf.WriteString(SlowLogSpaceMarkStr)
		buf.WriteString(strconv.Itoa(int(logItems.ExecRetryCount)))
		buf.WriteString("\n")
	}
	writeSlowLogItem(&buf, SlowLogQueryTimeStr, strconv.FormatFloat(logItems.TimeTotal.Seconds(), 'f', -1, 64))
	writeSlowLogItem(&buf, SlowLogParseTimeStr, strconv.FormatFloat(logItems.TimeParse.Seconds(), 'f', -1, 64))
	writeSlowLogItem(&buf, SlowLogCompileTimeStr, strconv.FormatFloat(logItems.TimeCompile.Seconds(), 'f', -1, 64))

	buf.WriteString(SlowLogRowPrefixStr + fmt.Sprintf("%v%v%v", SlowLogRewriteTimeStr,
		SlowLogSpaceMarkStr, strconv.FormatFloat(logItems.RewriteInfo.DurationRewrite.Seconds(), 'f', -1, 64)))
	if logItems.RewriteInfo.PreprocessSubQueries > 0 {
		buf.WriteString(fmt.Sprintf(" %v%v%v %v%v%v", SlowLogPreprocSubQueriesStr, SlowLogSpaceMarkStr, logItems.RewriteInfo.PreprocessSubQueries,
			SlowLogPreProcSubQueryTimeStr, SlowLogSpaceMarkStr, strconv.FormatFloat(logItems.RewriteInfo.DurationPreprocessSubQuery.Seconds(), 'f', -1, 64)))
	}
	buf.WriteString("\n")

	writeSlowLogItem(&buf, SlowLogOptimizeTimeStr, strconv.FormatFloat(logItems.TimeOptimize.Seconds(), 'f', -1, 64))
	writeSlowLogItem(&buf, SlowLogWaitTSTimeStr, strconv.FormatFloat(logItems.TimeWaitTS.Seconds(), 'f', -1, 64))

	if execDetailStr := logItems.ExecDetail.String(); len(execDetailStr) > 0 {
		buf.WriteString(SlowLogRowPrefixStr + execDetailStr + "\n")
	}

	if len(s.CurrentDB) > 0 {
		writeSlowLogItem(&buf, SlowLogDBStr, s.CurrentDB)
	}
	if len(logItems.IndexNames) > 0 {
		writeSlowLogItem(&buf, SlowLogIndexNamesStr, logItems.IndexNames)
	}

	writeSlowLogItem(&buf, SlowLogIsInternalStr, strconv.FormatBool(s.InRestrictedSQL))
	if len(logItems.Digest) > 0 {
		writeSlowLogItem(&buf, SlowLogDigestStr, logItems.Digest)
	}
	if len(logItems.StatsInfos) > 0 {
		buf.WriteString(SlowLogRowPrefixStr + SlowLogStatsInfoStr + SlowLogSpaceMarkStr)
		firstComma := false
		vStr := ""
		for k, v := range logItems.StatsInfos {
			if v == 0 {
				vStr = "pseudo"
			} else {
				vStr = strconv.FormatUint(v, 10)

			}
			if firstComma {
				buf.WriteString("," + k + ":" + vStr)
			} else {
				buf.WriteString(k + ":" + vStr)
				firstComma = true
			}
		}
		buf.WriteString("\n")
	}
	if logItems.CopTasks != nil {
		writeSlowLogItem(&buf, SlowLogNumCopTasksStr, strconv.FormatInt(int64(logItems.CopTasks.NumCopTasks), 10))
		if logItems.CopTasks.NumCopTasks > 0 {
			// make the result stable
			backoffs := make([]string, 0, 3)
			for backoff := range logItems.CopTasks.TotBackoffTimes {
				backoffs = append(backoffs, backoff)
			}
			sort.Strings(backoffs)

			if logItems.CopTasks.NumCopTasks == 1 {
				buf.WriteString(SlowLogRowPrefixStr + fmt.Sprintf("%v%v%v %v%v%v",
					SlowLogCopProcAvg, SlowLogSpaceMarkStr, logItems.CopTasks.AvgProcessTime.Seconds(),
					SlowLogCopProcAddr, SlowLogSpaceMarkStr, logItems.CopTasks.MaxProcessAddress) + "\n")
				buf.WriteString(SlowLogRowPrefixStr + fmt.Sprintf("%v%v%v %v%v%v",
					SlowLogCopWaitAvg, SlowLogSpaceMarkStr, logItems.CopTasks.AvgWaitTime.Seconds(),
					SlowLogCopWaitAddr, SlowLogSpaceMarkStr, logItems.CopTasks.MaxWaitAddress) + "\n")
				for _, backoff := range backoffs {
					backoffPrefix := SlowLogCopBackoffPrefix + backoff + "_"
					buf.WriteString(SlowLogRowPrefixStr + fmt.Sprintf("%v%v%v %v%v%v\n",
						backoffPrefix+"total_times", SlowLogSpaceMarkStr, logItems.CopTasks.TotBackoffTimes[backoff],
						backoffPrefix+"total_time", SlowLogSpaceMarkStr, logItems.CopTasks.TotBackoffTime[backoff].Seconds(),
					))
				}
			} else {
				buf.WriteString(SlowLogRowPrefixStr + fmt.Sprintf("%v%v%v %v%v%v %v%v%v %v%v%v",
					SlowLogCopProcAvg, SlowLogSpaceMarkStr, logItems.CopTasks.AvgProcessTime.Seconds(),
					SlowLogCopProcP90, SlowLogSpaceMarkStr, logItems.CopTasks.P90ProcessTime.Seconds(),
					SlowLogCopProcMax, SlowLogSpaceMarkStr, logItems.CopTasks.MaxProcessTime.Seconds(),
					SlowLogCopProcAddr, SlowLogSpaceMarkStr, logItems.CopTasks.MaxProcessAddress) + "\n")
				buf.WriteString(SlowLogRowPrefixStr + fmt.Sprintf("%v%v%v %v%v%v %v%v%v %v%v%v",
					SlowLogCopWaitAvg, SlowLogSpaceMarkStr, logItems.CopTasks.AvgWaitTime.Seconds(),
					SlowLogCopWaitP90, SlowLogSpaceMarkStr, logItems.CopTasks.P90WaitTime.Seconds(),
					SlowLogCopWaitMax, SlowLogSpaceMarkStr, logItems.CopTasks.MaxWaitTime.Seconds(),
					SlowLogCopWaitAddr, SlowLogSpaceMarkStr, logItems.CopTasks.MaxWaitAddress) + "\n")
				for _, backoff := range backoffs {
					backoffPrefix := SlowLogCopBackoffPrefix + backoff + "_"
					buf.WriteString(SlowLogRowPrefixStr + fmt.Sprintf("%v%v%v %v%v%v %v%v%v %v%v%v %v%v%v %v%v%v\n",
						backoffPrefix+"total_times", SlowLogSpaceMarkStr, logItems.CopTasks.TotBackoffTimes[backoff],
						backoffPrefix+"total_time", SlowLogSpaceMarkStr, logItems.CopTasks.TotBackoffTime[backoff].Seconds(),
						backoffPrefix+"max_time", SlowLogSpaceMarkStr, logItems.CopTasks.MaxBackoffTime[backoff].Seconds(),
						backoffPrefix+"max_addr", SlowLogSpaceMarkStr, logItems.CopTasks.MaxBackoffAddress[backoff],
						backoffPrefix+"avg_time", SlowLogSpaceMarkStr, logItems.CopTasks.AvgBackoffTime[backoff].Seconds(),
						backoffPrefix+"p90_time", SlowLogSpaceMarkStr, logItems.CopTasks.P90BackoffTime[backoff].Seconds(),
					))
				}
			}
		}
	}
	if logItems.MemMax > 0 {
		writeSlowLogItem(&buf, SlowLogMemMax, strconv.FormatInt(logItems.MemMax, 10))
	}
	if logItems.DiskMax > 0 {
		writeSlowLogItem(&buf, SlowLogDiskMax, strconv.FormatInt(logItems.DiskMax, 10))
	}

	writeSlowLogItem(&buf, SlowLogPrepared, strconv.FormatBool(logItems.Prepared))
	writeSlowLogItem(&buf, SlowLogPlanFromCache, strconv.FormatBool(logItems.PlanFromCache))
	writeSlowLogItem(&buf, SlowLogPlanFromBinding, strconv.FormatBool(logItems.PlanFromBinding))
	writeSlowLogItem(&buf, SlowLogHasMoreResults, strconv.FormatBool(logItems.HasMoreResults))
	writeSlowLogItem(&buf, SlowLogKVTotal, strconv.FormatFloat(logItems.KVTotal.Seconds(), 'f', -1, 64))
	writeSlowLogItem(&buf, SlowLogPDTotal, strconv.FormatFloat(logItems.PDTotal.Seconds(), 'f', -1, 64))
	writeSlowLogItem(&buf, SlowLogBackoffTotal, strconv.FormatFloat(logItems.BackoffTotal.Seconds(), 'f', -1, 64))
	writeSlowLogItem(&buf, SlowLogWriteSQLRespTotal, strconv.FormatFloat(logItems.WriteSQLRespTotal.Seconds(), 'f', -1, 64))
	writeSlowLogItem(&buf, SlowLogResultRows, strconv.FormatInt(logItems.ResultRows, 10))
	writeSlowLogItem(&buf, SlowLogSucc, strconv.FormatBool(logItems.Succ))
	writeSlowLogItem(&buf, SlowLogIsExplicitTxn, strconv.FormatBool(logItems.IsExplicitTxn))
	if s.StmtCtx.WaitLockLeaseTime > 0 {
		writeSlowLogItem(&buf, SlowLogIsWriteCacheTable, strconv.FormatBool(logItems.IsWriteCacheTable))
	}
	if len(logItems.Plan) != 0 {
		writeSlowLogItem(&buf, SlowLogPlan, logItems.Plan)
	}
	if len(logItems.PlanDigest) != 0 {
		writeSlowLogItem(&buf, SlowLogPlanDigest, logItems.PlanDigest)
	}

	if logItems.PrevStmt != "" {
		writeSlowLogItem(&buf, SlowLogPrevStmt, logItems.PrevStmt)
	}

	if s.CurrentDBChanged {
		buf.WriteString(fmt.Sprintf("use %s;\n", s.CurrentDB))
		s.CurrentDBChanged = false
	}

	buf.WriteString(logItems.SQL)
	if len(logItems.SQL) == 0 || logItems.SQL[len(logItems.SQL)-1] != ';' {
		buf.WriteString(";")
	}
	return buf.String()
}

// writeSlowLogItem writes a slow log item in the form of: "# ${key}:${value}"
func writeSlowLogItem(buf *bytes.Buffer, key, value string) {
	buf.WriteString(SlowLogRowPrefixStr + key + SlowLogSpaceMarkStr + value + "\n")
}

// QueryInfo represents the information of last executed query. It's used to expose information for test purpose.
type QueryInfo struct {
	TxnScope    string `json:"txn_scope"`
	StartTS     uint64 `json:"start_ts"`
	ForUpdateTS uint64 `json:"for_update_ts"`
	ErrMsg      string `json:"error,omitempty"`
}

// TxnReadTS indicates the value and used situation for tx_read_ts
type TxnReadTS struct {
	readTS uint64
	used   bool
}

// NewTxnReadTS creates TxnReadTS
func NewTxnReadTS(ts uint64) *TxnReadTS {
	return &TxnReadTS{
		readTS: ts,
		used:   false,
	}
}

// UseTxnReadTS returns readTS, and mark used as true
func (t *TxnReadTS) UseTxnReadTS() uint64 {
	if t == nil {
		return 0
	}
	t.used = true
	return t.readTS
}

// SetTxnReadTS update readTS, and refresh used
func (t *TxnReadTS) SetTxnReadTS(ts uint64) {
	if t == nil {
		return
	}
	t.used = false
	t.readTS = ts
}

// PeakTxnReadTS returns readTS
func (t *TxnReadTS) PeakTxnReadTS() uint64 {
	if t == nil {
		return 0
	}
	return t.readTS
}

// CleanupTxnReadTSIfUsed cleans txnReadTS if used
func (s *SessionVars) CleanupTxnReadTSIfUsed() {
	if s.TxnReadTS == nil {
		return
	}
	if s.TxnReadTS.used && s.TxnReadTS.readTS > 0 {
		s.TxnReadTS = NewTxnReadTS(0)
		s.SnapshotInfoschema = nil
	}
}

// GetNetworkFactor returns the session variable networkFactor
// returns 0 when tbl is a temporary table.
func (s *SessionVars) GetNetworkFactor(tbl *model.TableInfo) float64 {
	if tbl != nil {
		if tbl.TempTableType != model.TempTableNone {
			return 0
		}
	}
	return s.networkFactor
}

// GetScanFactor returns the session variable scanFactor
// returns 0 when tbl is a temporary table.
func (s *SessionVars) GetScanFactor(tbl *model.TableInfo) float64 {
	if tbl != nil {
		if tbl.TempTableType != model.TempTableNone {
			return 0
		}
	}
	return s.scanFactor
}

// GetDescScanFactor returns the session variable descScanFactor
// returns 0 when tbl is a temporary table.
func (s *SessionVars) GetDescScanFactor(tbl *model.TableInfo) float64 {
	if tbl != nil {
		if tbl.TempTableType != model.TempTableNone {
			return 0
		}
	}
	return s.descScanFactor
}

// GetSeekFactor returns the session variable seekFactor
// returns 0 when tbl is a temporary table.
func (s *SessionVars) GetSeekFactor(tbl *model.TableInfo) float64 {
	if tbl != nil {
		if tbl.TempTableType != model.TempTableNone {
			return 0
		}
	}
	return s.seekFactor
}<|MERGE_RESOLUTION|>--- conflicted
+++ resolved
@@ -995,12 +995,6 @@
 	// EnablePaging indicates whether enable paging in coprocessor requests.
 	EnablePaging bool
 
-<<<<<<< HEAD
-	// EnableMutationChecker indicates whether to check data consistency for mutations
-	EnableMutationChecker bool
-	// AssertionLevel controls how strict the assertions on data mutations should be.
-	AssertionLevel AssertionLevel
-=======
 	// StmtStats is used to count various indicators of each SQL in this session
 	// at each point in time. These data will be periodically taken away by the
 	// background goroutine. The background goroutine will continue to aggregate
@@ -1013,7 +1007,11 @@
 
 	// StatsLoadSyncWait indicates how long to wait for stats load before timeout.
 	StatsLoadSyncWait int64
->>>>>>> aa7ad03b
+
+	// EnableMutationChecker indicates whether to check data consistency for mutations
+	EnableMutationChecker bool
+	// AssertionLevel controls how strict the assertions on data mutations should be.
+	AssertionLevel AssertionLevel
 }
 
 // InitStatementContext initializes a StatementContext, the object is reused to reduce allocation.
