--- conflicted
+++ resolved
@@ -952,29 +952,23 @@
 	// MPPStoreFailTTL indicates the duration that protect TiDB from sending task to a new recovered TiFlash.
 	MPPStoreFailTTL string
 
-<<<<<<< HEAD
-	// cached is used to optimize the object allocation.
-=======
 	// ReadStaleness indicates the staleness duration for the following query
 	ReadStaleness time.Duration
 
 	// cached is used to optimze the object allocation.
->>>>>>> a0460147
 	cached struct {
 		curr int8
 		data [2]stmtctx.StatementContext
 	}
 
-<<<<<<< HEAD
+	// Rng stores the rand_seed1 and rand_seed2 for Rand() function
+	Rng *utilMath.MysqlRng
+
+	// EnablePaging indicates whether enable paging in coprocessor requests.
+	EnablePaging bool
+
 	// EnableMutationChecker indicates whether to check data consistency for mutations
 	EnableMutationChecker bool
-=======
-	// Rng stores the rand_seed1 and rand_seed2 for Rand() function
-	Rng *utilMath.MysqlRng
-
-	// EnablePaging indicates whether enable paging in coprocessor requests.
-	EnablePaging bool
->>>>>>> a0460147
 }
 
 // InitStatementContext initializes a StatementContext, the object is reused to reduce allocation.
