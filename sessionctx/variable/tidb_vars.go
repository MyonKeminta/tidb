--- conflicted
+++ resolved
@@ -1104,7 +1104,6 @@
 	DefTiDBServerMemoryLimitGCTrigger            = 0.7
 	DefTiDBEnableGOGCTuner                       = true
 	// DefTiDBGOGCTunerThreshold is to limit TiDBGOGCTunerThreshold.
-<<<<<<< HEAD
 	DefTiDBGOGCTunerThreshold                      float64 = 0.6
 	DefTiDBOptPrefixIndexSingleScan                        = true
 	DefTiDBExternalTS                                      = 0
@@ -1112,17 +1111,8 @@
 	DefTiDBEnableReusechunk                                = true
 	DefTiDBUseAlloc                                        = false
 	DefTiDBEnablePlanReplayerCapture                       = false
+	DefTiDBIndexMergeIntersectionConcurrency               = ConcurrencyUnset
 	DefTiDBPessimisticTransactionAggressiveLocking         = true
-=======
-	DefTiDBGOGCTunerThreshold                float64 = 0.6
-	DefTiDBOptPrefixIndexSingleScan                  = true
-	DefTiDBExternalTS                                = 0
-	DefTiDBEnableExternalTSRead                      = false
-	DefTiDBEnableReusechunk                          = true
-	DefTiDBUseAlloc                                  = false
-	DefTiDBEnablePlanReplayerCapture                 = false
-	DefTiDBIndexMergeIntersectionConcurrency         = ConcurrencyUnset
->>>>>>> 8b06ef27
 )
 
 // Process global variables.
