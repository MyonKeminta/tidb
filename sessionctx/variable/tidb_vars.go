--- conflicted
+++ resolved
@@ -608,19 +608,17 @@
 	// TiDBTmpTableMaxSize indicates the max memory size of temporary tables.
 	TiDBTmpTableMaxSize = "tidb_tmp_table_max_size"
 
-<<<<<<< HEAD
+	// TiDBTableCacheLease indicates the read lock lease of a cached table.
+	TiDBTableCacheLease = "tidb_table_cache_lease"
+
+	// TiDBStatsLoadSyncWait indicates the time sql execution will sync-wait for stats load.
+	TiDBStatsLoadSyncWait = "tidb_stats_load_sync_wait"
+
 	// TiDBEnableMutationChecker indicates whether to check data consistency for mutations
 	TiDBEnableMutationChecker = "tidb_enable_mutation_checker"
 	// TiDBTxnAssertionLevel indicates how strict the assertion will be, which helps detecting and preventing data &
 	// index inconsistency problems.
 	TiDBTxnAssertionLevel = "tidb_txn_assertion_level"
-=======
-	// TiDBTableCacheLease indicates the read lock lease of a cached table.
-	TiDBTableCacheLease = "tidb_table_cache_lease"
-
-	// TiDBStatsLoadSyncWait indicates the time sql execution will sync-wait for stats load.
-	TiDBStatsLoadSyncWait = "tidb_stats_load_sync_wait"
->>>>>>> aa7ad03b
 )
 
 // TiDB vars that have only global scope
@@ -801,17 +799,14 @@
 	DefTiDBRegardNULLAsPoint              = true
 	DefEnablePlacementCheck               = true
 	DefTimestamp                          = "0"
-<<<<<<< HEAD
-	DefTiDBEnableMutationChecker          = false
-	DefTiDBTxnAssertionLevel              = AssertionOffStr
-=======
 	DefTiDBEnableIndexMerge               = true
 	DefTiDBTableCacheLease                = 3 // 3s
 	DefTiDBPersistAnalyzeOptions          = true
 	DefTiDBEnableColumnTracking           = false
 	DefTiDBStatsLoadSyncWait              = 0
 	DefTiDBStatsLoadPseudoTimeout         = false
->>>>>>> aa7ad03b
+	DefTiDBEnableMutationChecker          = false
+	DefTiDBTxnAssertionLevel              = AssertionOffStr
 )
 
 // Process global variables.
