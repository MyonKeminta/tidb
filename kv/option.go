--- conflicted
+++ resolved
@@ -70,20 +70,17 @@
 	KVFilter
 	// SnapInterceptor is used for setting the interceptor for snapshot
 	SnapInterceptor
-<<<<<<< HEAD
-	// TableToColumnMaps is a map from tableID to a series of maps. The maps are needed when checking data consistency.
-	// Save them here to reduce redundant computations.
-	TableToColumnMaps
-	// AssertionLevel controls how strict the assertions on data during transactions should be.
-	AssertionLevel
-=======
 	// CommitTSUpperBoundChec is used by cached table
 	// The commitTS must be greater than all the write lock lease of the visited cached table.
 	CommitTSUpperBoundCheck
 	// RPCInterceptor is interceptor.RPCInterceptor on Transaction or Snapshot, used to decorate
 	// additional logic before and after the underlying client-go RPC request.
 	RPCInterceptor
->>>>>>> aa7ad03b
+	// TableToColumnMaps is a map from tableID to a series of maps. The maps are needed when checking data consistency.
+	// Save them here to reduce redundant computations.
+	TableToColumnMaps
+	// AssertionLevel controls how strict the assertions on data during transactions should be.
+	AssertionLevel
 )
 
 // ReplicaReadType is the type of replica to read data from
