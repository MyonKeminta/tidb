// Copyright 2015 PingCAP, Inc.
//
// Licensed under the Apache License, Version 2.0 (the "License");
// you may not use this file except in compliance with the License.
// You may obtain a copy of the License at
//
//     http://www.apache.org/licenses/LICENSE-2.0
//
// Unless required by applicable law or agreed to in writing, software
// distributed under the License is distributed on an "AS IS" BASIS,
// WITHOUT WARRANTIES OR CONDITIONS OF ANY KIND, either express or implied.
// See the License for the specific language governing permissions and
// limitations under the License.

package kv

import (
	"bytes"
	"context"
	"crypto/tls"
	"fmt"
	"sync"
	"time"

	"github.com/pingcap/errors"
	deadlockpb "github.com/pingcap/kvproto/pkg/deadlock"
	"github.com/pingcap/kvproto/pkg/kvrpcpb"
	"github.com/pingcap/kvproto/pkg/metapb"
	"github.com/pingcap/tidb/config"
	"github.com/pingcap/tidb/parser/model"
	"github.com/pingcap/tidb/util/memory"
	"github.com/pingcap/tidb/util/trxevents"
	tikvstore "github.com/tikv/client-go/v2/kv"
	"github.com/tikv/client-go/v2/oracle"
	"github.com/tikv/client-go/v2/tikv"
	"github.com/tikv/client-go/v2/tikvrpc"
	"github.com/tikv/client-go/v2/util"
	pd "github.com/tikv/pd/client"
	"go.uber.org/atomic"
	"golang.org/x/exp/slices"
)

// UnCommitIndexKVFlag uses to indicate the index key/value is no need to commit.
// This is used in the situation of the index key/value was unchanged when do update.
// Usage:
// 1. For non-unique index: normally, the index value is '0'.
// Change the value to '1' indicate the index key/value is no need to commit.
// 2. For unique index: normally, the index value is the record handle ID, 8 bytes.
// Append UnCommitIndexKVFlag to the value indicate the index key/value is no need to commit.
const UnCommitIndexKVFlag byte = '1'

// Those limits is enforced to make sure the transaction can be well handled by TiKV.
var (
	// TxnEntrySizeLimit is limit of single entry size (len(key) + len(value)).
	TxnEntrySizeLimit uint64 = config.DefTxnEntrySizeLimit
	// TxnTotalSizeLimit is limit of the sum of all entry size.
	TxnTotalSizeLimit = atomic.NewUint64(config.DefTxnTotalSizeLimit)
)

// Getter is the interface for the Get method.
type Getter interface {
	// Get gets the value for key k from kv store.
	// If corresponding kv pair does not exist, it returns nil and ErrNotExist.
	Get(ctx context.Context, k Key) ([]byte, error)
}

// Retriever is the interface wraps the basic Get and Seek methods.
type Retriever interface {
	Getter
	// Iter creates an Iterator positioned on the first entry that k <= entry's key.
	// If such entry is not found, it returns an invalid Iterator with no error.
	// It yields only keys that < upperBound. If upperBound is nil, it means the upperBound is unbounded.
	// The Iterator must be Closed after use.
	Iter(k Key, upperBound Key) (Iterator, error)

	// IterReverse creates a reversed Iterator positioned on the first entry which key is less than k.
	// The returned iterator will iterate from greater key to smaller key.
	// If k is nil, the returned iterator will be positioned at the last key.
	// TODO: Add lower bound limit
	IterReverse(k Key) (Iterator, error)
}

// EmptyIterator is an iterator without any entry
type EmptyIterator struct{}

// Valid returns true if the current iterator is valid.
func (*EmptyIterator) Valid() bool { return false }

// Key returns the current key. Always return nil for this iterator
func (*EmptyIterator) Key() Key { return nil }

// Value returns the current value. Always return nil for this iterator
func (*EmptyIterator) Value() []byte { return nil }

// Next goes the next position. Always return error for this iterator
func (*EmptyIterator) Next() error { return errors.New("iterator is invalid") }

// Close closes the iterator.
func (*EmptyIterator) Close() {}

// EmptyRetriever is a retriever without any entry
type EmptyRetriever struct{}

// Get gets the value for key k from kv store. Always return nil for this retriever
func (*EmptyRetriever) Get(_ context.Context, _ Key) ([]byte, error) {
	return nil, ErrNotExist
}

// Iter creates an Iterator. Always return EmptyIterator for this retriever
func (*EmptyRetriever) Iter(_ Key, _ Key) (Iterator, error) { return &EmptyIterator{}, nil }

// IterReverse creates a reversed Iterator. Always return EmptyIterator for this retriever
func (*EmptyRetriever) IterReverse(_ Key) (Iterator, error) {
	return &EmptyIterator{}, nil
}

// Mutator is the interface wraps the basic Set and Delete methods.
type Mutator interface {
	// Set sets the value for key k as v into kv store.
	// v must NOT be nil or empty, otherwise it returns ErrCannotSetNilValue.
	Set(k Key, v []byte) error
	// Delete removes the entry for key k from kv store.
	Delete(k Key) error
}

// StagingHandle is the reference of a staging buffer.
type StagingHandle int

var (
	// InvalidStagingHandle is an invalid handler, MemBuffer will check handler to ensure safety.
	InvalidStagingHandle StagingHandle = 0
	// LastActiveStagingHandle is an special handler which always point to the last active staging buffer.
	LastActiveStagingHandle StagingHandle = -1
)

// RetrieverMutator is the interface that groups Retriever and Mutator interfaces.
type RetrieverMutator interface {
	Retriever
	Mutator
}

// MemBuffer is an in-memory kv collection, can be used to buffer write operations.
type MemBuffer interface {
	RetrieverMutator

	// RLock locks the MemBuffer for shared read.
	// In the most case, MemBuffer will only used by single goroutine,
	// but it will be read by multiple goroutine when combined with executor.UnionScanExec.
	// To avoid race introduced by executor.UnionScanExec, MemBuffer expose read lock for it.
	RLock()
	// RUnlock unlocks the MemBuffer.
	RUnlock()

	// GetFlags returns the latest flags associated with key.
	GetFlags(Key) (KeyFlags, error)
	// SetWithFlags put key-value into the last active staging buffer with the given KeyFlags.
	SetWithFlags(Key, []byte, ...FlagsOp) error
	// UpdateFlags updates the flags associated with key.
	UpdateFlags(Key, ...FlagsOp)
	// DeleteWithFlags delete key with the given KeyFlags
	DeleteWithFlags(Key, ...FlagsOp) error

	// Staging create a new staging buffer inside the MemBuffer.
	// Subsequent writes will be temporarily stored in this new staging buffer.
	// When you think all modifications looks good, you can call `Release` to public all of them to the upper level buffer.
	Staging() StagingHandle
	// Release publish all modifications in the latest staging buffer to upper level.
	Release(StagingHandle)
	// Cleanup cleanup the resources referenced by the StagingHandle.
	// If the changes are not published by `Release`, they will be discarded.
	Cleanup(StagingHandle)
	// InspectStage used to inspect the value updates in the given stage.
	InspectStage(StagingHandle, func(Key, KeyFlags, []byte))

	// SnapshotGetter returns a Getter for a snapshot of MemBuffer.
	SnapshotGetter() Getter
	// SnapshotIter returns a Iterator for a snapshot of MemBuffer.
	SnapshotIter(k, upperbound Key) Iterator

	// Len returns the number of entries in the DB.
	Len() int

	// Size returns sum of keys and values length.
	Size() int

	// RemoveFromBuffer removes the entry from the buffer. It's used for testing.
	RemoveFromBuffer(Key)
}

// FindKeysInStage returns all keys in the given stage that satisfies the given condition.
func FindKeysInStage(m MemBuffer, h StagingHandle, predicate func(Key, KeyFlags, []byte) bool) []Key {
	result := make([]Key, 0)
	m.InspectStage(h, func(k Key, f KeyFlags, v []byte) {
		if predicate(k, f, v) {
			result = append(result, k)
		}
	})
	return result
}

// LockCtx contains information for LockKeys method.
type LockCtx = tikvstore.LockCtx

// Transaction defines the interface for operations inside a Transaction.
// This is not thread safe.
type Transaction interface {
	RetrieverMutator
	AssertionProto
	FairLockingController
	// Size returns sum of keys and values length.
	Size() int
	// Mem returns the memory consumption of the transaction.
	Mem() uint64
	// SetMemoryFootprintChangeHook sets the hook that will be called when the memory footprint changes.
	SetMemoryFootprintChangeHook(func(uint64))
	// Len returns the number of entries in the DB.
	Len() int
	// Reset reset the Transaction to initial states.
	Reset()
	// Commit commits the transaction operations to KV store.
	Commit(context.Context) error
	// Rollback undoes the transaction operations to KV store.
	Rollback() error
	// String implements fmt.Stringer interface.
	String() string
	// LockKeys tries to lock the entries with the keys in KV store.
	// Will block until all keys are locked successfully or an error occurs.
	LockKeys(ctx context.Context, lockCtx *LockCtx, keys ...Key) error
	// LockKeysFunc tries to lock the entries with the keys in KV store.
	// Will block until all keys are locked successfully or an error occurs.
	// fn is called before LockKeys unlocks the keys.
	LockKeysFunc(ctx context.Context, lockCtx *LockCtx, fn func(), keys ...Key) error
	// CheckConstraintForAlreadyLockedKeys checks if the key satisfies the key existence constraint for some keys that are
	// already locked, including those locked in fair-locking state.
	CheckConstraintForAlreadyLockedKeys(keys ...Key) error
	// SetOption sets an option with a value, when val is nil, uses the default
	// value of this option.
	SetOption(opt int, val interface{})
	// GetOption returns the option
	GetOption(opt int) interface{}
	// IsReadOnly checks if the transaction has only performed read operations.
	IsReadOnly() bool
	// StartTS returns the transaction start timestamp.
	StartTS() uint64
	// Valid returns if the transaction is valid.
	// A transaction become invalid after commit or rollback.
	Valid() bool
	// GetMemBuffer return the MemBuffer binding to this transaction.
	GetMemBuffer() MemBuffer
	// GetSnapshot returns the Snapshot binding to this transaction.
	GetSnapshot() Snapshot
	// SetVars sets variables to the transaction.
	SetVars(vars interface{})
	// GetVars gets variables from the transaction.
	GetVars() interface{}
	// BatchGet gets kv from the memory buffer of statement and transaction, and the kv storage.
	// Do not use len(value) == 0 or value == nil to represent non-exist.
	// If a key doesn't exist, there shouldn't be any corresponding entry in the result map.
	BatchGet(ctx context.Context, keys []Key) (map[string][]byte, error)
	IsPessimistic() bool
	// CacheTableInfo caches the index name.
	// PresumeKeyNotExists will use this to help decode error message.
	CacheTableInfo(id int64, info *model.TableInfo)
	// GetTableInfo returns the cached index name.
	// If there is no such index already inserted through CacheIndexName, it will return UNKNOWN.
	GetTableInfo(id int64) *model.TableInfo

	// SetDiskFullOpt set allowed options of current operation in each TiKV disk usage level.
	SetDiskFullOpt(level kvrpcpb.DiskFullOpt)
	// ClearDiskFullOpt clear allowed flag
	ClearDiskFullOpt()

	// GetMemDBCheckpoint gets the transaction's memDB checkpoint.
	GetMemDBCheckpoint() *tikv.MemDBCheckpoint

	// RollbackMemDBToCheckpoint rollbacks the transaction's memDB to the specified checkpoint.
	RollbackMemDBToCheckpoint(*tikv.MemDBCheckpoint)

	// UpdateMemBufferFlags updates the flags of a node in the mem buffer.
	UpdateMemBufferFlags(key []byte, flags ...FlagsOp)
}

// AssertionProto is an interface defined for the assertion protocol.
type AssertionProto interface {
	// SetAssertion sets an assertion for an operation on the key.
	// TODO: Use a special type instead of `FlagsOp`. Otherwise there's risk that the assertion flag is incorrectly used
	// in other places like `MemBuffer.SetWithFlags`.
	SetAssertion(key []byte, assertion ...FlagsOp) error
}

// FairLockingController is the interface that defines fair locking related operations.
type FairLockingController interface {
	StartFairLocking() error
	RetryFairLocking(ctx context.Context) error
	CancelFairLocking(ctx context.Context) error
	DoneFairLocking(ctx context.Context) error
	IsInFairLockingMode() bool
}

// Client is used to send request to KV layer.
type Client interface {
	// Send sends request to KV layer, returns a Response.
	Send(ctx context.Context, req *Request, vars interface{}, option *ClientSendOption) Response

	// IsRequestTypeSupported checks if reqType and subType is supported.
	IsRequestTypeSupported(reqType, subType int64) bool
}

// ClientSendOption wraps options during Client Send
type ClientSendOption struct {
	SessionMemTracker          *memory.Tracker
	EnabledRateLimitAction     bool
	EventCb                    trxevents.EventCallback
	EnableCollectExecutionInfo bool
}

// ReqTypes.
const (
	ReqTypeSelect   = 101
	ReqTypeIndex    = 102
	ReqTypeDAG      = 103
	ReqTypeAnalyze  = 104
	ReqTypeChecksum = 105

	ReqSubTypeBasic      = 0
	ReqSubTypeDesc       = 10000
	ReqSubTypeGroupBy    = 10001
	ReqSubTypeTopN       = 10002
	ReqSubTypeSignature  = 10003
	ReqSubTypeAnalyzeIdx = 10004
	ReqSubTypeAnalyzeCol = 10005
)

// StoreType represents the type of a store.
type StoreType uint8

const (
	// TiKV means the type of a store is TiKV.
	TiKV StoreType = iota
	// TiFlash means the type of a store is TiFlash.
	TiFlash
	// TiDB means the type of a store is TiDB.
	TiDB
	// UnSpecified means the store type is unknown
	UnSpecified = 255
)

// Name returns the name of store type.
func (t StoreType) Name() string {
	if t == TiFlash {
		return "tiflash"
	} else if t == TiDB {
		return "tidb"
	} else if t == TiKV {
		return "tikv"
	}
	return "unspecified"
}

// KeyRanges wrap the ranges for partitioned table cases.
// We might send ranges from different in the one request.
type KeyRanges struct {
	ranges        [][]KeyRange
	rowCountHints [][]int

	isPartitioned bool
}

// NewPartitionedKeyRanges constructs a new RequestRange for partitioned table.
func NewPartitionedKeyRanges(ranges [][]KeyRange) *KeyRanges {
	return NewPartitionedKeyRangesWithHints(ranges, nil)
}

// NewNonParitionedKeyRanges constructs a new RequestRange for a non partitioned table.
func NewNonParitionedKeyRanges(ranges []KeyRange) *KeyRanges {
	return NewNonParitionedKeyRangesWithHint(ranges, nil)
}

// NewPartitionedKeyRangesWithHints constructs a new RequestRange for partitioned table with row count hint.
func NewPartitionedKeyRangesWithHints(ranges [][]KeyRange, hints [][]int) *KeyRanges {
	return &KeyRanges{
		ranges:        ranges,
		rowCountHints: hints,
		isPartitioned: true,
	}
}

// NewNonParitionedKeyRangesWithHint constructs a new RequestRange for a non partitioned table with rou count hint.
func NewNonParitionedKeyRangesWithHint(ranges []KeyRange, hints []int) *KeyRanges {
	rr := &KeyRanges{
		ranges:        [][]KeyRange{ranges},
		isPartitioned: false,
	}
	if hints != nil {
		rr.rowCountHints = [][]int{hints}
	}
	return rr
}

// FirstPartitionRange returns the the result of first range.
// We may use some func to generate ranges for both partitioned table and non partitioned table.
// This method provides a way to fallback to non-partitioned ranges.
func (rr *KeyRanges) FirstPartitionRange() []KeyRange {
	if len(rr.ranges) == 0 {
		return []KeyRange{}
	}
	return rr.ranges[0]
}

// SetToNonPartitioned set the status to non-partitioned.
func (rr *KeyRanges) SetToNonPartitioned() error {
	if len(rr.ranges) > 1 {
		return errors.Errorf("you want to change the partitioned ranges to non-partitioned ranges")
	}
	rr.isPartitioned = false
	return nil
}

// AppendSelfTo appends itself to another slice.
func (rr *KeyRanges) AppendSelfTo(ranges []KeyRange) []KeyRange {
	for _, r := range rr.ranges {
		ranges = append(ranges, r...)
	}
	return ranges
}

// SortByFunc sorts each partition's ranges.
// Since the ranges are sorted in most cases, we check it first.
func (rr *KeyRanges) SortByFunc(sortFunc func(i, j KeyRange) bool) {
	if !slices.IsSortedFunc(rr.ranges, func(i, j []KeyRange) bool {
		// A simple short-circuit since the empty range actually won't make anything wrong.
		if len(i) == 0 || len(j) == 0 {
			return true
		}
		return sortFunc(i[0], j[0])
	}) {
		slices.SortFunc(rr.ranges, func(i, j []KeyRange) bool {
			if len(i) == 0 {
				return true
			}
			if len(j) == 0 {
				return false
			}
			return sortFunc(i[0], j[0])
		})
	}
	for i := range rr.ranges {
		if !slices.IsSortedFunc(rr.ranges[i], sortFunc) {
			slices.SortFunc(rr.ranges[i], sortFunc)
		}
	}
}

// ForEachPartitionWithErr runs the func for each partition with an error check.
func (rr *KeyRanges) ForEachPartitionWithErr(theFunc func([]KeyRange, []int) error) (err error) {
	for i := range rr.ranges {
		var hints []int
		if len(rr.rowCountHints) > i {
			hints = rr.rowCountHints[i]
		}
		err = theFunc(rr.ranges[i], hints)
		if err != nil {
			return err
		}
	}
	return nil
}

// ForEachPartition runs the func for each partition without error check.
func (rr *KeyRanges) ForEachPartition(theFunc func([]KeyRange)) {
	for i := range rr.ranges {
		theFunc(rr.ranges[i])
	}
}

// PartitionNum returns how many partition is involved in the ranges.
func (rr *KeyRanges) PartitionNum() int {
	return len(rr.ranges)
}

// IsFullySorted checks whether the ranges are sorted inside partition and each partition is also sorated.
func (rr *KeyRanges) IsFullySorted() bool {
	sortedByPartition := slices.IsSortedFunc(rr.ranges, func(i, j []KeyRange) bool {
		// A simple short-circuit since the empty range actually won't make anything wrong.
		if len(i) == 0 || len(j) == 0 {
			return true
		}
		return bytes.Compare(i[0].StartKey, j[0].StartKey) < 0
	})
	if !sortedByPartition {
		return false
	}
	for _, ranges := range rr.ranges {
		if !slices.IsSortedFunc(ranges, func(i, j KeyRange) bool {
			return bytes.Compare(i.StartKey, j.StartKey) < 0
		}) {
			return false
		}
	}
	return true
}

// TotalRangeNum returns how many ranges there are.
func (rr *KeyRanges) TotalRangeNum() int {
	ret := 0
	for _, r := range rr.ranges {
		ret += len(r)
	}
	return ret
}

// RefreshableReadTS is a container of a timestamp that's allowed to update even it's already passed around among many
// modules. Some restrictions are applied to protect the consistency of reading:
//   - Once the value of the ts is used (by calling `Get` method), further updating will be disallowed.
//   - There's only one chance to update it (the purpose is to avoid the complexity of handling the case when multiple
//     threads want to update it concurrently).
type RefreshableReadTS struct {
	mu sync.RWMutex

	tsState struct {
		future  oracle.Future
		isReady atomic.Bool
		mu      sync.Mutex
		result  uint64
		error   error
	}

	initialTS uint64
	sealed    atomic.Bool
}

func NewRefreshableReadTS(initialValue uint64) *RefreshableReadTS {
	res := &RefreshableReadTS{
		initialTS: initialValue,
	}
	res.tsState.result = initialValue
	res.tsState.isReady.Store(true)
	return res
}

func (t *RefreshableReadTS) Seal() *RefreshableReadTS {
	t.sealed.Store(true)
	return t
}

func (t *RefreshableReadTS) GetInitialValue() uint64 {
	return t.initialTS
}

func (t *RefreshableReadTS) Get() (uint64, error) {
	//logutil.BgLogger().Info("RefreshableReadTS.Get called", zap.Stringer("self", t), zap.Stack("stack"))
	t.Seal()
	return t.getImpl()
}

func (t *RefreshableReadTS) GetForNonRead() (uint64, error) {
	// Do not fix the ts value in the ts is only used for acquiring locks.
	return t.getImpl()
}

func (t *RefreshableReadTS) getImpl() (uint64, error) {
	t.mu.RLock()
	defer t.mu.RUnlock()

	if !t.tsState.isReady.Load() {
		t.wait()
	}
	return t.tsState.result, t.tsState.error
}

func (t *RefreshableReadTS) wait() {
	t.tsState.mu.Lock()
	defer t.tsState.mu.Unlock()
	if t.tsState.isReady.Load() {
		return
	}
	t.tsState.isReady.Store(true)
	// t.tsState.future should be called at most once.
	t.tsState.result, t.tsState.error = t.tsState.future.Wait()
}

func (t *RefreshableReadTS) EqualsToConstant(anotherTS uint64) bool {
	_, ts, _ := t.getInner()

	if ts != 0 {
		return ts == anotherTS
	}

	return false
}

func (t *RefreshableReadTS) getInner() (oracle.Future, uint64, error) {
	t.mu.RLock()
	defer t.mu.RUnlock()
	if t.tsState.isReady.Load() {
		return nil, t.tsState.result, t.tsState.error
	}
	// Other threads may call Wait on the future, but the pointer to the future won't be changed if t.mu is not WLocked,
	// so there won't be data race.
	return t.tsState.future, 0, nil
}

func (t *RefreshableReadTS) TryRefreshWithOracle(ctx context.Context, tsOracle oracle.Oracle, scope string) bool {
	//self := t.String()
	t.mu.Lock()
	defer t.mu.Unlock()

	//logutil.BgLogger().Info("======== refreshing ts", zap.String("self", self))

	if t.sealed.Load() {
		// The ts is already used. Unable to update now.
		return false
	}

	// NOTE: The call to the oracle must be done after locking the mutex. WLocking the mutex makes it exclusive to any
	// accesses, so we can guarantee the time of allocating the new timestamp is strictly later than any other `Get`
	// operations called previously. This is why the function accepts the oracle as the argument instead of allowing
	// the caller to get an oracle.Future by itself and pass it in.

	// No one would touch t.tsState if t.mu is w-locked.
	t.tsState.future = tsOracle.GetTimestampAsync(ctx, &oracle.Option{TxnScope: scope})
	t.tsState.isReady.Store(false)
	t.tsState.result, t.tsState.error = 0, nil

	t.Seal()

	return true
}

func (t *RefreshableReadTS) CheckIsEquivalentForTest(rhs *RefreshableReadTS) bool {
	// TODO: Find a better way to do this check and remove this function.
	if t == rhs {
		return true
	}
	if t.sealed.Load() && rhs.sealed.Load() {
		_, selfValue, _ := t.getInner()
		_, rhsValue, _ := rhs.getInner()
		return selfValue == rhsValue
	}
	return false
}

func (t *RefreshableReadTS) String() string {
<<<<<<< HEAD
	_, ts, err := t.getInner()

	if ts == t.initialTS {
		return strconv.FormatUint(uint64(ts), 10)
	} else {
		currStateStr := "(future)"
		if err != nil {
			currStateStr = fmt.Sprintf("(error: %s)", err.Error())
		} else if ts != 0 {
			currStateStr = strconv.FormatUint(ts, 10)
		}
		return fmt.Sprintf("%v -> %v", t.initialTS, currStateStr)
=======
	//tsFuture := t.getInnerFuture()
	//
	//if value, ok := tsFuture.(util2.ConstantFuture); ok {
	//	return strconv.FormatUint(uint64(value), 10)
	//} else {
	return fmt.Sprintf("(initial value: %v)", t.initialTS)
	//}
}

type MultiAccessTSFuture struct {
	once   sync.Once
	inner  oracle.Future
	result uint64
	error  error
}

func NewMultiAccessTSFuture(inner oracle.Future) *MultiAccessTSFuture {
	return &MultiAccessTSFuture{
		inner: inner,
>>>>>>> 107bafb8
	}
}

// Request represents a kv request.
type Request struct {
	// Tp is the request type.
	Tp     int64
	ReadTS uint64
	Data   []byte

	// KeyRanges makes sure that the request is sent first by partition then by region.
	// When the table is small, it's possible that multiple partitions are in the same region.
	KeyRanges *KeyRanges

	// For PartitionTableScan used by tiflash.
	PartitionIDAndRanges []PartitionIDAndRanges

	// Concurrency is 1, if it only sends the request to a single storage unit when
	// ResponseIterator.Next is called. If concurrency is greater than 1, the request will be
	// sent to multiple storage units concurrently.
	Concurrency int
	// IsolationLevel is the isolation level, default is SI.
	IsolationLevel IsoLevel
	// Priority is the priority of this KV request, its value may be PriorityNormal/PriorityLow/PriorityHigh.
	Priority int
	// memTracker is used to trace and control memory usage in co-processor layer.
	MemTracker *memory.Tracker
	// KeepOrder is true, if the response should be returned in order.
	KeepOrder bool
	// Desc is true, if the request is sent in descending order.
	Desc bool
	// NotFillCache makes this request do not touch the LRU cache of the underlying storage.
	NotFillCache bool
	// ReplicaRead is used for reading data from replicas, only follower is supported at this time.
	ReplicaRead ReplicaReadType
	// StoreType represents this request is sent to the which type of store.
	StoreType StoreType
	// Cacheable is true if the request can be cached. Currently only deterministic DAG requests can be cached.
	Cacheable bool
	// SchemaVer is for any schema-ful storage to validate schema correctness if necessary.
	SchemaVar int64
	// BatchCop indicates whether send batch coprocessor request to tiflash.
	BatchCop bool
	// TaskID is an unique ID for an execution of a statement
	TaskID uint64
	// TiDBServerID is the specified TiDB serverID to execute request. `0` means all TiDB instances.
	TiDBServerID uint64
	// TxnScope is the scope of the txn
	TxnScope string
	// ReadReplicaScope is the scope of the read replica.
	ReadReplicaScope string
	// IsStaleness indicates whether the request read staleness data
	IsStaleness bool
	// ClosestReplicaReadAdjuster used to adjust a copr request.
	ClosestReplicaReadAdjuster CoprRequestAdjuster
	// MatchStoreLabels indicates the labels the store should be matched
	MatchStoreLabels []*metapb.StoreLabel
	// ResourceGroupTagger indicates the kv request task group tagger.
	ResourceGroupTagger tikvrpc.ResourceGroupTagger
	// Paging indicates whether the request is a paging request.
	Paging struct {
		Enable bool
		// MinPagingSize is used when Paging is true.
		MinPagingSize uint64
		// MaxPagingSize is used when Paging is true.
		MaxPagingSize uint64
	}
	// RequestSource indicates whether the request is an internal request.
	RequestSource util.RequestSource
	// StoreBatchSize indicates the batch size of coprocessor in the same store.
	StoreBatchSize int
	// ResourceGroupName is the name of the bind resource group.
	ResourceGroupName string
	// LimitSize indicates whether the request is scan and limit
	LimitSize uint64
	// StoreBusyThreshold is the threshold for the store to return ServerIsBusy
	StoreBusyThreshold time.Duration

	// ConnID stores the session connection id.
	ConnID uint64
}

// CoprRequestAdjuster is used to check and adjust a copr request according to specific rules.
// return true if the request is changed.
type CoprRequestAdjuster func(*Request, int) bool

// PartitionIDAndRanges used by PartitionTableScan in tiflash.
type PartitionIDAndRanges struct {
	ID        int64
	KeyRanges []KeyRange
}

const (
	// GlobalReplicaScope indicates the default replica scope for tidb to request
	GlobalReplicaScope = oracle.GlobalTxnScope
)

// ResultSubset represents a result subset from a single storage unit.
// TODO: Find a better interface for ResultSubset that can reuse bytes.
type ResultSubset interface {
	// GetData gets the data.
	GetData() []byte
	// GetStartKey gets the start key.
	GetStartKey() Key
	// MemSize returns how many bytes of memory this result use for tracing memory usage.
	MemSize() int64
	// RespTime returns the response time for the request.
	RespTime() time.Duration
}

// Response represents the response returned from KV layer.
type Response interface {
	// Next returns a resultSubset from a single storage unit.
	// When full result set is returned, nil is returned.
	Next(ctx context.Context) (resultSubset ResultSubset, err error)
	// Close response.
	Close() error
}

// Snapshot defines the interface for the snapshot fetched from KV store.
type Snapshot interface {
	Retriever
	// BatchGet gets a batch of values from snapshot.
	BatchGet(ctx context.Context, keys []Key) (map[string][]byte, error)
	// SetOption sets an option with a value, when val is nil, uses the default
	// value of this option. Only ReplicaRead is supported for snapshot
	SetOption(opt int, val interface{})
}

// SnapshotInterceptor is used to intercept snapshot's read operation
type SnapshotInterceptor interface {
	// OnGet intercepts Get operation for Snapshot
	OnGet(ctx context.Context, snap Snapshot, k Key) ([]byte, error)
	// OnBatchGet intercepts BatchGet operation for Snapshot
	OnBatchGet(ctx context.Context, snap Snapshot, keys []Key) (map[string][]byte, error)
	// OnIter intercepts Iter operation for Snapshot
	OnIter(snap Snapshot, k Key, upperBound Key) (Iterator, error)
	// OnIterReverse intercepts IterReverse operation for Snapshot
	OnIterReverse(snap Snapshot, k Key) (Iterator, error)
}

// SnapshotReadObserver is used to observe snapshot's read operation.
type SnapshotReadObserver interface {
	// OnGet observes Get operation for Snapshot
	OnGet()
	// OnBatchGet observes BatchGet operation for Snapshot
	OnBatchGet()
	// OnIter observes Iter operation for Snapshot
	OnIter()
	// OnIterReverse observes IterReverse operation for Snapshot
	OnIterReverse()
}

// BatchGetter is the interface for BatchGet.
type BatchGetter interface {
	// BatchGet gets a batch of values.
	BatchGet(ctx context.Context, keys []Key) (map[string][]byte, error)
}

// Driver is the interface that must be implemented by a KV storage.
type Driver interface {
	// Open returns a new Storage.
	// The path is the string for storage specific format.
	Open(path string) (Storage, error)
}

// Storage defines the interface for storage.
// Isolation should be at least SI(SNAPSHOT ISOLATION)
type Storage interface {
	// Begin a global transaction
	Begin(opts ...tikv.TxnOption) (Transaction, error)
	// GetSnapshot gets a snapshot that is able to read any data which data is <= ver.
	// if ver is MaxVersion or > current max committed version, we will use current version for this snapshot.
	GetSnapshot(ver Version) Snapshot
	// GetClient gets a client instance.
	GetClient() Client
	// GetMPPClient gets a mpp client instance.
	GetMPPClient() MPPClient
	// Close store
	Close() error
	// UUID return a unique ID which represents a Storage.
	UUID() string
	// CurrentVersion returns current max committed version with the given txnScope (local or global).
	CurrentVersion(txnScope string) (Version, error)
	// GetOracle gets a timestamp oracle client.
	GetOracle() oracle.Oracle
	// SupportDeleteRange gets the storage support delete range or not.
	SupportDeleteRange() (supported bool)
	// Name gets the name of the storage engine
	Name() string
	// Describe returns of brief introduction of the storage
	Describe() string
	// ShowStatus returns the specified status of the storage
	ShowStatus(ctx context.Context, key string) (interface{}, error)
	// GetMemCache return memory manager of the storage.
	GetMemCache() MemManager
	// GetMinSafeTS return the minimal SafeTS of the storage with given txnScope.
	GetMinSafeTS(txnScope string) uint64
	// GetLockWaits return all lock wait information
	GetLockWaits() ([]*deadlockpb.WaitForEntry, error)
	// GetCodec gets the codec of the storage.
	GetCodec() tikv.Codec
}

// EtcdBackend is used for judging a storage is a real TiKV.
type EtcdBackend interface {
	EtcdAddrs() ([]string, error)
	TLSConfig() *tls.Config
	StartGCWorker() error
}

// StorageWithPD is used to get pd client.
type StorageWithPD interface {
	GetPDClient() pd.Client
}

// FnKeyCmp is the function for iterator the keys
type FnKeyCmp func(key Key) bool

// Iterator is the interface for a iterator on KV store.
type Iterator interface {
	Valid() bool
	Key() Key
	Value() []byte
	Next() error
	Close()
}

// SplittableStore is the kv store which supports split regions.
type SplittableStore interface {
	SplitRegions(ctx context.Context, splitKey [][]byte, scatter bool, tableID *int64) (regionID []uint64, err error)
	WaitScatterRegionFinish(ctx context.Context, regionID uint64, backOff int) error
	CheckRegionInScattering(regionID uint64) (bool, error)
}

// Priority value for transaction priority.
const (
	PriorityNormal = iota
	PriorityLow
	PriorityHigh
)

// IsoLevel is the transaction's isolation level.
type IsoLevel int

const (
	// SI stands for 'snapshot isolation'.
	SI IsoLevel = iota
	// RC stands for 'read committed'.
	RC
	// RCCheckTS stands for 'read consistency read with ts check'.
	RCCheckTS
)<|MERGE_RESOLUTION|>--- conflicted
+++ resolved
@@ -641,41 +641,20 @@
 }
 
 func (t *RefreshableReadTS) String() string {
-<<<<<<< HEAD
-	_, ts, err := t.getInner()
-
-	if ts == t.initialTS {
-		return strconv.FormatUint(uint64(ts), 10)
-	} else {
-		currStateStr := "(future)"
-		if err != nil {
-			currStateStr = fmt.Sprintf("(error: %s)", err.Error())
-		} else if ts != 0 {
-			currStateStr = strconv.FormatUint(ts, 10)
-		}
-		return fmt.Sprintf("%v -> %v", t.initialTS, currStateStr)
-=======
-	//tsFuture := t.getInnerFuture()
+	//_, ts, err := t.getInner()
 	//
-	//if value, ok := tsFuture.(util2.ConstantFuture); ok {
-	//	return strconv.FormatUint(uint64(value), 10)
+	//if ts == t.initialTS {
+	//	return strconv.FormatUint(uint64(ts), 10)
 	//} else {
-	return fmt.Sprintf("(initial value: %v)", t.initialTS)
+	//	currStateStr := "(future)"
+	//	if err != nil {
+	//		currStateStr = fmt.Sprintf("(error: %s)", err.Error())
+	//	} else if ts != 0 {
+	//		currStateStr = strconv.FormatUint(ts, 10)
+	//	}
+	//	return fmt.Sprintf("%v -> %v", t.initialTS, currStateStr)
 	//}
-}
-
-type MultiAccessTSFuture struct {
-	once   sync.Once
-	inner  oracle.Future
-	result uint64
-	error  error
-}
-
-func NewMultiAccessTSFuture(inner oracle.Future) *MultiAccessTSFuture {
-	return &MultiAccessTSFuture{
-		inner: inner,
->>>>>>> 107bafb8
-	}
+	return fmt.Sprintf("%v -> ?", t.initialTS)
 }
 
 // Request represents a kv request.
