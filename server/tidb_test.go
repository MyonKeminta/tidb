--- conflicted
+++ resolved
@@ -52,28 +52,13 @@
 	_, err = tidb.BootstrapSession(store)
 	c.Assert(err, IsNil)
 	ts.tidbdrv = NewTiDBDriver(store)
-<<<<<<< HEAD
-	cfg := &config.Config{
-		Port: 4001,
-		Status: config.Status{
-			ReportStatus: true,
-			StatusPort:   10090,
-		},
-		Performance: config.Performance{
-			TCPKeepAlive: true,
-		},
-		XProtocol: config.XProtocol{
-			XServer: true,
-			XPort:   defaultXPort,
-		},
-	}
-=======
 	cfg := config.NewConfig()
 	cfg.Port = 4001
 	cfg.Status.ReportStatus = true
 	cfg.Status.StatusPort = 10090
 	cfg.Performance.TCPKeepAlive = true
->>>>>>> e362f1ed
+	cfg.XProtocol.XServer = true
+	cfg.XProtocol.XPort = defaultXPort
 
 	server, err := NewServer(cfg, ts.tidbdrv, MySQLProtocol)
 	c.Assert(err, IsNil)
@@ -299,22 +284,11 @@
 		config.TLSConfig = "skip-verify"
 		config.Addr = "localhost:4002"
 	}
-<<<<<<< HEAD
-	cfg := &config.Config{
-		Port: 4002,
-		Status: config.Status{
-			ReportStatus: true,
-			StatusPort:   10091,
-		},
-	}
-	server, err := NewServer(cfg, ts.tidbdrv, MySQLProtocol)
-=======
 	cfg := config.NewConfig()
 	cfg.Port = 4002
 	cfg.Status.ReportStatus = true
 	cfg.Status.StatusPort = 10091
-	server, err := NewServer(cfg, ts.tidbdrv)
->>>>>>> e362f1ed
+	server, err := NewServer(cfg, ts.tidbdrv, MySQLProtocol)
 	c.Assert(err, IsNil)
 	go server.Run()
 	time.Sleep(time.Millisecond * 100)
@@ -437,19 +411,6 @@
 	c.Assert(err, IsNil)
 	c.Assert(len(cols), Equals, 2)
 	c.Assert(int(cols[0].ColumnLength), Equals, 5*tmysql.MaxBytesOfCharacter)
-<<<<<<< HEAD
-	c.Assert(int(cols[1].ColumnLength), Equals, len(row[1].GetString())*tmysql.MaxBytesOfCharacter)
-}
-
-func (ts *TidbTestSuite) TestXServerCommon(c *C) {
-	c.Parallel()
-	runXTestCommon(c)
-}
-
-func (ts *TidbTestSuite) TestXServerValue(c *C) {
-	c.Parallel()
-	runXTestValue(c)
-=======
 	str, _ := row.GetString(1)
 	c.Assert(int(cols[1].ColumnLength), Equals, len(str)*tmysql.MaxBytesOfCharacter)
 }
@@ -457,5 +418,14 @@
 func (ts *TidbTestSuite) TestSumAvg(c *C) {
 	c.Parallel()
 	runTestSumAvg(c)
->>>>>>> e362f1ed
+}
+
+func (ts *TidbTestSuite) TestXServerCommon(c *C) {
+	c.Parallel()
+	runXTestCommon(c)
+}
+
+func (ts *TidbTestSuite) TestXServerValue(c *C) {
+	c.Parallel()
+	runXTestValue(c)
 }