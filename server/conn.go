--- conflicted
+++ resolved
@@ -63,9 +63,9 @@
 	goctx "golang.org/x/net/context"
 )
 
-// mysqlClientConn represents a connection between server and client, it maintains connection specific state,
+// clientConn represents a connection between server and client, it maintains connection specific state,
 // handles client query.
-type mysqlClientConn struct {
+type clientConn struct {
 	pkt          *packetIO         // a helper to read and write data in packet format.
 	bufReadConn  *bufferedReadConn // a buffered-read net.Conn or buffered-read tls.Conn.
 	tlsConn      *tls.Conn         // TLS connection, nil if not TLS.
@@ -89,9 +89,6 @@
 	}
 }
 
-<<<<<<< HEAD
-func (cc *mysqlClientConn) String() string {
-=======
 const (
 	connStatusDispatching int32 = iota
 	connStatusReading
@@ -100,7 +97,6 @@
 )
 
 func (cc *clientConn) String() string {
->>>>>>> 0b5c0cf9
 	collationStr := mysql.Collations[cc.collation]
 	return fmt.Sprintf("id:%d, addr:%s status:%d, collation:%s, user:%s",
 		cc.connectionID, cc.bufReadConn.RemoteAddr(), cc.ctx.Status(), collationStr, cc.user,
@@ -110,7 +106,7 @@
 // handshake works like TCP handshake, but in a higher level, it first writes initial packet to client,
 // during handshake, client and server negotiate compatible features and do authentication.
 // After handshake, client can send sql query to server.
-func (cc *mysqlClientConn) handshake() error {
+func (cc *clientConn) handshake() error {
 	if err := cc.writeInitialHandshake(); err != nil {
 		return errors.Trace(err)
 	}
@@ -136,7 +132,7 @@
 	return errors.Trace(cc.flush())
 }
 
-func (cc *mysqlClientConn) Close() error {
+func (cc *clientConn) Close() error {
 	cc.server.rwlock.Lock()
 	delete(cc.server.clients, cc.connectionID)
 	connections := len(cc.server.clients)
@@ -152,7 +148,7 @@
 
 // writeInitialHandshake sends server version, connection ID, server capability, collation, server status
 // and auth salt to the client.
-func (cc *mysqlClientConn) writeInitialHandshake() error {
+func (cc *clientConn) writeInitialHandshake() error {
 	data := make([]byte, 4, 128)
 
 	// min version 10
@@ -195,11 +191,11 @@
 	return errors.Trace(cc.flush())
 }
 
-func (cc *mysqlClientConn) readPacket() ([]byte, error) {
+func (cc *clientConn) readPacket() ([]byte, error) {
 	return cc.pkt.readPacket()
 }
 
-func (cc *mysqlClientConn) writePacket(data []byte) error {
+func (cc *clientConn) writePacket(data []byte) error {
 	return cc.pkt.writePacket(data)
 }
 
@@ -325,7 +321,7 @@
 	return attrs, nil
 }
 
-func (cc *mysqlClientConn) readOptionalSSLRequestAndHandshakeResponse() error {
+func (cc *clientConn) readOptionalSSLRequestAndHandshakeResponse() error {
 	// Read a packet. It may be a SSLRequest or HandshakeResponse.
 	data, err := cc.readPacket()
 	if err != nil {
@@ -403,7 +399,7 @@
 // Run reads client query and writes query result to client in for loop, if there is a panic during query handling,
 // it will be recovered and log the panic error.
 // This function returns and the connection is closed if there is an IO error or there is a panic.
-func (cc *mysqlClientConn) Run() {
+func (cc *clientConn) Run() {
 	const size = 4096
 	closedOutside := false
 	defer func() {
@@ -514,7 +510,7 @@
 	return errors.ErrorStack(err)
 }
 
-func (cc *mysqlClientConn) addMetrics(cmd byte, startTime time.Time, err error) {
+func (cc *clientConn) addMetrics(cmd byte, startTime time.Time, err error) {
 	var label string
 	switch cmd {
 	case mysql.ComSleep:
@@ -560,7 +556,7 @@
 // dispatch handles client request based on command which is the first byte of the data.
 // It also gets a token from server which is used to limit the concurrently handling clients.
 // The most frequently used command is ComQuery.
-func (cc *mysqlClientConn) dispatch(data []byte) error {
+func (cc *clientConn) dispatch(data []byte) error {
 	span := opentracing.StartSpan("server.dispatch")
 	goCtx := opentracing.ContextWithSpan(goctx.Background(), span)
 
@@ -621,7 +617,7 @@
 	}
 }
 
-func (cc *mysqlClientConn) useDB(goCtx goctx.Context, db string) (err error) {
+func (cc *clientConn) useDB(goCtx goctx.Context, db string) (err error) {
 	// if input is "use `SELECT`", mysql client just send "SELECT"
 	// so we add `` around db.
 	_, err = cc.ctx.Execute(goCtx, "use `"+db+"`")
@@ -632,11 +628,11 @@
 	return
 }
 
-func (cc *mysqlClientConn) flush() error {
+func (cc *clientConn) flush() error {
 	return cc.pkt.flush()
 }
 
-func (cc *mysqlClientConn) writeOK() error {
+func (cc *clientConn) writeOK() error {
 	data := cc.alloc.AllocWithLen(4, 32)
 	data = append(data, mysql.OKHeader)
 	data = dumpLengthEncodedInt(data, cc.ctx.AffectedRows())
@@ -654,7 +650,7 @@
 	return errors.Trace(cc.flush())
 }
 
-func (cc *mysqlClientConn) writeError(e error) error {
+func (cc *clientConn) writeError(e error) error {
 	var (
 		m  *mysql.SQLError
 		te *terror.Error
@@ -689,7 +685,7 @@
 // packets following it, the "more" argument would indicates that case.
 // If "more" is true, a mysql.ServerMoreResultsExists bit would be set
 // in the packet.
-func (cc *mysqlClientConn) writeEOF(more bool) error {
+func (cc *clientConn) writeEOF(more bool) error {
 	data := cc.alloc.AllocWithLen(4, 9)
 
 	data = append(data, mysql.EOFHeader)
@@ -706,7 +702,7 @@
 	return errors.Trace(err)
 }
 
-func (cc *mysqlClientConn) writeReq(filePath string) error {
+func (cc *clientConn) writeReq(filePath string) error {
 	data := cc.alloc.AllocWithLen(4, 5+len(filePath))
 	data = append(data, mysql.LocalInFileHeader)
 	data = append(data, filePath...)
@@ -744,7 +740,7 @@
 
 // handleLoadData does the additional work after processing the 'load data' query.
 // It sends client a file path, then reads the file content from client, inserts data into database.
-func (cc *mysqlClientConn) handleLoadData(goCtx goctx.Context, loadDataInfo *executor.LoadDataInfo) error {
+func (cc *clientConn) handleLoadData(goCtx goctx.Context, loadDataInfo *executor.LoadDataInfo) error {
 	// If the server handles the load data request, the client has to set the ClientLocalFiles capability.
 	if cc.capability&mysql.ClientLocalFiles == 0 {
 		return errNotAllowedCommand
@@ -804,7 +800,7 @@
 // handleQuery executes the sql query string and writes result set or result ok to the client.
 // As the execution time of this function represents the performance of TiDB, we do time log and metrics here.
 // There is a special query `load data` that does not return result, which is handled differently.
-func (cc *mysqlClientConn) handleQuery(goCtx goctx.Context, sql string) (err error) {
+func (cc *clientConn) handleQuery(goCtx goctx.Context, sql string) (err error) {
 	rs, err := cc.ctx.Execute(goCtx, sql)
 	if err != nil {
 		executeErrorCounter.WithLabelValues(executeErrorToLabel(err)).Inc()
@@ -831,7 +827,7 @@
 
 // handleFieldList returns the field list for a table.
 // The sql string is composed of a table name and a terminating character \x00.
-func (cc *mysqlClientConn) handleFieldList(sql string) (err error) {
+func (cc *clientConn) handleFieldList(sql string) (err error) {
 	parts := strings.Split(sql, "\x00")
 	columns, err := cc.ctx.FieldList(parts[0])
 	if err != nil {
@@ -855,7 +851,7 @@
 // If binary is true, the data would be encoded in BINARY format.
 // If more is true, a flag bit would be set to indicate there are more
 // resultsets, it's used to support the MULTI_RESULTS capability in mysql protocol.
-func (cc *mysqlClientConn) writeResultset(goCtx goctx.Context, rs ResultSet, binary bool, more bool) error {
+func (cc *clientConn) writeResultset(goCtx goctx.Context, rs ResultSet, binary bool, more bool) error {
 	defer terror.Call(rs.Close)
 	if cc.server.cfg.EnableChunk && rs.SupportChunk() {
 		columns := rs.Columns()
@@ -915,7 +911,7 @@
 	return errors.Trace(cc.flush())
 }
 
-func (cc *mysqlClientConn) writeColumnInfo(columns []*ColumnInfo) error {
+func (cc *clientConn) writeColumnInfo(columns []*ColumnInfo) error {
 	data := make([]byte, 4, 1024)
 	data = dumpLengthEncodedInt(data, uint64(len(columns)))
 	if err := cc.writePacket(data); err != nil {
@@ -934,11 +930,7 @@
 	return nil
 }
 
-<<<<<<< HEAD
-func (cc *mysqlClientConn) writeChunks(rs ResultSet, binary bool, more bool) error {
-=======
 func (cc *clientConn) writeChunks(goCtx goctx.Context, rs ResultSet, binary bool, more bool) error {
->>>>>>> 0b5c0cf9
 	data := make([]byte, 4, 1024)
 	chk := rs.NewChunk()
 	for {
@@ -968,7 +960,7 @@
 	return errors.Trace(cc.writeEOF(more))
 }
 
-func (cc *mysqlClientConn) writeMultiResultset(goCtx goctx.Context, rss []ResultSet, binary bool) error {
+func (cc *clientConn) writeMultiResultset(goCtx goctx.Context, rss []ResultSet, binary bool) error {
 	for _, rs := range rss {
 		if err := cc.writeResultset(goCtx, rs, binary, true); err != nil {
 			return errors.Trace(err)
@@ -977,7 +969,7 @@
 	return cc.writeOK()
 }
 
-func (cc *mysqlClientConn) setConn(conn net.Conn) {
+func (cc *clientConn) setConn(conn net.Conn) {
 	cc.bufReadConn = newBufferedReadConn(conn)
 	if cc.pkt == nil {
 		cc.pkt = newPacketIO(cc.bufReadConn)
@@ -987,7 +979,7 @@
 	}
 }
 
-func (cc *mysqlClientConn) upgradeToTLS(tlsConfig *tls.Config) error {
+func (cc *clientConn) upgradeToTLS(tlsConfig *tls.Config) error {
 	// Important: read from buffered reader instead of the original net.Conn because it may contain data we need.
 	tlsConn := tls.Server(cc.bufReadConn, tlsConfig)
 	if err := tlsConn.Handshake(); err != nil {
@@ -998,21 +990,10 @@
 	return nil
 }
 
-func (cc *mysqlClientConn) isKilled() bool {
-	return cc.killed
-}
-
-func (cc *mysqlClientConn) Cancel(query bool) {
-	cc.ctx.Cancel()
-	if !query {
-		cc.killed = true
-	}
-}
-
-func (cc *mysqlClientConn) id() uint32 {
+func (cc *clientConn) id() uint32 {
 	return cc.connectionID
 }
 
-func (cc *mysqlClientConn) showProcess() util.ProcessInfo {
+func (cc *clientConn) showProcess() util.ProcessInfo {
 	return cc.ctx.ShowProcess()
 }