// Copyright 2013 The Go-MySQL-Driver Authors. All rights reserved.
//
// This Source Code Form is subject to the terms of the Mozilla Public
// License, v. 2.0. If a copy of the MPL was not distributed with this file,
// You can obtain one at http://mozilla.org/MPL/2.0/.

// The MIT License (MIT)
//
// Copyright (c) 2014 wandoulabs
// Copyright (c) 2014 siddontang
//
// Permission is hereby granted, free of charge, to any person obtaining a copy of
// this software and associated documentation files (the "Software"), to deal in
// the Software without restriction, including without limitation the rights to
// use, copy, modify, merge, publish, distribute, sublicense, and/or sell copies of
// the Software, and to permit persons to whom the Software is furnished to do so,
// subject to the following conditions:
//
// The above copyright notice and this permission notice shall be included in all
// copies or substantial portions of the Software.

// Copyright 2015 PingCAP, Inc.
//
// Licensed under the Apache License, Version 2.0 (the "License");
// you may not use this file except in compliance with the License.
// You may obtain a copy of the License at
//
//     http://www.apache.org/licenses/LICENSE-2.0
//
// Unless required by applicable law or agreed to in writing, software
// distributed under the License is distributed on an "AS IS" BASIS,
// See the License for the specific language governing permissions and
// limitations under the License.

package server

import (
	"bytes"
	"crypto/tls"
	"encoding/binary"
	"fmt"
	"io"
	"net"
	"runtime"
	"strconv"
	"strings"
	"time"

	log "github.com/Sirupsen/logrus"
	"github.com/juju/errors"
	"github.com/opentracing/opentracing-go"
	"github.com/pingcap/tidb/context"
	"github.com/pingcap/tidb/executor"
	"github.com/pingcap/tidb/kv"
	"github.com/pingcap/tidb/mysql"
	"github.com/pingcap/tidb/terror"
	"github.com/pingcap/tidb/util"
	"github.com/pingcap/tidb/util/arena"
	"github.com/pingcap/tidb/util/auth"
	"github.com/pingcap/tidb/util/hack"
	goctx "golang.org/x/net/context"
)

// mysqlClientConn represents a connection between server and client, it maintains connection specific state,
// handles client query.
type mysqlClientConn struct {
	pkt          *packetIO         // a helper to read and write data in packet format.
	bufReadConn  *bufferedReadConn // a buffered-read net.Conn or buffered-read tls.Conn.
	tlsConn      *tls.Conn         // TLS connection, nil if not TLS.
	server       *Server           // a reference of server instance.
	capability   uint32            // client capability affects the way server handles client request.
	connectionID uint32            // atomically allocated by a global variable, unique in process scope.
	collation    uint8             // collation used by client, may be different from the collation used by database.
	user         string            // user of the client.
	dbname       string            // default database name.
	salt         []byte            // random bytes used for authentication.
	alloc        arena.Allocator   // an memory allocator for reducing memory allocation.
	lastCmd      string            // latest sql query string, currently used for logging error.
	ctx          QueryCtx          // an interface to execute sql statements.
	attrs        map[string]string // attributes parsed from client handshake response, not used for now.
	killed       bool
}

func (cc *mysqlClientConn) String() string {
	collationStr := mysql.Collations[cc.collation]
	return fmt.Sprintf("id:%d, addr:%s status:%d, collation:%s, user:%s",
		cc.connectionID, cc.bufReadConn.RemoteAddr(), cc.ctx.Status(), collationStr, cc.user,
	)
}

// handshake works like TCP handshake, but in a higher level, it first writes initial packet to client,
// during handshake, client and server negotiate compatible features and do authentication.
// After handshake, client can send sql query to server.
func (cc *mysqlClientConn) handshake() error {
	if err := cc.writeInitialHandshake(); err != nil {
		return errors.Trace(err)
	}
	if err := cc.readOptionalSSLRequestAndHandshakeResponse(); err != nil {
		err1 := cc.writeError(err)
		terror.Log(errors.Trace(err1))
		return errors.Trace(err)
	}
	data := cc.alloc.AllocWithLen(4, 32)
	data = append(data, mysql.OKHeader)
	data = append(data, 0, 0)
	if cc.capability&mysql.ClientProtocol41 > 0 {
		data = dumpUint16(data, mysql.ServerStatusAutocommit)
		data = append(data, 0, 0)
	}

	err := cc.writePacket(data)
	cc.pkt.sequence = 0
	if err != nil {
		return errors.Trace(err)
	}

	return errors.Trace(cc.flush())
}

func (cc *mysqlClientConn) Close() error {
	cc.server.rwlock.Lock()
	delete(cc.server.clients, cc.connectionID)
	connections := len(cc.server.clients)
	cc.server.rwlock.Unlock()
	connGauge.Set(float64(connections))
	err := cc.bufReadConn.Close()
	terror.Log(errors.Trace(err))
	if cc.ctx != nil {
		return cc.ctx.Close()
	}
	return nil
}

// writeInitialHandshake sends server version, connection ID, server capability, collation, server status
// and auth salt to the client.
func (cc *mysqlClientConn) writeInitialHandshake() error {
	data := make([]byte, 4, 128)

	// min version 10
	data = append(data, 10)
	// server version[00]
	data = append(data, mysql.ServerVersion...)
	data = append(data, 0)
	// connection id
	data = append(data, byte(cc.connectionID), byte(cc.connectionID>>8), byte(cc.connectionID>>16), byte(cc.connectionID>>24))
	// auth-plugin-data-part-1
	data = append(data, cc.salt[0:8]...)
	// filler [00]
	data = append(data, 0)
	// capability flag lower 2 bytes, using default capability here
	data = append(data, byte(cc.server.capability), byte(cc.server.capability>>8))
	// charset
	if cc.collation == 0 {
		cc.collation = uint8(mysql.DefaultCollationID)
	}
	data = append(data, cc.collation)
	// status
	data = dumpUint16(data, mysql.ServerStatusAutocommit)
	// below 13 byte may not be used
	// capability flag upper 2 bytes, using default capability here
	data = append(data, byte(cc.server.capability>>16), byte(cc.server.capability>>24))
	// length of auth-plugin-data
	data = append(data, byte(len(cc.salt)+1))
	// reserved 10 [00]
	data = append(data, 0, 0, 0, 0, 0, 0, 0, 0, 0, 0)
	// auth-plugin-data-part-2
	data = append(data, cc.salt[8:]...)
	data = append(data, 0)
	// auth-plugin name
	data = append(data, []byte("mysql_native_password")...)
	data = append(data, 0)
	err := cc.writePacket(data)
	if err != nil {
		return errors.Trace(err)
	}
	return errors.Trace(cc.flush())
}

func (cc *mysqlClientConn) readPacket() ([]byte, error) {
	return cc.pkt.readPacket()
}

func (cc *mysqlClientConn) writePacket(data []byte) error {
	return cc.pkt.writePacket(data)
}

type handshakeResponse41 struct {
	Capability uint32
	Collation  uint8
	User       string
	DBName     string
	Auth       []byte
	Attrs      map[string]string
}

// parseHandshakeResponseHeader parses the common header of SSLRequest and HandshakeResponse41.
func parseHandshakeResponseHeader(packet *handshakeResponse41, data []byte) (parsedBytes int, err error) {
	// Ensure there are enough data to read:
	// http://dev.mysql.com/doc/internals/en/connection-phase-packets.html#packet-Protocol::SSLRequest
	if len(data) < 4+4+1+23 {
		log.Errorf("Got malformed handshake response, packet data: %v", data)
		return 0, mysql.ErrMalformPacket
	}

	offset := 0
	// capability
	capability := binary.LittleEndian.Uint32(data[:4])
	packet.Capability = capability
	offset += 4
	// skip max packet size
	offset += 4
	// charset, skip, if you want to use another charset, use set names
	packet.Collation = data[offset]
	offset++
	// skip reserved 23[00]
	offset += 23

	return offset, nil
}

// Parse the HandshakeResponse (except the common header part).
func parseHandshakeResponseBody(packet *handshakeResponse41, data []byte, offset int) (err error) {
	defer func() {
		// Check malformat packet cause out of range is disgusting, but don't panic!
		if r := recover(); r != nil {
			log.Errorf("handshake panic, packet data: %v", data)
			err = mysql.ErrMalformPacket
		}
	}()
	// user name
	packet.User = string(data[offset : offset+bytes.IndexByte(data[offset:], 0)])
	offset += len(packet.User) + 1

	if packet.Capability&mysql.ClientPluginAuthLenencClientData > 0 {
		// MySQL client sets the wrong capability, it will set this bit even server doesn't
		// support ClientPluginAuthLenencClientData.
		// https://github.com/mysql/mysql-server/blob/5.7/sql-common/client.c#L3478
		num, null, off := parseLengthEncodedInt(data[offset:])
		offset += off
		if !null {
			packet.Auth = data[offset : offset+int(num)]
			offset += int(num)
		}
	} else if packet.Capability&mysql.ClientSecureConnection > 0 {
		// auth length and auth
		authLen := int(data[offset])
		offset++
		packet.Auth = data[offset : offset+authLen]
		offset += authLen
	} else {
		packet.Auth = data[offset : offset+bytes.IndexByte(data[offset:], 0)]
		offset += len(packet.Auth) + 1
	}

	if packet.Capability&mysql.ClientConnectWithDB > 0 {
		if len(data[offset:]) > 0 {
			idx := bytes.IndexByte(data[offset:], 0)
			packet.DBName = string(data[offset : offset+idx])
			offset = offset + idx + 1
		}
	}

	if packet.Capability&mysql.ClientPluginAuth > 0 {
		// TODO: Support mysql.ClientPluginAuth, skip it now
		idx := bytes.IndexByte(data[offset:], 0)
		offset = offset + idx + 1
	}

	if packet.Capability&mysql.ClientConnectAtts > 0 {
		if len(data[offset:]) == 0 {
			// Defend some ill-formated packet, connection attribute is not important and can be ignored.
			return nil
		}
		if num, null, off := parseLengthEncodedInt(data[offset:]); !null {
			offset += off
			kv := data[offset : offset+int(num)]
			attrs, err := parseAttrs(kv)
			if err != nil {
				log.Warn("parse attrs error:", errors.ErrorStack(err))
				return nil
			}
			packet.Attrs = attrs
		}
	}

	return nil
}

func parseAttrs(data []byte) (map[string]string, error) {
	attrs := make(map[string]string)
	pos := 0
	for pos < len(data) {
		key, _, off, err := parseLengthEncodedBytes(data[pos:])
		if err != nil {
			return attrs, errors.Trace(err)
		}
		pos += off
		value, _, off, err := parseLengthEncodedBytes(data[pos:])
		if err != nil {
			return attrs, errors.Trace(err)
		}
		pos += off

		attrs[string(key)] = string(value)
	}
	return attrs, nil
}

func (cc *mysqlClientConn) readOptionalSSLRequestAndHandshakeResponse() error {
	// Read a packet. It may be a SSLRequest or HandshakeResponse.
	data, err := cc.readPacket()
	if err != nil {
		return errors.Trace(err)
	}

	var resp handshakeResponse41

	pos, err := parseHandshakeResponseHeader(&resp, data)
	if err != nil {
		return errors.Trace(err)
	}

	if (resp.Capability&mysql.ClientSSL > 0) && cc.server.tlsConfig != nil {
		// The packet is a SSLRequest, let's switch to TLS.
		if err = cc.upgradeToTLS(cc.server.tlsConfig); err != nil {
			return errors.Trace(err)
		}
		// Read the following HandshakeResponse packet.
		data, err = cc.readPacket()
		if err != nil {
			return errors.Trace(err)
		}
		pos, err = parseHandshakeResponseHeader(&resp, data)
		if err != nil {
			return errors.Trace(err)
		}
	}

	// Read the remaining part of the packet.
	if err = parseHandshakeResponseBody(&resp, data, pos); err != nil {
		return errors.Trace(err)
	}

	cc.capability = resp.Capability & cc.server.capability
	cc.user = resp.User
	cc.dbname = resp.DBName
	cc.collation = resp.Collation
	cc.attrs = resp.Attrs

	// Open session and do auth.
	var tlsStatePtr *tls.ConnectionState
	if cc.tlsConn != nil {
		tlsState := cc.tlsConn.ConnectionState()
		tlsStatePtr = &tlsState
	}
	cc.ctx, err = cc.server.driver.OpenCtx(uint64(cc.connectionID), cc.capability, cc.collation, cc.dbname, tlsStatePtr)
	if err != nil {
		return errors.Trace(err)
	}
	if !cc.server.skipAuth() {
		// Do Auth.
		addr := cc.bufReadConn.RemoteAddr().String()
		host, _, err1 := net.SplitHostPort(addr)
		if err1 != nil {
			return errors.Trace(errAccessDenied.GenByArgs(cc.user, addr, "YES"))
		}
		if !cc.ctx.Auth(&auth.UserIdentity{Username: cc.user, Hostname: host}, resp.Auth, cc.salt) {
			return errors.Trace(errAccessDenied.GenByArgs(cc.user, host, "YES"))
		}
	}
	if cc.dbname != "" {
		err = cc.useDB(goctx.Background(), cc.dbname)
		if err != nil {
			return errors.Trace(err)
		}
	}
	cc.ctx.SetSessionManager(cc.server)
	return nil
}

// Run reads client query and writes query result to client in for loop, if there is a panic during query handling,
// it will be recovered and log the panic error.
// This function returns and the connection is closed if there is an IO error or there is a panic.
func (cc *mysqlClientConn) Run() {
	const size = 4096
	defer func() {
		r := recover()
		if r != nil {
			buf := make([]byte, size)
			stackSize := runtime.Stack(buf, false)
			buf = buf[:stackSize]
			log.Errorf("lastCmd %s, %v, %s", cc.lastCmd, r, buf)
		}
		err := cc.Close()
		terror.Log(errors.Trace(err))
	}()

	for !cc.killed {
		cc.alloc.Reset()
		data, err := cc.readPacket()
		if err != nil || cc.killed {
			if terror.ErrorNotEqual(err, io.EOF) {
				log.Errorf("[%d] read packet error, close this connection %s",
					cc.connectionID, errors.ErrorStack(err))
			}
			if cc.killed {
				log.Warnf("[%d] session is killed.", cc.connectionID)
			}
			return
		}

		startTime := time.Now()
		if err = cc.dispatch(data); err != nil {
			if terror.ErrorEqual(err, io.EOF) {
				cc.addMetrics(data[0], startTime, nil)
				return
			} else if terror.ErrResultUndetermined.Equal(err) {
				log.Errorf("[%d] result undetermined error, close this connection %s",
					cc.connectionID, errors.ErrorStack(err))
				return
			} else if terror.ErrCritical.Equal(err) {
				log.Errorf("[%d] critical error, stop the server listener %s",
					cc.connectionID, errors.ErrorStack(err))
				criticalErrorCounter.Add(1)
				select {
				case cc.server.stopListenerCh <- struct{}{}:
				default:
				}
				return
			}
			log.Warnf("[%d] dispatch error:\n%s\n%q\n%s",
				cc.connectionID, cc, queryStrForLog(string(data[1:])), errStrForLog(err))
			err1 := cc.writeError(err)
			terror.Log(errors.Trace(err1))
		}
		cc.addMetrics(data[0], startTime, err)
		cc.pkt.sequence = 0
	}
}

func queryStrForLog(query string) string {
	const size = 4096
	if len(query) > size {
		return query[:size] + fmt.Sprintf("(len: %d)", len(query))
	}
	return query
}

func errStrForLog(err error) string {
	if kv.ErrKeyExists.Equal(err) {
		// Do not log stack for duplicated entry error.
		return err.Error()
	}
	return errors.ErrorStack(err)
}

func (cc *mysqlClientConn) addMetrics(cmd byte, startTime time.Time, err error) {
	var label string
	switch cmd {
	case mysql.ComSleep:
		label = "Sleep"
	case mysql.ComQuit:
		label = "Quit"
	case mysql.ComQuery:
		if cc.ctx.Value(context.LastExecuteDDL) != nil {
			// Don't take DDL execute time into account.
			// It's already recorded by other metrics in ddl package.
			return
		}
		label = "Query"
	case mysql.ComPing:
		label = "Ping"
	case mysql.ComInitDB:
		label = "InitDB"
	case mysql.ComFieldList:
		label = "FieldList"
	case mysql.ComStmtPrepare:
		label = "StmtPrepare"
	case mysql.ComStmtExecute:
		label = "StmtExecute"
	case mysql.ComStmtClose:
		label = "StmtClose"
	case mysql.ComStmtSendLongData:
		label = "StmtSendLongData"
	case mysql.ComStmtReset:
		label = "StmtReset"
	case mysql.ComSetOption:
		label = "SetOption"
	default:
		label = strconv.Itoa(int(cmd))
	}
	if err != nil {
		queryCounter.WithLabelValues(label, "Error").Inc()
	} else {
		queryCounter.WithLabelValues(label, "OK").Inc()
	}
	queryHistogram.Observe(time.Since(startTime).Seconds())
}

// dispatch handles client request based on command which is the first byte of the data.
// It also gets a token from server which is used to limit the concurrently handling clients.
// The most frequently used command is ComQuery.
func (cc *mysqlClientConn) dispatch(data []byte) error {
	span := opentracing.StartSpan("server.dispatch")
	goCtx := opentracing.ContextWithSpan(goctx.Background(), span)
	cmd := data[0]
	data = data[1:]
	cc.lastCmd = hack.String(data)
	token := cc.server.getToken()
	defer func() {
		cc.server.releaseToken(token)
		span.Finish()
	}()

	switch cmd {
	case mysql.ComSleep:
		// TODO: According to mysql document, this command is supposed to be used only internally.
		// So it's just a temp fix, not sure if it's done right.
		// Investigate this command and write test case later.
		return nil
	case mysql.ComQuit:
		return io.EOF
	case mysql.ComQuery: // Most frequently used command.
		// For issue 1989
		// Input payload may end with byte '\0', we didn't find related mysql document about it, but mysql
		// implementation accept that case. So trim the last '\0' here as if the payload an EOF string.
		// See http://dev.mysql.com/doc/internals/en/com-query.html
		if len(data) > 0 && data[len(data)-1] == 0 {
			data = data[:len(data)-1]
		}
		return cc.handleQuery(goCtx, hack.String(data))
	case mysql.ComPing:
		return cc.writeOK()
	case mysql.ComInitDB:
		if err := cc.useDB(goCtx, hack.String(data)); err != nil {
			return errors.Trace(err)
		}
		return cc.writeOK()
	case mysql.ComFieldList:
		return cc.handleFieldList(hack.String(data))
	case mysql.ComStmtPrepare:
		return cc.handleStmtPrepare(hack.String(data))
	case mysql.ComStmtExecute:
		return cc.handleStmtExecute(data)
	case mysql.ComStmtClose:
		return cc.handleStmtClose(data)
	case mysql.ComStmtSendLongData:
		return cc.handleStmtSendLongData(data)
	case mysql.ComStmtReset:
		return cc.handleStmtReset(data)
	case mysql.ComSetOption:
		return cc.handleSetOption(data)
	default:
		return mysql.NewErrf(mysql.ErrUnknown, "command %d not supported now", cmd)
	}
}

func (cc *mysqlClientConn) useDB(goCtx goctx.Context, db string) (err error) {
	// if input is "use `SELECT`", mysql client just send "SELECT"
	// so we add `` around db.
	_, err = cc.ctx.Execute(goCtx, "use `"+db+"`")
	if err != nil {
		return errors.Trace(err)
	}
	cc.dbname = db
	return
}

func (cc *mysqlClientConn) flush() error {
	return cc.pkt.flush()
}

func (cc *mysqlClientConn) writeOK() error {
	data := cc.alloc.AllocWithLen(4, 32)
	data = append(data, mysql.OKHeader)
	data = dumpLengthEncodedInt(data, cc.ctx.AffectedRows())
	data = dumpLengthEncodedInt(data, cc.ctx.LastInsertID())
	if cc.capability&mysql.ClientProtocol41 > 0 {
		data = dumpUint16(data, cc.ctx.Status())
		data = dumpUint16(data, cc.ctx.WarningCount())
	}

	err := cc.writePacket(data)
	if err != nil {
		return errors.Trace(err)
	}

	return errors.Trace(cc.flush())
}

func (cc *mysqlClientConn) writeError(e error) error {
	var (
		m  *mysql.SQLError
		te *terror.Error
		ok bool
	)
	originErr := errors.Cause(e)
	if te, ok = originErr.(*terror.Error); ok {
		m = te.ToSQLError()
	} else {
		m = mysql.NewErrf(mysql.ErrUnknown, "%s", e.Error())
	}

	data := cc.alloc.AllocWithLen(4, 16+len(m.Message))
	data = append(data, mysql.ErrHeader)
	data = append(data, byte(m.Code), byte(m.Code>>8))
	if cc.capability&mysql.ClientProtocol41 > 0 {
		data = append(data, '#')
		data = append(data, m.State...)
	}

	data = append(data, m.Message...)

	err := cc.writePacket(data)
	if err != nil {
		return errors.Trace(err)
	}
	return errors.Trace(cc.flush())
}

// writeEOF writes an EOF packet.
// Note this function won't flush the stream because maybe there are more
// packets following it, the "more" argument would indicates that case.
// If "more" is true, a mysql.ServerMoreResultsExists bit would be set
// in the packet.
func (cc *mysqlClientConn) writeEOF(more bool) error {
	data := cc.alloc.AllocWithLen(4, 9)

	data = append(data, mysql.EOFHeader)
	if cc.capability&mysql.ClientProtocol41 > 0 {
		data = dumpUint16(data, cc.ctx.WarningCount())
		status := cc.ctx.Status()
		if more {
			status |= mysql.ServerMoreResultsExists
		}
		data = dumpUint16(data, status)
	}

	err := cc.writePacket(data)
	return errors.Trace(err)
}

func (cc *mysqlClientConn) writeReq(filePath string) error {
	data := cc.alloc.AllocWithLen(4, 5+len(filePath))
	data = append(data, mysql.LocalInFileHeader)
	data = append(data, filePath...)

	err := cc.writePacket(data)
	if err != nil {
		return errors.Trace(err)
	}

	return errors.Trace(cc.flush())
}

var defaultLoadDataBatchCnt = 20000

func insertDataWithCommit(goCtx goctx.Context, prevData, curData []byte, loadDataInfo *executor.LoadDataInfo) ([]byte, error) {
	var err error
	var reachLimit bool
	for {
		prevData, reachLimit, err = loadDataInfo.InsertData(prevData, curData)
		if err != nil {
			return nil, errors.Trace(err)
		}
		if !reachLimit {
			break
		}
		// Make sure that there are no retries when committing.
		if err = loadDataInfo.Ctx.RefreshTxnCtx(goCtx); err != nil {
			return nil, errors.Trace(err)
		}
		curData = prevData
		prevData = nil
	}
	return prevData, nil
}

// handleLoadData does the additional work after processing the 'load data' query.
// It sends client a file path, then reads the file content from client, inserts data into database.
<<<<<<< HEAD
func (cc *mysqlClientConn) handleLoadData(loadDataInfo *executor.LoadDataInfo) error {
=======
func (cc *clientConn) handleLoadData(goCtx goctx.Context, loadDataInfo *executor.LoadDataInfo) error {
>>>>>>> 191de506
	// If the server handles the load data request, the client has to set the ClientLocalFiles capability.
	if cc.capability&mysql.ClientLocalFiles == 0 {
		return errNotAllowedCommand
	}
	if loadDataInfo == nil {
		return errors.New("load data info is empty")
	}

	err := cc.writeReq(loadDataInfo.Path)
	if err != nil {
		return errors.Trace(err)
	}

	var shouldBreak bool
	var prevData, curData []byte
	// TODO: Make the loadDataRowCnt settable.
	loadDataInfo.SetBatchCount(int64(defaultLoadDataBatchCnt))
	err = loadDataInfo.Ctx.NewTxn()
	if err != nil {
		return errors.Trace(err)
	}
	for {
		curData, err = cc.readPacket()
		if err != nil {
			if terror.ErrorNotEqual(err, io.EOF) {
				log.Error(errors.ErrorStack(err))
				break
			}
		}
		if len(curData) == 0 {
			shouldBreak = true
			if len(prevData) == 0 {
				break
			}
		}
		prevData, err = insertDataWithCommit(goCtx, prevData, curData, loadDataInfo)
		if err != nil {
			break
		}
		if shouldBreak {
			break
		}
	}

	txn := loadDataInfo.Ctx.Txn()
	if err != nil {
		if txn != nil && txn.Valid() {
			if err1 := txn.Rollback(); err1 != nil {
				log.Errorf("load data rollback failed: %v", err1)
			}
		}
		return errors.Trace(err)
	}
	return errors.Trace(txn.Commit(goCtx))
}

// handleQuery executes the sql query string and writes result set or result ok to the client.
// As the execution time of this function represents the performance of TiDB, we do time log and metrics here.
// There is a special query `load data` that does not return result, which is handled differently.
func (cc *mysqlClientConn) handleQuery(goCtx goctx.Context, sql string) (err error) {
	rs, err := cc.ctx.Execute(goCtx, sql)
	if err != nil {
		executeErrorCounter.WithLabelValues(executeErrorToLabel(err)).Inc()
		return errors.Trace(err)
	}
	if rs != nil {
		if len(rs) == 1 {
			err = cc.writeResultset(rs[0], false, false)
		} else {
			err = cc.writeMultiResultset(rs, false)
		}
	} else {
		loadDataInfo := cc.ctx.Value(executor.LoadDataVarKey)
		if loadDataInfo != nil {
			defer cc.ctx.SetValue(executor.LoadDataVarKey, nil)
			if err = cc.handleLoadData(goCtx, loadDataInfo.(*executor.LoadDataInfo)); err != nil {
				return errors.Trace(err)
			}
		}
		err = cc.writeOK()
	}
	return errors.Trace(err)
}

// handleFieldList returns the field list for a table.
// The sql string is composed of a table name and a terminating character \x00.
func (cc *mysqlClientConn) handleFieldList(sql string) (err error) {
	parts := strings.Split(sql, "\x00")
	columns, err := cc.ctx.FieldList(parts[0])
	if err != nil {
		return errors.Trace(err)
	}
	data := make([]byte, 4, 1024)
	for _, v := range columns {
		data = data[0:4]
		data = v.Dump(data)
		if err := cc.writePacket(data); err != nil {
			return errors.Trace(err)
		}
	}
	if err := cc.writeEOF(false); err != nil {
		return errors.Trace(err)
	}
	return errors.Trace(cc.flush())
}

// writeResultset writes a resultset.
// If binary is true, the data would be encoded in BINARY format.
// If more is true, a flag bit would be set to indicate there are more
// resultsets, it's used to support the MULTI_RESULTS capability in mysql protocol.
func (cc *mysqlClientConn) writeResultset(rs ResultSet, binary bool, more bool) error {
	defer terror.Call(rs.Close)
	if rs.SupportChunk() {
		columns := rs.Columns()
		err := cc.writeColumnInfo(columns)
		if err != nil {
			return errors.Trace(err)
		}
		err = cc.writeChunks(rs, binary, more)
		if err != nil {
			return errors.Trace(err)
		}
		return errors.Trace(cc.flush())
	}
	// We need to call Next before we get columns.
	// Otherwise, we will get incorrect columns info.
	row, err := rs.Next()
	if err != nil {
		return errors.Trace(err)
	}
	columns := rs.Columns()
	err = cc.writeColumnInfo(columns)
	if err != nil {
		return errors.Trace(err)
	}
	data := make([]byte, 4, 1024)
	for {
		if err != nil {
			return errors.Trace(err)
		}
		if row == nil {
			break
		}
		data = data[0:4]
		if binary {
			data, err = dumpBinaryRow(data, columns, row)
			if err != nil {
				return errors.Trace(err)
			}
		} else {
			data, err = dumpTextRow(data, columns, row)
			if err != nil {
				return errors.Trace(err)
			}
		}

		if err = cc.writePacket(data); err != nil {
			return errors.Trace(err)
		}
		row, err = rs.Next()
	}

	err = cc.writeEOF(more)
	if err != nil {
		return errors.Trace(err)
	}

	return errors.Trace(cc.flush())
}

<<<<<<< HEAD
func (cc *mysqlClientConn) writeMultiResultset(rss []ResultSet, binary bool) error {
=======
func (cc *clientConn) writeColumnInfo(columns []*ColumnInfo) error {
	data := make([]byte, 4, 1024)
	data = dumpLengthEncodedInt(data, uint64(len(columns)))
	if err := cc.writePacket(data); err != nil {
		return errors.Trace(err)
	}
	for _, v := range columns {
		data = data[0:4]
		data = v.Dump(data)
		if err := cc.writePacket(data); err != nil {
			return errors.Trace(err)
		}
	}
	if err := cc.writeEOF(false); err != nil {
		return errors.Trace(err)
	}
	return nil
}

func (cc *clientConn) writeChunks(rs ResultSet, binary bool, more bool) error {
	data := make([]byte, 4, 1024)
	chk := rs.NewChunk()
	for {
		err := rs.NextChunk(chk)
		if err != nil {
			return errors.Trace(err)
		}
		rowCount := chk.NumRows()
		if rowCount == 0 {
			break
		}
		for i := 0; i < rowCount; i++ {
			data = data[0:4]
			if binary {
				data, err = dumpBinaryRow(data, rs.Columns(), chk.GetRow(i))
			} else {
				data, err = dumpTextRow(data, rs.Columns(), chk.GetRow(i))
			}
			if err != nil {
				return errors.Trace(err)
			}
			if err = cc.writePacket(data); err != nil {
				return errors.Trace(err)
			}
		}
	}
	return errors.Trace(cc.writeEOF(more))
}

func (cc *clientConn) writeMultiResultset(rss []ResultSet, binary bool) error {
>>>>>>> 191de506
	for _, rs := range rss {
		if err := cc.writeResultset(rs, binary, true); err != nil {
			return errors.Trace(err)
		}
	}
	return cc.writeOK()
}

func (cc *mysqlClientConn) setConn(conn net.Conn) {
	cc.bufReadConn = newBufferedReadConn(conn)
	if cc.pkt == nil {
		cc.pkt = newPacketIO(cc.bufReadConn)
	} else {
		// Preserve current sequence number.
		cc.pkt.setBufferedReadConn(cc.bufReadConn)
	}
}

func (cc *mysqlClientConn) upgradeToTLS(tlsConfig *tls.Config) error {
	// Important: read from buffered reader instead of the original net.Conn because it may contain data we need.
	tlsConn := tls.Server(cc.bufReadConn, tlsConfig)
	if err := tlsConn.Handshake(); err != nil {
		return errors.Trace(err)
	}
	cc.setConn(tlsConn)
	cc.tlsConn = tlsConn
	return nil
}

func (cc *mysqlClientConn) isKilled() bool {
	return cc.killed
}

func (cc *mysqlClientConn) Cancel(query bool) {
	cc.ctx.Cancel()
	if !query {
		cc.killed = true
	}
}

func (cc *mysqlClientConn) id() uint32 {
	return cc.connectionID
}

func (cc *mysqlClientConn) showProcess() util.ProcessInfo {
	return cc.ctx.ShowProcess()
}<|MERGE_RESOLUTION|>--- conflicted
+++ resolved
@@ -678,11 +678,7 @@
 
 // handleLoadData does the additional work after processing the 'load data' query.
 // It sends client a file path, then reads the file content from client, inserts data into database.
-<<<<<<< HEAD
-func (cc *mysqlClientConn) handleLoadData(loadDataInfo *executor.LoadDataInfo) error {
-=======
-func (cc *clientConn) handleLoadData(goCtx goctx.Context, loadDataInfo *executor.LoadDataInfo) error {
->>>>>>> 191de506
+func (cc *mysqlClientConn) handleLoadData(goCtx goctx.Context, loadDataInfo *executor.LoadDataInfo) error {
 	// If the server handles the load data request, the client has to set the ClientLocalFiles capability.
 	if cc.capability&mysql.ClientLocalFiles == 0 {
 		return errNotAllowedCommand
@@ -853,9 +849,6 @@
 	return errors.Trace(cc.flush())
 }
 
-<<<<<<< HEAD
-func (cc *mysqlClientConn) writeMultiResultset(rss []ResultSet, binary bool) error {
-=======
 func (cc *clientConn) writeColumnInfo(columns []*ColumnInfo) error {
 	data := make([]byte, 4, 1024)
 	data = dumpLengthEncodedInt(data, uint64(len(columns)))
@@ -905,8 +898,7 @@
 	return errors.Trace(cc.writeEOF(more))
 }
 
-func (cc *clientConn) writeMultiResultset(rss []ResultSet, binary bool) error {
->>>>>>> 191de506
+func (cc *mysqlClientConn) writeMultiResultset(rss []ResultSet, binary bool) error {
 	for _, rs := range rss {
 		if err := cc.writeResultset(rs, binary, true); err != nil {
 			return errors.Trace(err)
